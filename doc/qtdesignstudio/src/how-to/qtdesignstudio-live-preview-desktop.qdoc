--- conflicted
+++ resolved
@@ -11,17 +11,10 @@
     To preview the currently active QML file on the desktop:
 
     \list 1
-<<<<<<< HEAD
-        \li Select \uicontrol Run dropdown from the top toolbar and select
-          \uicontrol {Live Preview}.
-        \li Select \imagerunproject.
-            \image studio-live-preview.webp Live preview a \QDS project on the desktop
-=======
         \li Select the run dropdown from the top toolbar, and then select
           \uicontrol {Live Preview}.
         \li Select \imagerunproject.
             \image studio-live-preview.webp Selecting Live Preview in the run dropdown menu.
->>>>>>> 204d5590
 
         \note Alternatively, select \key {Alt+P}.
     \endlist
@@ -29,13 +22,8 @@
     To preview any QML file in the project:
 
     \list 1
-<<<<<<< HEAD
-        \li Select \uicontrol Run dropdown from the top toolbar and select
-          \uicontrol {Live Preview}.
-=======
         \li Select the run dropdown from the top toolbar, and then select
             \uicontrol {Live Preview}.
->>>>>>> 204d5590
         \li Select \imagerunproject.
         \li Right-click the filename in the \l Projects view, and select
             \uicontrol {Preview File}.
