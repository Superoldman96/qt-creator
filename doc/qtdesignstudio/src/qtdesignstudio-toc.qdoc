// Copyright (C) 2024 The Qt Company Ltd.
// SPDX-License-Identifier: LicenseRef-Qt-Commercial OR GFDL-1.3-no-invariants-only

/*!
    \page qtdesignstudio-toc.html

    \title All Topics
    \list
        \li \l{Getting Started}
            \list
                \li \l{Installing \QDS}
                \li \l{Tutorials}
                \li \l{User Interface}
                    \list
                        \li \l{Design Views}
                            \list
                                \li \l{2D}
                                \li \l{3D}
                                \li \l{Assets}
                                \li \l{Code}
                                    \generatelist studio-how-to-code
                                    \generatelist studio-how-to-refactor-code
                                    \generatelist studio-how-to-search
                                    \generatelist studio-preferences-code
                                \li \l{Components}
                                \li \l{Connections}
                                \li \l{Content Library}
                                \li \l{Curves}
                                \li \l{Effect Composer}
                                \li \l{File System}
                                \li \l{Material Editor and Browser}
                                \li \l{Model Editor}
                                \li \l{Navigator}
                                \li \l{Open Documents}
                                \li \l{Projects}
                                \li \l{Properties}
                                \li \l{Qt Insight}
<<<<<<< HEAD
                                \li \l{Effect Composer}
=======
                                \li \l{States}
                                \li \l{Texture Editor}
                                \li \l{Timeline}
                                \li \l{Transitions}
                                \li \l{Translations}
>>>>>>> 7dfa7469
                           \endlist
                        \li \l{Managing Workspaces}
                        \li \l{Manage sessions}
                        \li \l{Keyboard Shortcuts}
                    \endlist
                \li \l{Creating Projects}
                \li \l{Use Cases}
                \li \l{Concepts and Terms}
                \li \l{Examples}
            \endlist
        \li \l{Wireframing}
            \list
                \li \l{Designing Application Flows}
                    \list
                        \li \l{Adding Flow Views}
                        \li \l{Adding Flow Items}
                        \li \l{Adding Action Areas and Transitions}
                        \li \l{Applying Effects to Transitions}
                        \li \l{Simulating Events}
                        \li \l{Simulating Conditions}
                        \li \l{Applying States in Flows}
                        \li \l{Reacting to External Events}
                    \endlist
                \li \l {Using Components}
                    \list
                        \li \l{Preset Components}
                            \list
                                \li \l{Shapes}
                                \li \l{Text}
                                \li \l{Images}
                                \li \l{User Interaction Methods}
                                \li \l{UI Controls}
                                \li \l{Lists and Other Data Models}
                                \li \l{2D Effects}
                                \li \l{Logic Helpers}
                                \li \l Animations
                                \li \l{3D Views}
                                \li \l{Node}
                                \li \l{Group}
                                \li \l{Instanced Rendering}
                                \li \l{Skeletal Animation}
                                \li \l{3D Models}
                                \li \l{Materials and Shaders}
                                \li \l{Textures}
                                \li \l{3D Materials}
                                \li \l{3D Effects}
                                \li \l{Custom Shaders}
                                \li \l{Custom Effects and Materials}
                                \li \l{Lights}
                                \li \l{Cameras}
                                \li \l{Scene Environments}
                                \li \l{Morph Target}
                                \li \l{Repeater3D}
                                \li \l{Loader3D}
                                \li \l{Particles}
                                        \list
                                            \li \l {Particle System}
                                            \li \l {Logical Particles}
                                            \li \l {Particle Emitters}
                                            \li \l {Particle Affectors}
                                            \li \l {Particle Directions}
                                        \endlist
                            \endlist
                        \li \l {Creating Component Instances}
                        \li \l {Creating Custom Components}
                            \list
                                \li \l{Creating Buttons}
                                \li \l{Creating Scalable Buttons and Borders}
                            \endlist
                    \endlist
                \li \l{Specifying Component Properties}
                \li \l{Scalable Layouts}
                \li \l{Annotating Designs}
            \endlist
        \li \l{Prototyping}
            \list
                \li \l{Creating UI Logic}
                \li \l{Simulating Complex Experiences}
                    \list
                        \li \l{Loading Placeholder Data}
                        \li \l{Simulating Application Logic}
                        \li \l{Simulating Dynamic Systems}
                        \li \l{Using QML Modules with Plugins}
                    \endlist
                \li \l{Dynamic Behaviors}
                    \list
                        \li \l{Working with Connections}
                            \list
                                \li\l{Connecting Components to Signals}
                                \li\l{Adding Bindings Between Properties}
                                \li\l{Specifying Custom Properties}
                                \li\l{Connecting Properties to JSON Data Source}
                            \endlist
                        \li \l{Working with States}
                    \endlist
                \li \l{Validating with Target Hardware}
                    \list
                        \li \l{Previewing on Desktop}
                        \li \l{Previewing on Devices}
                        \li \l{Sharing Applications Online}
                          \list
                            \li \l{Creating a Single Page Navigation Web Application}
                          \endlist
                        \li \l {Viewing Applications on Android}
                    \endlist
                \li \l {Asset Creation with Other Tools}
                    \list
                        \li \l{Exporting from Design Tools}
                        \list
                            \li \l{Exporting Designs from Adobe Illustrator}
                            \li \l{Exporting Designs from Adobe Photoshop}
                                \list
                                    \li \l{Setting Up Qt Bridge for Adobe Photoshop}
                                    \li \l{Using Qt Bridge for Adobe Photoshop}
                                \endlist
                            \li \l{Exporting Designs from Adobe XD}
                                \list
                                    \li \l{Setting Up Qt Bridge for Adobe XD}
                                    \li \l{Using Qt Bridge for Adobe XD}
                                \endlist
                            \li \l{Exporting Designs from Sketch}
                                \list
                                    \li \l{Setting Up Qt Bridge for Sketch}
                                    \li \l{Using Qt Bridge for Sketch}
                                \endlist
                            \li \l{Exporting Designs from Figma}
                                \list
                                    \li \l{Setting Up Qt Bridge for Figma}
                                    \li \l{Using Qt Bridge for Figma}
                                    \li \l{Using Figma Quick Control Template Components in Qt Design Studio}
                                \endlist
                        \endlist
                        \li \l {Exporting 3D Assets}
                            \list
                                \li \l{Exporting from Blender}
                                \li \l{Exporting from Maya}
                                \li \l{Exporting from Qt 3D Studio}
                            \endlist
                        \li \l{Importing Designs}
                            \list
                                \li \l{Importing 2D Assets}
                                    \list
                                        \li \l{Using Custom Fonts}
                                    \endlist
                                \li \l{Importing 3D Assets}
                            \endlist
                        \li \l{Exporting Components}
                        \li \l{Using Qt Quick Effect Maker Effects}
                    \endlist
            \endlist
        \li \l{Motion Design}
            \list
                \li \l{Introduction to Animation Techniques}
                \li \l{Creating Timeline Animations}
                \li \l{Editing Easing Curves}
                \li \l{Production Quality}
                \li \l{Optimizing Designs}
                    \list
                        \li \l{Creating Optimized 3D Scenes}
                    \endlist
            \endlist
        \li \l{Implementing Applications}
            \list
                \li \l{Designer-Developer Workflow}
                \li \l{Debugging and Profiling}
                    \list
                        \li \l{Debugging Qt Quick Projects}
                            \list
                                \li \l{Viewing Call Stack Trace}
                                \li \l{Setting Breakpoints}
                                \li \l{Local Variables and Function Parameters}
                                \li \l{Evaluating Expressions}
                            \endlist
                        \li \l{Debugging a Qt Quick Application}
                        \li \l{Profiling QML Applications}
                            \list
                                \li \l{Profile QML applications}
                            \endlist
                    \endlist
            \endlist
        \li \l{Advanced Designer Topics}
            \list
                \omit
                \li Extending Component Functionality
                \endomit
                \li \l{UI Files}
                \li \l{Manage Data Collection}
                    \list
                        \li \l {Collect Usage Statistics}
                        \li \l {Collecting User Feedback}
                        \li \l {Reporting Crashes}
                    \endlist
                \li \l {Packaging Applications}
            \endlist
        \li \l{Developer Topics}
            \list
                \li \l{Finding the Qt Runtime Version}
                \li \l{Using Git}
                \li \l{Converting Qt 5 Projects into Qt 6 Projects}
                \li \l{Converting UI Projects to Applications}
                \li \l{Use external tools}
                \li \l{\QDS on MCUs}
                    \list
                        \li \l {\QMCU Framework}
                        \li \l {\QDS Version Compatibility with \QMCU SDKs}
                        \li \l {\QDS Features on MCU Projects}
                        \li \l {Creating Projects for MCUs}
                        \li \l {Creating UIs for MCUs}
                        \li \l {Developing Applications for MCUs}
                        \li \l {Connecting MCUs with Qt Creator}
                    \endlist
            \endlist
        \li \l Help
            \list
                \li \l{Get help}
                    \list
                        \li \l {Add bookmarks to help pages}
                        \li \l {Add external documentation}
                        \li \l {Detach the help window}
                        \li \l {Filter documentation}
                        \li \l {Find information in Qt documentation}
                        \li \l {Get help}
                        \li \l {Search from documentation}
                        \li \l {Select the help start page}
                    \endlist
                \li \l{Supported Platforms}
            \endlist
        \li \l{Technical Support}
        \li \l{Acknowledgements}
    \endlist
*/<|MERGE_RESOLUTION|>--- conflicted
+++ resolved
@@ -35,15 +35,11 @@
                                 \li \l{Projects}
                                 \li \l{Properties}
                                 \li \l{Qt Insight}
-<<<<<<< HEAD
-                                \li \l{Effect Composer}
-=======
                                 \li \l{States}
                                 \li \l{Texture Editor}
                                 \li \l{Timeline}
                                 \li \l{Transitions}
                                 \li \l{Translations}
->>>>>>> 7dfa7469
                            \endlist
                         \li \l{Managing Workspaces}
                         \li \l{Manage sessions}
