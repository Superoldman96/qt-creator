// Copyright (C) 2024 The Qt Company Ltd.
// SPDX-License-Identifier: LicenseRef-Qt-Commercial OR GFDL-1.3-no-invariants-only

/*!
    \page qtdesignstudio-toc.html

    \title All Topics
    \list
        \li \l{Getting Started}
            \list
                \li \l{Installing \QDS}
                \li \l{Tutorials}
                \li \l{User interface}
                    \list
                        \li \l{Design views}
                            \list
                                \li \l{2D}
                                \li \l{3D}
                                \li \l{Assets}
                                \li \l{Code}
                                    \generatelist studio-how-to-code
                                    \generatelist studio-how-to-refactor-code
                                    \generatelist studio-how-to-search
                                    \generatelist studio-preferences-code
                                \li \l{Components}
                                \li \l{Connections}
                                \li \l{Content Library}
                                \li \l{Curves}
                                \li \l{Effect Composer}
                                \li \l{File System}
                                \li \l{Material Editor and Browser}
                                \li \l{Navigator}
                                \li \l{Open Documents}
                                \li \l{Projects}
                                \li \l{Properties}
                                \li \l{Qt Insight}
                                \li \l{States}
                                \li \l{Texture Editor}
                                \li \l{Timeline}
                                \li \l{Transitions}
                                \li \l{Translations}
                           \endlist
                        \li \l{Managing workspaces}
                        \li \l{Manage sessions}
                        \li \l{Keyboard shortcuts}
                    \endlist
                \li \l{Creating projects}
                \li \l{Use cases}
                \li \l{Concepts and terms}
                \li \l{Best practices}
                \li \l{Examples}
            \endlist
        \li \l{Wireframing}
            \list
                \li \l {Using components}
                    \list
                        \li \l{Preset components}
                            \list
                                \li \l{Shapes}
                                \li \l{Text}
                                \li \l{Images}
                                \li \l{User interaction methods}
                                \li \l{UI controls}
                                \li \l{Lists and other data models}
                                \li \l{2D effects}
                                \li \l{Design Effects}
                                \li \l{Logic helpers}
                                \li \l{Animations}
                                \li \l{3D Views}
                                \li \l{Node}
                                \li \l{Group}
                                \li \l{Instanced rendering}
                                \li \l{Skeletal animation}
                                \li \l{3D models}
                                \li \l{Materials and shaders}
                                \li \l{Textures}
                                \li \l{3D materials}
                                \li \l{3D effects}
                                \li \l{Custom shaders}
                                \li \l{Custom effects and materials in Qt 5}
                                \li \l{Lights}
                                \li \l{Cameras}
                                \li \l{Scene Environments}
                                \li \l{Morph Target}
                                \li \l{Repeater3D}
                                \li \l{Loader3D}
                                \li \l{Particles}
                                        \list
                                            \li \l {Particle System}
                                            \li \l {Logical particles}
                                            \li \l {Particle emitters}
                                            \li \l {Particle affectors}
                                            \li \l {Particle directions}
                                        \endlist
                            \endlist
                        \li \l {Creating component instances}
                        \li \l {Creating custom components}
                            \list
                                \li \l{Creating buttons}
                                \li \l{Creating scalable buttons and borders}
                            \endlist
                    \endlist
                \li \l{Specifying component properties}
                \li \l{Scalable layouts}
                \li \l{Annotating designs}
            \endlist
        \li \l{Prototyping}
            \list
                \li \l{Creating UI logic}
                \li \l{Effects}
                \li \l{Simulating complex experiences}
                    \list
                        \li \l{Loading placeholder data}
                        \li \l{Simulating application logic}
                        \li \l{Simulating dynamic systems}
                        \li \l{Using QML modules with plugins}
                    \endlist
                \li \l{Dynamic behaviors}
                    \list
                        \li \l{Working with connections}
                            \list
                                \li\l{Connecting components to signals}
                                \li\l{Adding bindings between properties}
                                \li\l{Specifying custom properties}
                            \endlist
                        \li \l{Working with states}
                    \endlist
                \li \l{Validating with target hardware}
                    \list
                        \li \l{Previewing on desktop}
                        \li \l{Previewing on devices}
                        \li \l{Sharing applications online}
                          \list
                            \li \l{Creating a single page navigation web application}
                          \endlist
                        \li \l {Viewing applications on Android}
                    \endlist
                \li \l {Asset creation with other tools}
                    \list
                        \li \l{Exporting from design tools}
                        \list
                            \li \l{Exporting designs from Adobe Illustrator}
                            \li \l{Exporting designs from Adobe Photoshop}
                                \list
                                    \li \l{Setting up Qt Bridge for Adobe Photoshop}
                                    \li \l{Using Qt Bridge for Adobe Photoshop}
                                \endlist
                            \li \l{Exporting designs from Adobe XD}
                                \list
                                    \li \l{Setting up Qt Bridge for Adobe XD}
                                    \li \l{Using Qt Bridge for Adobe XD}
                                \endlist
                            \li \l{Exporting designs from Sketch}
                                \list
                                    \li \l{Setting up \QBSK}
                                    \li \l{Using \QBSK}
                                \endlist
                            \li \l{Exporting designs from Figma}
                                \list
                                    \li \l{Setting up Qt Bridge for Figma}
                                    \li \l{Using Qt Bridge for Figma}
                                    \li \l{Using the Figma Quick Control Template components in \QDS}
                                \endlist
                        \endlist
                        \li \l {Exporting 3D assets}
                            \list
                                \li \l{Exporting from Blender}
                                \li \l{Exporting from Maya}
                                \li \l{Exporting from Qt 3D Studio}
                            \endlist
                        \li \l{Importing designs}
                            \list
                                \li \l{Importing 2D assets}
                                    \list
                                        \li \l{Using custom fonts}
                                    \endlist
                                \li \l{Importing 3D assets}
                            \endlist
                        \li \l{Exporting components}
                        \li \l{Using the Qt Quick Effect Maker effects}
                        \li \l{Sharing assets}
                    \endlist
            \endlist
        \li \l{Motion Design}
            \list
                \li \l{Introduction to animation techniques}
                \li \l{Creating timeline animations}
                \li \l{Editing easing curves}
                \li \l{Production quality}
                \li \l{Optimizing designs}
                    \list
                        \li \l{Creating optimized 3D scenes}
                    \endlist
            \endlist
        \li \l{Implementing applications}
            \list
                \li \l{Designer-developer workflow}
                \li \l{Debugging and profiling}
                    \list
                        \li \l{Debugging Qt Quick projects}
                            \list
                                \li \l{Viewing call stack trace}
                                \li \l{Setting breakpoints}
                                \li \l{Local variables and function parameters}
                                \li \l{Evaluating expressions}
                            \endlist
                        \li \l{Debugging a Qt Quick application}
                        \li \l{Profiling QML applications}
                            \list
                                \li \l{Profile QML applications}
                            \endlist
                    \endlist
            \endlist
        \li \l{Advanced designer topics}
            \list
                \omit
                \li Extending Component Functionality
                \endomit
                \li \l{UI files}
                \li \l{Managing data collection}
                    \list
                        \li \l {Collecting usage statistics}
                        \li \l {Collecting user feedback}
                        \li \l {Reporting crashes}
                    \endlist
                \li \l {Packaging applications}
            \endlist
        \li \l{Developer topics}
            \list
                \li \l{Finding the Qt runtime version}
                \li \l{Using Git}
<<<<<<< HEAD
=======
                    \generatelist studio-how-to-git-gs
                    \generatelist studio-how-to-git
                \li \l{Converting Qt 5 Projects into Qt 6 Projects}
                \li \l{Converting UI Projects to Applications}
>>>>>>> b3342252
                \li \l{Use external tools}
                \li \l{Accessing output, issue, and warning messages}
                \li \l{\QDS on MCUs}
                    \list
                        \li \l {\QMCU framework}
                        \li \l {\QDS version compatibility with \QMCU SDKs}
                        \li \l {\QDS features on MCU projects}
                        \li \l {Creating projects for MCUs}
                        \li \l {Creating UIs for MCUs}
                        \li \l {Developing applications for MCUs}
                        \li \l {Connecting MCUs with Qt Creator}
                    \endlist
            \endlist
        \li \l Help
            \list
                \li \l{Get help}
                    \list
                        \li \l {Add bookmarks to help pages}
                        \li \l {Add external documentation}
                        \li \l {Detach the help window}
                        \li \l {Filter documentation}
                        \li \l {Find information in Qt documentation}
                        \li \l {Get help}
                        \li \l {Search from documentation}
                        \li \l {Select the help start page}
                    \endlist
                \li \l{Supported platforms}
            \endlist
        \li \l{Technical support}
        \li \l{Licenses and acknowledgments}{Licenses and acknowledgments}
        \li \l{What's new}
    \endlist
*/<|MERGE_RESOLUTION|>--- conflicted
+++ resolved
@@ -229,13 +229,8 @@
             \list
                 \li \l{Finding the Qt runtime version}
                 \li \l{Using Git}
-<<<<<<< HEAD
-=======
                     \generatelist studio-how-to-git-gs
                     \generatelist studio-how-to-git
-                \li \l{Converting Qt 5 Projects into Qt 6 Projects}
-                \li \l{Converting UI Projects to Applications}
->>>>>>> b3342252
                 \li \l{Use external tools}
                 \li \l{Accessing output, issue, and warning messages}
                 \li \l{\QDS on MCUs}
