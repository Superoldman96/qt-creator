// Copyright (C) 2024 The Qt Company Ltd.
// SPDX-License-Identifier: LicenseRef-Qt-Commercial OR GFDL-1.3-no-invariants-only

/*!
    \page index.html
    \nextpage studio-getting-started.html

    \keyword {Qt Design Studio documentation}
    \title Qt Design Studio documentation

    \raw HTML
    <style>
    .main-navigation table { table-layout: fixed; }
    .main-navigation table tr:first-child { text-align: center; background: none; }
    </style>
    \endraw

    \div {class="main-navigation"}
    \table borderless 100%
        \row
            \li \imageinstallation
            \li \imagegettingstarted
            \li \imagetutorials
        \row
            \li \b {INSTALLATION}

                \QDS is available with \e commercial, \e evaluation, and \e educational licenses
                on Windows, \macOs, and Linux.

                \l {Installing \QDS}
            \li \b {GETTING STARTED}

                Learn about the \QDS features, UI and how to get started with
                your first project.

                \l{Getting started}
            \li \b {TUTORIALS}

                Follow the tutorials to learn how to create \QDS applications.

                \l{Tutorials}
    \endtable
    \enddiv

    \section1 About

    \QDS transforms your designs into a fully functional user interface. It's no longer a
    click-through mockup. Test, preview, and fine-tune your designs to pixel-perfection,
    live on target devices.

    With a single unified framework, one common language, fewer feedback loops, and faster
    iterations, \QDS closes the gap between designers and developers.

    \b {LEARN MORE}

    \raw HTML
    <style>
    .link-list table { table-layout: fixed; }
    .link-list table, .link-list table tr:first-child { background: none; border: none; }
    </style>
    \endraw

    \div {class="link-list"}
    \table 100%
        \row
            \li \imagedemo32x32
            \li \imagebuild32x32
            \li \imageexamples32x32
        \row
                \li Key Concepts
                    \list
                        \li \l{Introduction to animation techniques}{Animation techniques}
                        \li \l{Asset creation with other tools}{Creating assets with other tools}
                        \li \l{Creating UI logic}
                        \li \l{Using components}{Components}
                        \li \l{Designer-developer workflow}
                        \li \l{Qt Design Studio on MCUs}
                    \endlist
                \li Best practices
                    \list
                        \li \l{Creating the glow and the bloom effects}
                        \li \l{Creating optimized 3D scenes}
                        \li \l{Optimizing designs}
                        \li \l{Production quality}{Achieving production quality}
                    \endlist
                \li Online courses
                    \list
<<<<<<< HEAD
                        \li \l{https://www.qt.io/academy/course-catalog#getting-started-with-qt-design-studio}{Getting Started}
                        \li \l{https://www.qt.io/academy/course-catalog#creating-your-first-app-with-qt-design-studio}{Creating Your First App}
                        \li \l{https://www.qt.io/academy/course-catalog#2d-with-qt-design-studio}{2D with Qt Design Studio}
                        \li \l{https://www.qt.io/academy/course-catalog#3d-with-qt-design-studio}{3D with Qt Design Studio}
                        \li \l{https://www.qt.io/academy/course-catalog#qt-design-studio:-blur-effect}{Creating a Blur Effect}
=======
                        \li \l{https://www.qt.io/academy/course-catalog#getting-started-with-qt-design-studio}{Getting started}
                        \li \l{https://www.qt.io/academy/course-catalog#creating-your-first-app-with-qt-design-studio}{Creating your first app}
                        \li \l{https://www.qt.io/academy/course-catalog#2d-with-qt-design-studio}{2D with Qt Design Studio}
                        \li \l{https://www.qt.io/academy/course-catalog#3d-with-qt-design-studio}{3D with Qt Design Studio}
                        \li \l{https://www.qt.io/academy/course-catalog#qt-design-studio:-blur-effect}{Creating a Blur effect}
>>>>>>> f5fdafd3
                    \endlist
    \endtable
    \enddiv
*/<|MERGE_RESOLUTION|>--- conflicted
+++ resolved
@@ -85,19 +85,11 @@
                     \endlist
                 \li Online courses
                     \list
-<<<<<<< HEAD
-                        \li \l{https://www.qt.io/academy/course-catalog#getting-started-with-qt-design-studio}{Getting Started}
-                        \li \l{https://www.qt.io/academy/course-catalog#creating-your-first-app-with-qt-design-studio}{Creating Your First App}
-                        \li \l{https://www.qt.io/academy/course-catalog#2d-with-qt-design-studio}{2D with Qt Design Studio}
-                        \li \l{https://www.qt.io/academy/course-catalog#3d-with-qt-design-studio}{3D with Qt Design Studio}
-                        \li \l{https://www.qt.io/academy/course-catalog#qt-design-studio:-blur-effect}{Creating a Blur Effect}
-=======
                         \li \l{https://www.qt.io/academy/course-catalog#getting-started-with-qt-design-studio}{Getting started}
                         \li \l{https://www.qt.io/academy/course-catalog#creating-your-first-app-with-qt-design-studio}{Creating your first app}
                         \li \l{https://www.qt.io/academy/course-catalog#2d-with-qt-design-studio}{2D with Qt Design Studio}
                         \li \l{https://www.qt.io/academy/course-catalog#3d-with-qt-design-studio}{3D with Qt Design Studio}
                         \li \l{https://www.qt.io/academy/course-catalog#qt-design-studio:-blur-effect}{Creating a Blur effect}
->>>>>>> f5fdafd3
                     \endlist
     \endtable
     \enddiv
