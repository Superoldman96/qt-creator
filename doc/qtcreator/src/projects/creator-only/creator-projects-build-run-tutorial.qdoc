--- conflicted
+++ resolved
@@ -85,13 +85,7 @@
 
     \endlist
 
-<<<<<<< HEAD
-    \sa {Add compilers}, {Add kits}, {Add Qt versions},
+    \sa {Manage Kits}{How To: Manage Kits}, {Open projects},
     {Developing for Android}, {Developing for iOS},
     {Compile Output}, {\B2Q: Documentation}, {Qt Design Studio Manual}
-=======
-    \sa {Manage Kits}{How To: Manage Kits}, {Open projects},
-    {Connecting Android Devices}, {Connecting iOS Devices},
-    {Compile Output}, {Boot2Qt: Documentation}, {Qt Design Studio Manual}
->>>>>>> 2b23a359
 */