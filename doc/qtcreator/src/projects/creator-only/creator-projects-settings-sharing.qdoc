--- conflicted
+++ resolved
@@ -15,14 +15,9 @@
 
     \title Share project settings
 
-<<<<<<< HEAD
-    \QC stores user-specific project settings in a \e {.user} file located
+    \QC stores user-specific project settings in a \c {.user} file located
     in a directory \e .qtcreator/ under the project directory. You can
-    share these settings between several projects as a \e {.shared} file
-=======
-    \QC stores user-specific project settings in a \c {.user} file. You can
     share these settings between several projects as a \c {.shared} file
->>>>>>> 30696266
     (such as, \c {CMakeLists.txt.shared}, \c {qtcreator.pro.shared}, or
     \c {qtcreator.qbs.shared}). It has the same XML structure as a \c {.user}
     file, but only has the settings to share.
