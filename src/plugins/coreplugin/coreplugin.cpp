// Copyright (C) 2016 The Qt Company Ltd.
// SPDX-License-Identifier: LicenseRef-Qt-Commercial OR GPL-3.0-only WITH Qt-GPL-exception-1.0

#include "coreplugin.h"
#include "coreplugintr.h"
#include "designmode.h"
#include "dialogs/ioptionspage.h"
#include "editmode.h"
#include "foldernavigationwidget.h"
#include "icore.h"
#include "idocument.h"
#include "iwizardfactory.h"
#include "loggingviewer.h"
#include "modemanager.h"
#include "session.h"
#include "settingsdatabase.h"
#include "systemsettings.h"
#include "themechooser.h"
#include "vcsmanager.h"

#include "actionmanager/actionmanager.h"
#include "coreconstants.h"
#include "documentmanager.h"
#include "fileutils.h"
#include "find/findplugin.h"
#include "locator/locator.h"

#include <extensionsystem/pluginerroroverview.h>
#include <extensionsystem/pluginmanager.h>
#include <extensionsystem/pluginspec.h>

#include <utils/algorithm.h>
#include <utils/checkablemessagebox.h>
#include <utils/commandline.h>
#include <utils/environment.h>
#include <utils/infobar.h>
#include <utils/layoutbuilder.h>
#include <utils/macroexpander.h>
#include <utils/mimeutils.h>
#include <utils/networkaccessmanager.h>
#include <utils/passworddialog.h>
#include <utils/pathchooser.h>
#include <utils/savefile.h>
#include <utils/store.h>
#include <utils/stringutils.h>
#include <utils/textutils.h>
#include <utils/theme/theme.h>
#include <utils/theme/theme_p.h>

#include <QAuthenticator>
#include <QCheckBox>
#include <QDateTime>
#include <QDebug>
#include <QDialogButtonBox>
#include <QDir>
#include <QGuiApplication>
#include <QJsonObject>
#include <QLabel>
#include <QMenu>
#include <QMessageBox>
#include <QPushButton>
#include <QUuid>

#include <cstdlib>

using namespace Utils;

namespace Core::Internal {

static CorePlugin *m_instance = nullptr;

const char kWarnCrashReportingSetting[] = "WarnCrashReporting";

CorePlugin::CorePlugin()
{
    // Trigger creation as early as possible before anyone else could
    // mess with the systemEnvironment before it is "backed up".
    (void) systemSettings();

    qRegisterMetaType<Id>();
    qRegisterMetaType<Utils::Text::Position>();
    qRegisterMetaType<Utils::CommandLine>();
    qRegisterMetaType<Utils::FilePath>();
    qRegisterMetaType<Utils::Environment>();
    qRegisterMetaType<Utils::Store>();
    qRegisterMetaType<Utils::Key>();
    qRegisterMetaType<Utils::KeyList>();
    qRegisterMetaType<Utils::OldStore>();
    m_instance = this;
}

CorePlugin::~CorePlugin()
{
    IWizardFactory::destroyFeatureProvider();
    Find::destroy();

    delete m_locator;
    delete m_folderNavigationWidgetFactory;
    delete m_editMode;

    DesignMode::destroyModeIfRequired();

    delete m_core;
    SettingsDatabase::destroy();
    setCreatorTheme(nullptr);
}

CorePlugin *CorePlugin::instance()
{
    return m_instance;
}

struct CoreArguments {
    QColor overrideColor;
    Id themeId;
    bool presentationMode = false;
};

CoreArguments parseArguments(const QStringList &arguments)
{
    CoreArguments args;
    for (int i = 0; i < arguments.size(); ++i) {
        if (arguments.at(i) == QLatin1String("-color")) {
            const QString colorcode(arguments.at(i + 1));
            args.overrideColor = QColor(colorcode);
            i++; // skip the argument
        }
        if (arguments.at(i) == QLatin1String("-presentationMode"))
            args.presentationMode = true;
        if (arguments.at(i) == QLatin1String("-theme")) {
            args.themeId = Id::fromString(arguments.at(i + 1));
            i++; // skip the argument
        }
    }
    return args;
}

static void initProxyAuthDialog()
{
    QObject::connect(Utils::NetworkAccessManager::instance(),
                     &QNetworkAccessManager::proxyAuthenticationRequired,
                     Utils::NetworkAccessManager::instance(),
                     [](const QNetworkProxy &, QAuthenticator *authenticator) {
                         static bool doNotAskAgain = false;

                         std::optional<QPair<QString, QString>> answer
                             = Utils::PasswordDialog::getUserAndPassword(
                                 Tr::tr("Proxy Authentication Required"),
                                 authenticator->realm(),
                                 Tr::tr("Do not ask again."),
                                 {},
                                 &doNotAskAgain,
                                 Core::ICore::dialogParent());

                         if (answer) {
                             authenticator->setUser(answer->first);
                             authenticator->setPassword(answer->second);
                         }
                     });
}

static void initTAndCAcceptDialog()
{
    ExtensionSystem::PluginManager::instance()->setAcceptTermsAndConditionsCallback(
        [](ExtensionSystem::PluginSpec *spec) {
            using namespace Layouting;

            QDialog dialog(ICore::dialogParent());
            dialog.setWindowTitle(Tr::tr("Terms and Conditions"));

            QDialogButtonBox buttonBox;
            QCheckBox *acceptCheckBox;
            QPushButton *acceptButton
                = buttonBox.addButton(Tr::tr("Accept"), QDialogButtonBox::ButtonRole::YesRole);
            QPushButton *decline
                = buttonBox.addButton(Tr::tr("Decline"), QDialogButtonBox::ButtonRole::NoRole);
            acceptButton->setAutoDefault(false);
            acceptButton->setDefault(false);
            acceptButton->setEnabled(false);
            decline->setAutoDefault(true);
            decline->setDefault(true);
            QObject::connect(&buttonBox, &QDialogButtonBox::accepted, &dialog, &QDialog::accept);
            QObject::connect(&buttonBox, &QDialogButtonBox::rejected, &dialog, &QDialog::reject);

            const QLatin1String legal = QLatin1String(
                "I confirm that I have reviewed and accept the terms and conditions\n"
                "of this extension. I confirm that I have the authority and ability to\n"
                "accept the terms and conditions of this extension for the customer.\n"
                "I acknowledge that if the customer and the Qt Company already have a\n"
                "valid agreement in place, that agreement shall apply, but these terms\n"
                "shall govern the use of this extension.");

            // clang-format off
            Column {
                Tr::tr("The plugin %1 requires you to accept the following terms and conditions:").arg(spec->name()), br,
                TextEdit {
                    markdown(spec->termsAndConditions()->text),
                    readOnly(true),
                }, br,
                Row {
                    acceptCheckBox = new QCheckBox(legal), &buttonBox,
                }
            }.attachTo(&dialog);
            // clang-format on

            QObject::connect(
                acceptCheckBox, &QCheckBox::toggled, acceptButton, &QPushButton::setEnabled);

            return dialog.exec() == QDialog::Accepted;
        });
}

static void addToPathChooserContextMenu(PathChooser *pathChooser, QMenu *menu)
{
    QList<QAction *> actions = menu->actions();
    QAction *firstAction = actions.isEmpty() ? nullptr : actions.first();

    if (pathChooser->filePath().exists()) {
        auto showInGraphicalShell = new QAction(FileUtils::msgGraphicalShellAction(), menu);
        QObject::connect(showInGraphicalShell, &QAction::triggered, pathChooser, [pathChooser] {
            Core::FileUtils::showInGraphicalShell(pathChooser->filePath());
        });
        menu->insertAction(firstAction, showInGraphicalShell);

        auto showInTerminal = new QAction(FileUtils::msgTerminalHereAction(), menu);
        QObject::connect(showInTerminal, &QAction::triggered, pathChooser, [pathChooser] {
            if (pathChooser->openTerminalHandler())
                pathChooser->openTerminalHandler()();
            else
                FileUtils::openTerminal(pathChooser->filePath(), {});
        });
        menu->insertAction(firstAction, showInTerminal);

    } else {
        auto mkPathAct = new QAction(Tr::tr("Create Folder"), menu);
        QObject::connect(mkPathAct, &QAction::triggered, pathChooser, [pathChooser] {
            pathChooser->filePath().ensureWritableDir();
            pathChooser->triggerChanged();
        });
        menu->insertAction(firstAction, mkPathAct);
    }

    if (firstAction)
        menu->insertSeparator(firstAction);
}

Result<> CorePlugin::initialize(const QStringList &arguments)
{
    initTAndCAcceptDialog();
    initProxyAuthDialog();

    if (ThemeEntry::availableThemes().isEmpty())
        return ResultError(Tr::tr("No themes found in installation."));

    const CoreArguments args = parseArguments(arguments);
    Theme *themeFromArg = ThemeEntry::createTheme(args.themeId);
    Theme *theme = themeFromArg ? themeFromArg
                                : ThemeEntry::createTheme(ThemeEntry::themeSetting());
    Theme::setInitialPalette(theme); // Initialize palette before setting it
    setCreatorTheme(theme);
    InfoBar::initialize(ICore::settings());
    CheckableMessageBox::initialize(ICore::settings());
    new ActionManager(this);
    ActionManager::setPresentationModeEnabled(args.presentationMode);
    if (args.overrideColor.isValid())
        ICore::setOverrideColor(args.overrideColor);
    m_core = new ICore;
    m_locator = new Locator;
    std::srand(unsigned(QDateTime::currentDateTime().toSecsSinceEpoch()));
    m_editMode = new EditMode;
    ModeManager::activateMode(m_editMode->id());
    m_folderNavigationWidgetFactory = new FolderNavigationWidgetFactory;

    IOptionsPage::registerCategory(
        Constants::SETTINGS_CATEGORY_CORE,
        Tr::tr("Environment"),
        ":/core/images/settingscategory_core.png");

    // Shared by Help and ScreenRecorder
    IOptionsPage::registerCategory(
        Constants::HELP_CATEGORY, Tr::tr("Help"), ":/core/images/settingscategory_help.png");

    IWizardFactory::initialize();

    // Make sure we respect the process's umask when creating new files
    SaveFile::initializeUmask();

    Find::initialize();
    m_locator->initialize();

    MacroExpander *expander = Utils::globalMacroExpander();
    expander->registerVariable("CurrentDate:ISO", Tr::tr("The current date (ISO)."),
                               [] { return QDate::currentDate().toString(Qt::ISODate); });
    expander->registerVariable("CurrentTime:ISO", Tr::tr("The current time (ISO)."),
                               [] { return QTime::currentTime().toString(Qt::ISODate); });
    expander->registerVariable("CurrentDate:RFC", Tr::tr("The current date (RFC2822)."),
                               [] { return QDate::currentDate().toString(Qt::RFC2822Date); });
    expander->registerVariable("CurrentTime:RFC", Tr::tr("The current time (RFC2822)."),
                               [] { return QTime::currentTime().toString(Qt::RFC2822Date); });
    expander->registerVariable("CurrentDate:Locale", Tr::tr("The current date (Locale)."),
                               [] { return QLocale::system()
                                        .toString(QDate::currentDate(), QLocale::ShortFormat); });
    expander->registerVariable("CurrentTime:Locale", Tr::tr("The current time (Locale)."),
                               [] { return QLocale::system()
                                        .toString(QTime::currentTime(), QLocale::ShortFormat); });
    expander->registerVariable("Config:DefaultProjectDirectory", Tr::tr("The configured default directory for projects."),
                               [] { return DocumentManager::projectsDirectory().toUrlishString(); });
    expander->registerVariable("Config:LastFileDialogDirectory", Tr::tr("The directory last visited in a file dialog."),
                               [] { return DocumentManager::fileDialogLastVisitedDirectory().toUrlishString(); });
    expander->registerVariable("HostOs:isWindows",
                               Tr::tr("Is %1 running on Windows?")
                                   .arg(QGuiApplication::applicationDisplayName()),
                               [] {
                                   return QVariant(Utils::HostOsInfo::isWindowsHost()).toString();
                               });
    expander->registerVariable("HostOs:isOSX",
                               Tr::tr("Is %1 running on OS X?")
                                   .arg(QGuiApplication::applicationDisplayName()),
                               [] { return QVariant(Utils::HostOsInfo::isMacHost()).toString(); });
    expander->registerVariable("HostOs:isLinux",
                               Tr::tr("Is %1 running on Linux?")
                                   .arg(QGuiApplication::applicationDisplayName()),
                               [] { return QVariant(Utils::HostOsInfo::isLinuxHost()).toString(); });
    expander->registerVariable("HostOs:isUnix",
                               Tr::tr("Is %1 running on any unix-based platform?")
                                   .arg(QGuiApplication::applicationDisplayName()),
                               [] {
                                   return QVariant(Utils::HostOsInfo::isAnyUnixHost()).toString();
                               });
    expander->registerVariable("HostOs:PathListSeparator",
                               Tr::tr("The path list separator for the platform."),
                               [] { return QString(Utils::HostOsInfo::pathListSeparator()); });
    expander->registerVariable("HostOs:ExecutableSuffix",
                               Tr::tr("The platform executable suffix."),
                               [] { return QString(Utils::HostOsInfo::withExecutableSuffix("")); });
    expander->registerFileVariables("IDE:Executable",
                               Tr::tr("The path to the running %1 itself.").arg(QGuiApplication::applicationDisplayName()),
                               []() { return FilePath::fromUserInput(QCoreApplication::applicationFilePath()); });
    expander->registerVariable("IDE:ResourcePath",
                               Tr::tr("The directory where %1 finds its pre-installed resources.")
                                   .arg(QGuiApplication::applicationDisplayName()),
                               [] { return ICore::resourcePath().toUrlishString(); });
    expander->registerVariable("IDE:UserResourcePath",
                               Tr::tr("The directory where %1 puts custom user data.")
                                   .arg(QGuiApplication::applicationDisplayName()),
                               [] { return ICore::userResourcePath().toUrlishString(); });
    expander->registerPrefix("CurrentDate:", Tr::tr("The current date (QDate formatstring)."),
                             [](const QString &fmt) { return QDate::currentDate().toString(fmt); });
    expander->registerPrefix("CurrentTime:", Tr::tr("The current time (QTime formatstring)."),
                             [](const QString &fmt) { return QTime::currentTime().toString(fmt); });
    expander->registerVariable("UUID", Tr::tr("Generate a new UUID."),
                               [] { return QUuid::createUuid().toString(); });

    expander->registerPrefix("#:", Tr::tr("A comment."), [](const QString &) { return QString(); });
    expander->registerPrefix("Asciify:",
                             Tr::tr("Convert string to pure ASCII."),
                             [expander](const QString &s) { return asciify(expander->expand(s)); });

    Utils::PathChooser::setAboutToShowContextMenuHandler(&addToPathChooserContextMenu);

#ifdef ENABLE_CRASHREPORTING
    connect(
        ICore::instance(),
        &ICore::coreOpened,
        this,
        &CorePlugin::warnAboutCrashReporing,
        Qt::QueuedConnection);
#endif

#ifdef WITH_TESTS
    addTestCreator(&createVcsManagerTest);
#endif

    return ResultOk;
}

static Id generateOpenPageCommandId(IOptionsPage *page)
{
    // The page and category are prioritized by their alphabetical order so usually the ids are
    // prepended by some prioritizing characters like D.ProjectExplorer.KitsOptions separated
    // by dots. Create a new actions id by joining the last parts of the page and category id
    // with an additional ".SettingsPage."
    const QStringList pageIdParts = page->id().toString().split('.');
    const QStringList categoryIdParts = page->category().toString().split('.');
    if (pageIdParts.isEmpty() || categoryIdParts.isEmpty())
        return {};

    const Id candidate = Id::fromString(
        QStringList{"Preferences", categoryIdParts.last(), pageIdParts.last()}.join('.'));
    QString suffix;
    int i = 0;
    while (ActionManager::command(candidate.withSuffix(suffix)))
        suffix = QString::number(++i);
    return candidate.withSuffix(suffix);
}

static void registerActionsForOptions()
{
    QMap<Utils::Id, QString> categoryDisplay;
    for (IOptionsPage *page : IOptionsPage::allOptionsPages()) {
        if (!categoryDisplay.contains(page->category()) && !page->displayCategory().isEmpty())
            categoryDisplay[page->category()] = page->displayCategory();
    }
    for (IOptionsPage *page : IOptionsPage::allOptionsPages()) {
        const Id commandId = generateOpenPageCommandId(page);
        if (!commandId.isValid())
            continue;

        ActionBuilder(m_instance, commandId)
            .setText(Tr::tr("%1 > %2 Preferences...")
                         .arg(categoryDisplay.value(page->category()), page->displayName()))
            .addOnTriggered(m_instance, [id = page->id()] {
                ICore::showOptionsDialog(id);
            });
    }
}

void CorePlugin::extensionsInitialized()
{
    DesignMode::createModeIfRequired();
    Find::extensionsInitialized();
    m_locator->extensionsInitialized();
    ICore::extensionsInitialized();
    if (ExtensionSystem::PluginManager::hasError())
        ExtensionSystem::showPluginErrorOverview();
    checkSettings();
    registerActionsForOptions();
}

bool CorePlugin::delayedInitialize()
{
    m_locator->delayedInitialize();
    IWizardFactory::allWizardFactories(); // scan for all wizard factories
    return true;
}

QObject *CorePlugin::remoteCommand(const QStringList & /* options */,
                                   const QString &workingDirectory,
                                   const QStringList &args)
{
    if (!ExtensionSystem::PluginManager::isInitializationDone()) {
        connect(ExtensionSystem::PluginManager::instance(),
                &ExtensionSystem::PluginManager::initializationDone, this,
                [this, workingDirectory, args] { remoteCommand({}, workingDirectory, args); });
        return nullptr;
    }
    const FilePaths filePaths = Utils::transform(args, FilePath::fromUserInput);
    IDocument *res = ICore::openFiles(
                filePaths,
                ICore::OpenFilesFlags(ICore::SwitchMode | ICore::CanContainLineAndColumnNumbers | ICore::SwitchSplitIfAlreadyVisible),
                FilePath::fromString(workingDirectory));
    ICore::raiseMainWindow();
    return res;
}

void CorePlugin::fileOpenRequest(const QString &f)
{
    remoteCommand(QStringList(), QString(), QStringList(f));
}

void CorePlugin::checkSettings()
{
    const auto showMsgBox = [this](const QString &msg, QMessageBox::Icon icon) {
        connect(ICore::instance(), &ICore::coreOpened, this, [msg, icon] {
            QMessageBox msgBox(ICore::dialogParent());
            msgBox.setWindowTitle(Tr::tr("Settings File Error"));
            msgBox.setText(msg);
            msgBox.setIcon(icon);
            msgBox.exec();
        }, Qt::QueuedConnection);
    };
    const QtcSettings * const userSettings = ICore::settings();
    QString errorDetails;
    switch (userSettings->status()) {
    case QSettings::NoError: {
        const QFileInfo fi(userSettings->fileName());
        if (fi.exists() && !fi.isWritable()) {
            const QString errorMsg = Tr::tr("The settings file \"%1\" is not writable.\n"
                                            "You will not be able to store any %2 settings.")
                                         .arg(QDir::toNativeSeparators(userSettings->fileName()),
                                              QGuiApplication::applicationDisplayName());
            showMsgBox(errorMsg, QMessageBox::Warning);
        }
        return;
    }
    case QSettings::AccessError:
        errorDetails = Tr::tr("The file is not readable.");
        break;
    case QSettings::FormatError:
        errorDetails = Tr::tr("The file is invalid.");
        break;
    }
    const QString errorMsg
        = Tr::tr("Error reading settings file \"%1\": %2\n"
                 "You will likely experience further problems using this instance of %3.")
              .arg(QDir::toNativeSeparators(userSettings->fileName()),
                   errorDetails,
                   QGuiApplication::applicationDisplayName());
    showMsgBox(errorMsg, QMessageBox::Critical);
}

void CorePlugin::warnAboutCrashReporing()
{
    if (!ICore::infoBar()->canInfoBeAdded(kWarnCrashReportingSetting))
        return;

    QString warnStr = ICore::settings()->value("CrashReportingEnabled", false).toBool()
            ? Tr::tr("%1 collects crash reports for the sole purpose of fixing bugs. "
                 "To disable this feature go to %2.")
            : Tr::tr("%1 can collect crash reports for the sole purpose of fixing bugs. "
                 "To enable this feature go to %2.");

    if (Utils::HostOsInfo::isMacHost()) {
        warnStr = warnStr.arg(QGuiApplication::applicationDisplayName(),
                              QGuiApplication::applicationDisplayName()
                                  + Tr::tr(" > Preferences > Environment > System"));
    } else {
        warnStr = warnStr.arg(QGuiApplication::applicationDisplayName(),
                              Tr::tr("Edit > Preferences > Environment > System"));
    }

    Utils::InfoBarEntry info(kWarnCrashReportingSetting, warnStr,
                             Utils::InfoBarEntry::GlobalSuppression::Enabled);
    info.setTitle(Tr::tr("Crash Reporting"));
<<<<<<< HEAD
    info.addCustomButton(ICore::msgShowOptionsDialog(), [] {
        ICore::infoBar()->removeInfo(kWarnCrashReportingSetting);
        ICore::infoBar()->globallySuppressInfo(kWarnCrashReportingSetting);
        ICore::showOptionsDialog(Core::Constants::SETTINGS_ID_SYSTEM);
    });
=======
    info.addCustomButton(
        ICore::msgShowOptionsDialog(),
        [] { ICore::showOptionsDialog(Core::Constants::SETTINGS_ID_SYSTEM); },
        {},
        InfoBarEntry::ButtonAction::SuppressPersistently);
>>>>>>> 46226e93

    info.setDetailsWidgetCreator([]() -> QWidget * {
        auto label = new QLabel;
        label->setWindowTitle(Tr::tr("Crash Reporting"));
        label->setWordWrap(true);
        label->setOpenExternalLinks(true);
        label->setText(msgCrashpadInformation());
        label->setContentsMargins(0, 0, 0, 8);
        return label;
    });
    ICore::infoBar()->addInfo(info);
}

// static
QString CorePlugin::msgCrashpadInformation()
{
#if ENABLE_CRASHREPORTING
#if CRASHREPORTING_USES_CRASHPAD
    const QString backend = "Google Crashpad";
    const QString url
        = "https://chromium.googlesource.com/crashpad/crashpad/+/master/doc/overview_design.md";
#else
    const QString backend = "Google Breakpad";
    const QString url
        = "https://chromium.googlesource.com/breakpad/breakpad/+/HEAD/docs/client_design.md";
#endif
    //: %1 = application name, %2 crash backend name (Google Crashpad or Google Breakpad)
    return Tr::tr("%1 uses %2 for collecting crashes and sending them to Sentry "
                  "for processing. %2 may capture arbitrary contents from crashed process’ "
                  "memory, including user sensitive information, URLs, and whatever other content "
                  "users have trusted %1 with. The collected crash reports are however only used "
                  "for the sole purpose of fixing bugs.")
               .arg(QGuiApplication::applicationDisplayName(), backend)
           + "<br><br>" + Tr::tr("More information:") + "<br><a href='" + url
           + "'>"
           //: %1 = crash backend name (Google Crashpad or Google Breakpad)
           + Tr::tr("%1 Overview").arg(backend)
           + "</a>"
             "<br><a href='https://sentry.io/security/'>"
           + Tr::tr("%1 security policy").arg("Sentry.io") + "</a>";
#else
    return {};
#endif
}

ExtensionSystem::IPlugin::ShutdownFlag CorePlugin::aboutToShutdown()
{
    LoggingViewer::hideLoggingView();
    Find::aboutToShutdown();
    m_locator->aboutToShutdown();
    ICore::aboutToShutdown();
    return SynchronousShutdown;
}

} // Core::Internal<|MERGE_RESOLUTION|>--- conflicted
+++ resolved
@@ -522,19 +522,11 @@
     Utils::InfoBarEntry info(kWarnCrashReportingSetting, warnStr,
                              Utils::InfoBarEntry::GlobalSuppression::Enabled);
     info.setTitle(Tr::tr("Crash Reporting"));
-<<<<<<< HEAD
-    info.addCustomButton(ICore::msgShowOptionsDialog(), [] {
-        ICore::infoBar()->removeInfo(kWarnCrashReportingSetting);
-        ICore::infoBar()->globallySuppressInfo(kWarnCrashReportingSetting);
-        ICore::showOptionsDialog(Core::Constants::SETTINGS_ID_SYSTEM);
-    });
-=======
     info.addCustomButton(
         ICore::msgShowOptionsDialog(),
         [] { ICore::showOptionsDialog(Core::Constants::SETTINGS_ID_SYSTEM); },
         {},
         InfoBarEntry::ButtonAction::SuppressPersistently);
->>>>>>> 46226e93
 
     info.setDetailsWidgetCreator([]() -> QWidget * {
         auto label = new QLabel;
