--- conflicted
+++ resolved
@@ -101,39 +101,6 @@
     d->m_format.lineTerminationMode = mode;
 }
 
-<<<<<<< HEAD
-=======
-bool BaseTextDocument::isUtf8Codec(const QByteArray &name)
-{
-    static const auto utf8Codecs = []() -> QList<QByteArray> {
-        QTextCodec *codec = QTextCodec::codecForName("UTF-8");
-        if (QTC_GUARD(codec))
-            return QList<QByteArray>{codec->name()} + codec->aliases();
-        return {"UTF-8"};
-    }();
-
-    return utf8Codecs.contains(name);
-}
-
-/*!
-    Autodetects file format and reads the text file specified by \a filePath
-    into a list of strings specified by \a plainTextList.
-
-    Returns whether the operation was successful.
-*/
-
-BaseTextDocument::ReadResult BaseTextDocument::read(const FilePath &filePath,
-                                                    QStringList *plainTextList)
-{
-    d->m_readResult = TextFileFormat::readFile(filePath,
-                                               codec(),
-                                               plainTextList,
-                                               &d->m_format,
-                                               &d->m_decodingErrorSample);
-    return d->m_readResult;
-}
-
->>>>>>> 719944a1
 /*!
     Autodetects file format and reads the text file specified by \a filePath
     into \a plainText.
