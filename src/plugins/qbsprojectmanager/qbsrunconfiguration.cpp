--- conflicted
+++ resolved
@@ -407,19 +407,10 @@
             Utils::erase(products, std::not1(hasQtcRunnable));
     }
 
-<<<<<<< HEAD
     return Utils::transform(products, [this, project](const qbs::ProductData &product) {
-        const QString displayName = QbsProject::productDisplayName(project->qbsProject(), product);
+        const QString displayName = product.fullDisplayName();
         const QString targetName = QbsProject::uniqueProductName(product) + rcNameSeparator() + displayName;
         return convert(displayName, targetName);
-=======
-    return Utils::transform(products, [project](const qbs::ProductData &product) {
-        QString displayName = product.fullDisplayName();
-        BuildTargetInfo bti;
-        bti.targetName = QbsProject::uniqueProductName(product) + rcNameSeparator() + displayName;
-        bti.displayName = displayName;
-        return bti;
->>>>>>> 6ffe04bc
     });
 }
 
