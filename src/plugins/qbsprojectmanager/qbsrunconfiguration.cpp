--- conflicted
+++ resolved
@@ -112,35 +112,8 @@
     connect(target, &Target::kitChanged,
             this, &QbsRunConfiguration::updateTargetInformation);
 
-<<<<<<< HEAD
-    connect(target->project(), &Project::parsingFinished,
-            this, &QbsRunConfiguration::updateTargetInformation);
-=======
-    addExtraAspect(new TerminalAspect(this, "Qbs.RunConfiguration.UseTerminal", isConsoleApplication()));
-
-    QbsProject *project = static_cast<QbsProject *>(target->project());
-    connect(project, &Project::parsingFinished, this, [this](bool success) {
-        auto terminalAspect = extraAspect<TerminalAspect>();
-        if (success && !terminalAspect->isUserSet())
-            terminalAspect->setUseTerminal(isConsoleApplication());
-    });
-    connect(project, &QbsProject::dataChanged, this, [this] { m_envCache.clear(); });
-    connect(BuildManager::instance(), &BuildManager::buildStateChanged, this,
-            [this, project](Project *p) {
-                if (p == project && !BuildManager::isBuilding(p)) {
-                    const QString defaultWorkingDir = baseWorkingDirectory();
-                    if (!defaultWorkingDir.isEmpty()) {
-                        extraAspect<WorkingDirectoryAspect>()->setDefaultWorkingDirectory(
-                                    Utils::FileName::fromString(defaultWorkingDir));
-                    }
-                    emit enabledChanged();
-                }
-            }
-    );
-
-    connect(target, &Target::activeDeployConfigurationChanged,
-            this, &QbsRunConfiguration::installStepChanged);
->>>>>>> f4594c92
+    QbsProject *qbsProject = static_cast<QbsProject *>(project());
+    connect(qbsProject, &QbsProject::dataChanged, this, [this] { m_envCache.clear(); });
 }
 
 QVariantMap QbsRunConfiguration::toMap() const
@@ -191,43 +164,16 @@
 
 void QbsRunConfiguration::addToBaseEnvironment(Utils::Environment &env) const
 {
-<<<<<<< HEAD
-    BuildTargetInfo bti = target()->applicationTargets().buildTargetInfo(buildKey());
-    if (bti.runEnvModifier)
-        bti.runEnvModifier(env, m_usingLibraryPaths);
-=======
     const auto key = qMakePair(env.toStringList(), m_usingLibraryPaths);
     const auto it = m_envCache.constFind(key);
     if (it != m_envCache.constEnd()) {
         env = it.value();
         return;
     }
-    QbsProject *project = static_cast<QbsProject *>(target()->project());
-    if (project && project->qbsProject().isValid()) {
-        const qbs::ProductData product = findProduct(project->qbsProjectData(), uniqueProductName());
-        if (product.isValid()) {
-            QProcessEnvironment procEnv = env.toProcessEnvironment();
-            procEnv.insert(QLatin1String("QBS_RUN_FILE_PATH"), executable());
-            QStringList setupRunEnvConfig;
-            if (!m_usingLibraryPaths)
-                setupRunEnvConfig << QLatin1String("ignore-lib-dependencies");
-            qbs::RunEnvironment qbsRunEnv = project->qbsProject().getRunEnvironment(product,
-                    qbs::InstallOptions(), procEnv, setupRunEnvConfig, QbsManager::settings());
-            qbs::ErrorInfo error;
-            procEnv = qbsRunEnv.runEnvironment(&error);
-            if (error.hasError()) {
-                Core::MessageManager::write(tr("Error retrieving run environment: %1")
-                                            .arg(error.toString()));
-            }
-            if (!procEnv.isEmpty()) {
-                env = Utils::Environment();
-                foreach (const QString &key, procEnv.keys())
-                    env.set(key, procEnv.value(key));
-            }
-        }
-    }
+    BuildTargetInfo bti = target()->applicationTargets().buildTargetInfo(buildKey());
+    if (bti.runEnvModifier)
+        bti.runEnvModifier(env, m_usingLibraryPaths);
     m_envCache.insert(key, env);
->>>>>>> f4594c92
 }
 
 Utils::OutputFormatter *QbsRunConfiguration::createOutputFormatter() const
