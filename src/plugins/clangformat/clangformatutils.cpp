// Copyright (C) 2018 The Qt Company Ltd.
// SPDX-License-Identifier: LicenseRef-Qt-Commercial OR GPL-3.0-only WITH Qt-GPL-exception-1.0

#include "clangformatutils.h"

#include "clangformatconstants.h"

#include <coreplugin/icore.h>

#include <cppeditor/cppcodestylepreferences.h>
#include <cppeditor/cppcodestylesettings.h>

#include <texteditor/icodestylepreferences.h>
#include <texteditor/tabsettings.h>
#include <texteditor/texteditorsettings.h>

#include <projectexplorer/editorconfiguration.h>
#include <projectexplorer/project.h>
#include <projectexplorer/projectmanager.h>

#include <utils/qtcassert.h>

#include <QCryptographicHash>

using namespace clang;
using namespace format;
using namespace llvm;
using namespace CppEditor;
using namespace ProjectExplorer;
using namespace TextEditor;
using namespace Utils;

namespace ClangFormat {

clang::format::FormatStyle calculateQtcStyle()
{
    clang::format::FormatStyle style = getLLVMStyle();
    style.Language = FormatStyle::LK_Cpp;
    style.AccessModifierOffset = -4;
    style.AlignAfterOpenBracket = FormatStyle::BAS_Align;
#if LLVM_VERSION_MAJOR >= 15
    style.AlignConsecutiveAssignments = {false, false, false, false, false};
    style.AlignConsecutiveDeclarations = {false, false, false, false, false};
#elif LLVM_VERSION_MAJOR >= 12
    style.AlignConsecutiveAssignments = FormatStyle::ACS_None;
    style.AlignConsecutiveDeclarations = FormatStyle::ACS_None;
#else
    style.AlignConsecutiveAssignments = false;
    style.AlignConsecutiveDeclarations = false;
#endif
    style.AlignEscapedNewlines = FormatStyle::ENAS_DontAlign;
#if LLVM_VERSION_MAJOR >= 11
    style.AlignOperands = FormatStyle::OAS_Align;
#else
    style.AlignOperands = true;
#endif
#if LLVM_VERSION_MAJOR >= 16
    style.AlignTrailingComments = {FormatStyle::TCAS_Always, 0};
#else
    style.AlignTrailingComments = true;
#endif
    style.AllowAllParametersOfDeclarationOnNextLine = true;
#if LLVM_VERSION_MAJOR >= 10
    style.AllowShortBlocksOnASingleLine = FormatStyle::SBS_Never;
#else
    style.AllowShortBlocksOnASingleLine = false;
#endif
    style.AllowShortCaseLabelsOnASingleLine = false;
    style.AllowShortFunctionsOnASingleLine = FormatStyle::SFS_Inline;
#if LLVM_VERSION_MAJOR >= 9
    style.AllowShortIfStatementsOnASingleLine = FormatStyle::SIS_Never;
#else
    style.AllowShortIfStatementsOnASingleLine = false;
#endif
    style.AllowShortLoopsOnASingleLine = false;
    style.AlwaysBreakAfterReturnType = FormatStyle::RTBS_None;
    style.AlwaysBreakBeforeMultilineStrings = false;
    style.AlwaysBreakTemplateDeclarations = FormatStyle::BTDS_Yes;
    style.BinPackArguments = false;
    style.BinPackParameters = false;
    style.BraceWrapping.AfterClass = true;
#if LLVM_VERSION_MAJOR >= 10
    style.BraceWrapping.AfterControlStatement = FormatStyle::BWACS_Never;
#else
    style.BraceWrapping.AfterControlStatement = false;
#endif
    style.BraceWrapping.AfterEnum = false;
    style.BraceWrapping.AfterFunction = true;
    style.BraceWrapping.AfterNamespace = false;
    style.BraceWrapping.AfterObjCDeclaration = false;
    style.BraceWrapping.AfterStruct = true;
    style.BraceWrapping.AfterUnion = false;
    style.BraceWrapping.BeforeCatch = false;
    style.BraceWrapping.BeforeElse = false;
    style.BraceWrapping.IndentBraces = false;
    style.BraceWrapping.SplitEmptyFunction = false;
    style.BraceWrapping.SplitEmptyRecord = false;
    style.BraceWrapping.SplitEmptyNamespace = false;
    style.BreakBeforeBinaryOperators = FormatStyle::BOS_All;
    style.BreakBeforeBraces = FormatStyle::BS_Custom;
    style.BreakBeforeTernaryOperators = true;
    style.BreakConstructorInitializers = FormatStyle::BCIS_BeforeComma;
    style.BreakAfterJavaFieldAnnotations = false;
    style.BreakStringLiterals = true;
    style.ColumnLimit = 100;
    style.CommentPragmas = "^ IWYU pragma:";
    style.CompactNamespaces = false;
#if LLVM_VERSION_MAJOR >= 15
    style.PackConstructorInitializers = FormatStyle::PCIS_BinPack;
#else
    style.ConstructorInitializerAllOnOneLineOrOnePerLine = false;
#endif
    style.ConstructorInitializerIndentWidth = 4;
    style.ContinuationIndentWidth = 4;
    style.Cpp11BracedListStyle = true;
    style.DerivePointerAlignment = false;
    style.DisableFormat = false;
    style.ExperimentalAutoDetectBinPacking = false;
    style.FixNamespaceComments = true;
    style.ForEachMacros = {"forever", "foreach", "Q_FOREACH", "BOOST_FOREACH"};
#if LLVM_VERSION_MAJOR >= 12
    style.IncludeStyle.IncludeCategories = {{"^<Q.*", 200, 200, true}};
#else
    style.IncludeStyle.IncludeCategories = {{"^<Q.*", 200, 200}};
#endif
    style.IncludeStyle.IncludeIsMainRegex = "(Test)?$";
    style.IndentCaseLabels = false;
    style.IndentWidth = 4;
    style.IndentWrappedFunctionNames = false;
    style.JavaScriptQuotes = FormatStyle::JSQS_Leave;
    style.JavaScriptWrapImports = true;
    style.KeepEmptyLinesAtTheStartOfBlocks = false;
    // Do not add QT_BEGIN_NAMESPACE/QT_END_NAMESPACE as this will indent lines in between.
    style.MacroBlockBegin = "";
    style.MacroBlockEnd = "";
    style.MaxEmptyLinesToKeep = 1;
    style.NamespaceIndentation = FormatStyle::NI_None;
    style.ObjCBlockIndentWidth = 4;
    style.ObjCSpaceAfterProperty = false;
    style.ObjCSpaceBeforeProtocolList = true;
    style.PenaltyBreakAssignment = 150;
    style.PenaltyBreakBeforeFirstCallParameter = 300;
    style.PenaltyBreakComment = 500;
    style.PenaltyBreakFirstLessLess = 400;
    style.PenaltyBreakString = 600;
    style.PenaltyExcessCharacter = 50;
    style.PenaltyReturnTypeOnItsOwnLine = 300;
    style.PointerAlignment = FormatStyle::PAS_Right;
    style.ReflowComments = false;
#if LLVM_VERSION_MAJOR >= 13
    style.SortIncludes = FormatStyle::SI_CaseSensitive;
#else
    style.SortIncludes = true;
#endif
#if LLVM_VERSION_MAJOR >= 16
    style.SortUsingDeclarations = FormatStyle::SUD_Lexicographic;
#else
    style.SortUsingDeclarations = true;
#endif
    style.SpaceAfterCStyleCast = true;
    style.SpaceAfterTemplateKeyword = false;
    style.SpaceBeforeAssignmentOperators = true;
    style.SpaceBeforeParens = FormatStyle::SBPO_ControlStatements;
    style.SpaceInEmptyParentheses = false;
    style.SpacesBeforeTrailingComments = 1;
#if LLVM_VERSION_MAJOR >= 13
    style.SpacesInAngles = FormatStyle::SIAS_Never;
#else
    style.SpacesInAngles = false;
#endif
    style.SpacesInContainerLiterals = false;
    style.SpacesInCStyleCastParentheses = false;
    style.SpacesInParentheses = false;
    style.SpacesInSquareBrackets = false;
    addQtcStatementMacros(style);
    style.Standard = FormatStyle::LS_Cpp11;
    style.TabWidth = 4;
    style.UseTab = FormatStyle::UT_Never;
    style.Standard = FormatStyle::LS_Auto;
    return style;
}

<<<<<<< HEAD
clang::format::FormatStyle qtcStyle()
{
    static clang::format::FormatStyle style = calculateQtcStyle();
    return style;
}

=======
clang::format::FormatStyle currentQtStyle(const TextEditor::ICodeStylePreferences *preferences)
{
    clang::format::FormatStyle style = qtcStyle();
    if (!preferences)
        return style;

    fromTabSettings(style, preferences->tabSettings());
    if (auto ccpPreferences = dynamic_cast<const CppEditor::CppCodeStylePreferences *>(preferences))
        fromCppCodeStyleSettings(style, ccpPreferences->codeStyleSettings());
    return style;
}

void fromCppCodeStyleSettings(clang::format::FormatStyle &style,
                              const CppEditor::CppCodeStyleSettings &settings)
{
    using namespace clang::format;
    if (settings.indentAccessSpecifiers)
        style.AccessModifierOffset = 0;
    else
        style.AccessModifierOffset = -1 * style.IndentWidth;

    if (settings.indentNamespaceBody || settings.indentNamespaceBraces)
        style.NamespaceIndentation = FormatStyle::NamespaceIndentationKind::NI_All;
    else
        style.NamespaceIndentation = FormatStyle::NamespaceIndentationKind::NI_None;

    if (settings.indentClassBraces || settings.indentEnumBraces || settings.indentBlockBraces
        || settings.indentFunctionBraces)
        style.BreakBeforeBraces = FormatStyle::BS_Whitesmiths;
    else
        style.BreakBeforeBraces = FormatStyle::BS_Custom;

    style.IndentCaseLabels = settings.indentSwitchLabels;
#if LLVM_VERSION_MAJOR >= 11
    style.IndentCaseBlocks = settings.indentBlocksRelativeToSwitchLabels;
#endif

    if (settings.extraPaddingForConditionsIfConfusingAlign)
        style.BreakBeforeBinaryOperators = FormatStyle::BOS_All;
    else if (settings.alignAssignments)
        style.BreakBeforeBinaryOperators = FormatStyle::BOS_NonAssignment;
    else
        style.BreakBeforeBinaryOperators = FormatStyle::BOS_None;

    style.DerivePointerAlignment = settings.bindStarToIdentifier || settings.bindStarToTypeName
                                   || settings.bindStarToLeftSpecifier
                                   || settings.bindStarToRightSpecifier;

    if ((settings.bindStarToIdentifier || settings.bindStarToRightSpecifier)
        && ClangFormatSettings::instance().mode() == ClangFormatSettings::Mode::Formatting)
        style.PointerAlignment = FormatStyle::PAS_Right;

    if ((settings.bindStarToTypeName || settings.bindStarToLeftSpecifier)
        && ClangFormatSettings::instance().mode() == ClangFormatSettings::Mode::Formatting)
        style.PointerAlignment = FormatStyle::PAS_Left;
}

void fromTabSettings(clang::format::FormatStyle &style, const TextEditor::TabSettings &settings)
{
    using namespace clang::format;

    style.IndentWidth = settings.m_indentSize;
    style.TabWidth = settings.m_tabSize;

    switch (settings.m_tabPolicy) {
    case TextEditor::TabSettings::TabPolicy::MixedTabPolicy:
        style.UseTab = FormatStyle::UT_ForContinuationAndIndentation;
        break;
    case TextEditor::TabSettings::TabPolicy::SpacesOnlyTabPolicy:
        style.UseTab = FormatStyle::UT_Never;
        break;
    case TextEditor::TabSettings::TabPolicy::TabsOnlyTabPolicy:
        style.UseTab = FormatStyle::UT_Always;
        break;
    }
}

>>>>>>> cf90e478
QString projectUniqueId(ProjectExplorer::Project *project)
{
    if (!project)
        return QString();

    return QString::fromUtf8(QCryptographicHash::hash(project->projectFilePath().toString().toUtf8(),
                                                      QCryptographicHash::Md5)
                                 .toHex(0));
}

bool getProjectUseGlobalSettings(const ProjectExplorer::Project *project)
{
    const QVariant projectUseGlobalSettings = project ? project->namedSettings(
                                                  Constants::USE_GLOBAL_SETTINGS)
                                                      : QVariant();

    return projectUseGlobalSettings.isValid() ? projectUseGlobalSettings.toBool() : true;
}

bool getProjectOverriddenSettings(const ProjectExplorer::Project *project)
{
    const QVariant projectOverride = project ? project->namedSettings(Constants::OVERRIDE_FILE_ID)
                                             : QVariant();

    return projectOverride.isValid()
               ? projectOverride.toBool()
               : ClangFormatSettings::instance().overrideDefaultFile();
}

bool getCurrentOverriddenSettings(const Utils::FilePath &filePath)
{
    const ProjectExplorer::Project *project = ProjectExplorer::ProjectManager::projectForFile(
        filePath);

    return getProjectUseGlobalSettings(project)
               ? ClangFormatSettings::instance().overrideDefaultFile()
               : getProjectOverriddenSettings(project);
}

ClangFormatSettings::Mode getProjectIndentationOrFormattingSettings(
    const ProjectExplorer::Project *project)
{
    const QVariant projectIndentationOrFormatting = project
                                                        ? project->namedSettings(Constants::MODE_ID)
                                                        : QVariant();

    return projectIndentationOrFormatting.isValid()
               ? static_cast<ClangFormatSettings::Mode>(projectIndentationOrFormatting.toInt())
               : ClangFormatSettings::instance().mode();
}

ClangFormatSettings::Mode getCurrentIndentationOrFormattingSettings(const Utils::FilePath &filePath)
{
    const ProjectExplorer::Project *project = ProjectExplorer::ProjectManager::projectForFile(
        filePath);

    return getProjectUseGlobalSettings(project)
               ? ClangFormatSettings::instance().mode()
               : getProjectIndentationOrFormattingSettings(project);
}

Utils::FilePath findConfig(const Utils::FilePath &fileName)
{
    Utils::FilePath parentDirectory = fileName.parentDir();
    while (parentDirectory.exists()) {
        Utils::FilePath settingsFilePath = parentDirectory / Constants::SETTINGS_FILE_NAME;
        if (settingsFilePath.exists())
            return settingsFilePath;

        Utils::FilePath settingsAltFilePath = parentDirectory / Constants::SETTINGS_FILE_ALT_NAME;
        if (settingsAltFilePath.exists())
            return settingsAltFilePath;

        parentDirectory = parentDirectory.parentDir();
    }
    return Utils::FilePath();
}

Utils::FilePath configForFile(const Utils::FilePath &fileName)
{
    if (!getCurrentOverriddenSettings(fileName))
        return findConfig(fileName);

    const ProjectExplorer::Project *projectForFile
        = ProjectExplorer::ProjectManager::projectForFile(fileName);

    const TextEditor::ICodeStylePreferences *preferences
        = projectForFile
              ? projectForFile->editorConfiguration()->codeStyle("Cpp")->currentPreferences()
              : TextEditor::TextEditorSettings::codeStyle("Cpp")->currentPreferences();

    return filePathToCurrentSettings(preferences);
}

void addQtcStatementMacros(clang::format::FormatStyle &style)
{
    static const std::vector<std::string> macros = {"Q_CLASSINFO",
                                                    "Q_ENUM",
                                                    "Q_ENUM_NS",
                                                    "Q_FLAG",
                                                    "Q_FLAG_NS",
                                                    "Q_GADGET",
                                                    "Q_GADGET_EXPORT",
                                                    "Q_INTERFACES",
                                                    "Q_MOC_INCLUDE",
                                                    "Q_NAMESPACE",
                                                    "Q_NAMESPACE_EXPORT",
                                                    "Q_OBJECT",
                                                    "Q_PROPERTY",
                                                    "Q_REVISION",
                                                    "Q_DISABLE_COPY",
                                                    "Q_SET_OBJECT_NAME",
                                                    "QT_BEGIN_NAMESPACE",
                                                    "QT_END_NAMESPACE",

                                                    "QML_ADDED_IN_MINOR_VERSION",
                                                    "QML_ANONYMOUS",
                                                    "QML_ATTACHED",
                                                    "QML_DECLARE_TYPE",
                                                    "QML_DECLARE_TYPEINFO",
                                                    "QML_ELEMENT",
                                                    "QML_EXTENDED",
                                                    "QML_EXTENDED_NAMESPACE",
                                                    "QML_EXTRA_VERSION",
                                                    "QML_FOREIGN",
                                                    "QML_FOREIGN_NAMESPACE",
                                                    "QML_IMPLEMENTS_INTERFACES",
                                                    "QML_INTERFACE",
                                                    "QML_NAMED_ELEMENT",
                                                    "QML_REMOVED_IN_MINOR_VERSION",
                                                    "QML_SINGLETON",
                                                    "QML_UNAVAILABLE",
                                                    "QML_UNCREATABLE",
                                                    "QML_VALUE_TYPE"};
    for (const std::string &macro : macros) {
        if (std::find(style.StatementMacros.begin(), style.StatementMacros.end(), macro)
            == style.StatementMacros.end())
            style.StatementMacros.emplace_back(macro);
    }
}

Utils::FilePath filePathToCurrentSettings(const TextEditor::ICodeStylePreferences *codeStyle)
{
    return Core::ICore::userResourcePath() / "clang-format/"
           / Utils::FileUtils::fileSystemFriendlyName(codeStyle->displayName())
           / QLatin1String(Constants::SETTINGS_FILE_NAME);
}
} // namespace ClangFormat<|MERGE_RESOLUTION|>--- conflicted
+++ resolved
@@ -180,14 +180,12 @@
     return style;
 }
 
-<<<<<<< HEAD
 clang::format::FormatStyle qtcStyle()
 {
     static clang::format::FormatStyle style = calculateQtcStyle();
     return style;
 }
 
-=======
 clang::format::FormatStyle currentQtStyle(const TextEditor::ICodeStylePreferences *preferences)
 {
     clang::format::FormatStyle style = qtcStyle();
@@ -265,7 +263,6 @@
     }
 }
 
->>>>>>> cf90e478
 QString projectUniqueId(ProjectExplorer::Project *project)
 {
     if (!project)
