// Copyright (C) 2023 The Qt Company Ltd.
// SPDX-License-Identifier: LicenseRef-Qt-Commercial OR GPL-3.0-only WITH Qt-GPL-exception-1.0

#include "effectmakermodel.h"

#include "compositionnode.h"
#include "effectutils.h"
#include "propertyhandler.h"
#include "syntaxhighlighterdata.h"
#include "uniform.h"

#include <qmlprojectmanager/qmlproject.h>

#include <projectexplorer/project.h>
#include <projectexplorer/projecttree.h>
#include <projectexplorer/target.h>

#include <qtsupport/qtkitaspect.h>

#include <utils/qtcassert.h>
#include <utils/process.h>

#include <modelnodeoperations.h>

#include <QByteArrayView>
#include <QLibraryInfo>
#include <QVector2D>

namespace EffectMaker {

enum class FileType
{
    Binary,
    Text
};

static bool writeToFile(const QByteArray &buf, const QString &filename, FileType fileType)
{
    QDir().mkpath(QFileInfo(filename).path());
    QFile f(filename);
    QIODevice::OpenMode flags = QIODevice::WriteOnly | QIODevice::Truncate;
    if (fileType == FileType::Text)
        flags |= QIODevice::Text;
    if (!f.open(flags)) {
        qWarning() << "Failed to open file for writing:" << filename;
        return false;
    }
    f.write(buf);
    return true;
}

EffectMakerModel::EffectMakerModel(QObject *parent)
    : QAbstractListModel{parent}
{
}

QHash<int, QByteArray> EffectMakerModel::roleNames() const
{
    QHash<int, QByteArray> roles;
    roles[NameRole] = "nodeName";
    roles[EnabledRole] = "nodeEnabled";
    roles[UniformsRole] = "nodeUniformsModel";
    roles[Dependency] = "isDependency";
    return roles;
}

int EffectMakerModel::rowCount(const QModelIndex &parent) const
{
    Q_UNUSED(parent)

    return m_nodes.count();
}

QVariant EffectMakerModel::data(const QModelIndex &index, int role) const
{
    QTC_ASSERT(index.isValid() && index.row() < m_nodes.size(), return {});
    QTC_ASSERT(roleNames().contains(role), return {});

    return m_nodes.at(index.row())->property(roleNames().value(role));
}

bool EffectMakerModel::setData(const QModelIndex &index, const QVariant &value, int role)
{
    if (!index.isValid() || !roleNames().contains(role))
        return false;

    if (role == EnabledRole) {
        m_nodes.at(index.row())->setIsEnabled(value.toBool());
        bakeShaders();
<<<<<<< HEAD
=======
        setHasUnsavedChanges(true);
>>>>>>> 4e16d1a0

        emit dataChanged(index, index, {role});
    }

    return true;
}

void EffectMakerModel::setIsEmpty(bool val)
{
    if (m_isEmpty != val) {
        m_isEmpty = val;
        emit isEmptyChanged();

        if (m_isEmpty)
            bakeShaders();
    }
}

void EffectMakerModel::addNode(const QString &nodeQenPath)
{
    beginResetModel();
    auto *node = new CompositionNode({}, nodeQenPath);
    connect(qobject_cast<EffectMakerUniformsModel *>(node->uniformsModel()),
            &EffectMakerUniformsModel::dataChanged, this, [this] {
                setHasUnsavedChanges(true);
            });

    const QList<QString> requiredNodes = node->requiredNodes();
    if (requiredNodes.size() > 0) {
        for (const QString &requiredId : requiredNodes) {
            if (auto reqNode = findNodeById(requiredId)) {
                reqNode->incRefCount();
                continue;
            }

            const QString path = EffectUtils::nodesSourcesPath() + "/common/" + requiredId + ".qen";
            auto requiredNode = new CompositionNode({}, path);
            connect(qobject_cast<EffectMakerUniformsModel *>(requiredNode->uniformsModel()),
                    &EffectMakerUniformsModel::dataChanged, this, [this] {
                        setHasUnsavedChanges(true);
                    });
            requiredNode->setRefCount(1);
            m_nodes.prepend(requiredNode);
        }
    }
    m_nodes.append(node);
    endResetModel();

    setIsEmpty(false);

    bakeShaders();
    setHasUnsavedChanges(true);

    emit nodesChanged();
}

CompositionNode *EffectMakerModel::findNodeById(const QString &id) const
{
    for (CompositionNode *node : std::as_const(m_nodes)) {
        if (node->id() == id)
            return node;
    }
    return {};
}

void EffectMakerModel::moveNode(int fromIdx, int toIdx)
{
    if (fromIdx == toIdx)
        return;

    int toIdxAdjusted = fromIdx < toIdx ? toIdx + 1 : toIdx; // otherwise beginMoveRows() crashes
    beginMoveRows({}, fromIdx, fromIdx, {}, toIdxAdjusted);
    m_nodes.move(fromIdx, toIdx);
    endMoveRows();

    setHasUnsavedChanges(true);
    bakeShaders();
}

void EffectMakerModel::removeNode(int idx)
{
    beginResetModel();
    CompositionNode *node = m_nodes.takeAt(idx);

    const QStringList reqNodes = node->requiredNodes();
    for (const QString &reqId : reqNodes) {
        CompositionNode *depNode = findNodeById(reqId);
        if (depNode && depNode->decRefCount() <= 0) {
            m_nodes.removeOne(depNode);
            delete depNode;
        }
    }

    delete node;
    endResetModel();

    if (m_nodes.isEmpty())
        setIsEmpty(true);
    else
        bakeShaders();

    setHasUnsavedChanges(true);
    emit nodesChanged();
<<<<<<< HEAD
}

void EffectMakerModel::clear()
{
    beginResetModel();
    qDeleteAll(m_nodes);
    m_nodes.clear();
    endResetModel();
    setHasUnsavedChanges(!m_currentComposition.isEmpty());
    setCurrentComposition("");

    setIsEmpty(true);
    emit nodesChanged();
}

void EffectMakerModel::assignToSelected()
{
    const QString effectsAssetsDir = QmlDesigner::ModelNodeOperations::getEffectsDefaultDirectory();
    const QString path = effectsAssetsDir + QDir::separator() + m_currentComposition + ".qep";
    emit assignToSelectedTriggered(path);
}

QString EffectMakerModel::getUniqueEffectName() const
{
    const QString effectsDir = QmlDesigner::ModelNodeOperations::getEffectsDefaultDirectory();
    const QString path = effectsDir + QDir::separator() + "Effect%1.qep";

    int num = 0;

    while (QFile::exists(path.arg(++num, 2, 10, QChar('0'))))
        ; // empty body

=======
}

void EffectMakerModel::clear(bool clearName)
{
    beginResetModel();
    qDeleteAll(m_nodes);
    m_nodes.clear();
    endResetModel();

    if (clearName)
        setCurrentComposition("");

    setHasUnsavedChanges(!m_currentComposition.isEmpty());

    setIsEmpty(true);
    emit nodesChanged();
}

void EffectMakerModel::assignToSelected()
{
    const QString effectsAssetsDir = QmlDesigner::ModelNodeOperations::getEffectsDefaultDirectory();
    const QString path = effectsAssetsDir + QDir::separator() + m_currentComposition + ".qep";
    emit assignToSelectedTriggered(path);
}

QString EffectMakerModel::getUniqueEffectName() const
{
    const QString effectsDir = QmlDesigner::ModelNodeOperations::getEffectsDefaultDirectory();
    const QString path = effectsDir + QDir::separator() + "Effect%1.qep";

    int num = 0;

    while (QFile::exists(path.arg(++num, 2, 10, QChar('0'))))
        ; // empty body

>>>>>>> 4e16d1a0
    return QString("Effect%1").arg(num, 2, 10, QChar('0'));
}

QString EffectMakerModel::fragmentShader() const
{
    return m_fragmentShader;
}

void EffectMakerModel::setFragmentShader(const QString &newFragmentShader)
{
    if (m_fragmentShader == newFragmentShader)
        return;

    m_fragmentShader = newFragmentShader;
}

QString EffectMakerModel::vertexShader() const
{
    return m_vertexShader;
}

void EffectMakerModel::setVertexShader(const QString &newVertexShader)
{
    if (m_vertexShader == newVertexShader)
        return;

    m_vertexShader = newVertexShader;
}

const QString &EffectMakerModel::qmlComponentString() const
{
    return m_qmlComponentString;
}

const QList<Uniform *> EffectMakerModel::allUniforms() const
{
    QList<Uniform *> uniforms = {};
    for (const auto &node : std::as_const(m_nodes))
        uniforms.append(static_cast<EffectMakerUniformsModel *>(node->uniformsModel())->uniforms());
    return uniforms;
}

const QString EffectMakerModel::getBufUniform()
{
    QList<Uniform *> uniforms = allUniforms();
    QString s;
    s += "layout(std140, binding = 0) uniform buf {\n";
    s += "    mat4 qt_Matrix;\n";
    s += "    float qt_Opacity;\n";
    if (m_shaderFeatures.enabled(ShaderFeatures::Time))
        s += "    float iTime;\n";
    if (m_shaderFeatures.enabled(ShaderFeatures::Frame))
        s += "    int iFrame;\n";
    if (m_shaderFeatures.enabled(ShaderFeatures::Resolution))
        s += "    vec3 iResolution;\n";
    if (m_shaderFeatures.enabled(ShaderFeatures::Mouse))
        s += "    vec4 iMouse;\n";
    for (const auto uniform : uniforms) {
        // TODO: Check if uniform is already added.
        if (uniform->type() != Uniform::Type::Sampler && uniform->type() != Uniform::Type::Define) {
            QString type = Uniform::stringFromType(uniform->type(), true);
            QString props = "    " + type + " " + uniform->name() + ";\n";
            s += props;
        }
    }
    s += "};\n";
    return s;
}

const QString EffectMakerModel::getVSUniforms()
{
    QString s;
    s += "#version 440\n";
    s += '\n';
    s += "layout(location = 0) in vec4 qt_Vertex;\n";
    s += "layout(location = 1) in vec2 qt_MultiTexCoord0;\n";
    s += "layout(location = 0) out vec2 texCoord;\n";
    if (m_shaderFeatures.enabled(ShaderFeatures::FragCoord))
        s += "layout(location = 1) out vec2 fragCoord;\n";
    s += '\n';
    s += getBufUniform();
    s += '\n';
    s += "out gl_PerVertex { vec4 gl_Position; };\n";
    s += '\n';
    return s;
}

const QString EffectMakerModel::getFSUniforms()
{
    const QList<Uniform *> uniforms = allUniforms();
    QString s;
    s += "#version 440\n";
    s += '\n';
    s += "layout(location = 0) in vec2 texCoord;\n";
    if (m_shaderFeatures.enabled(ShaderFeatures::FragCoord))
        s += "layout(location = 1) in vec2 fragCoord;\n";
    s += "layout(location = 0) out vec4 fragColor;\n";
    s += '\n';
    s += getBufUniform();
    s += '\n';

    bool usesSource = m_shaderFeatures.enabled(ShaderFeatures::Source);
    if (usesSource)
        s += "layout(binding = 1) uniform sampler2D iSource;\n";

    // Add sampler uniforms
    int bindingIndex = usesSource ? 2 : 1;
    for (const auto uniform : uniforms) {
        // TODO: Check if uniform is already added.
        if (uniform->type() == Uniform::Type::Sampler) {
            // Start index from 2, 1 is source item
            QString props = QString("layout(binding = %1) uniform sampler2D %2")
                                .arg(bindingIndex).arg(uniform->name());
            s += props + ";\n";
            bindingIndex++;
        }
    }
    s += '\n';
    if (m_shaderFeatures.enabled(ShaderFeatures::BlurSources)) {
        const int blurItems = 5;
        for (int i = 1; i <= blurItems; i++) {
            QString props = QString("layout(binding = %1) uniform sampler2D iSourceBlur%2")
                                .arg(bindingIndex).arg(QString::number(i));
            s += props + ";\n";
            bindingIndex++;
        }
        s += '\n';
    }
    return s;
}

// Detects common GLSL error messages and returns potential
// additional error information related to them.
QString EffectMakerModel::detectErrorMessage(const QString &errorMessage)
{
    static QHash<QString, QString> nodeErrors {
        { "'BLUR_HELPER_MAX_LEVEL' : undeclared identifier", "BlurHelper"},
        { "'iSourceBlur1' : undeclared identifier", "BlurHelper"},
        { "'hash23' : no matching overloaded function found", "NoiseHelper" },
        { "'HASH_BOX_SIZE' : undeclared identifier", "NoiseHelper" },
        { "'pseudo3dNoise' : no matching overloaded function found", "NoiseHelper" }
    };

    QString missingNodeError = QStringLiteral("Are you missing a %1 node?\n");
    QHash<QString, QString>::const_iterator i = nodeErrors.constBegin();
    while (i != nodeErrors.constEnd()) {
        if (errorMessage.contains(i.key()))
            return missingNodeError.arg(i.value());
        ++i;
    }
    return QString();
}

// Return first error message (if any)
EffectError EffectMakerModel::effectError() const
{
    for (const EffectError &e : std::as_const(m_effectErrors)) {
        if (!e.m_message.isEmpty())
            return e;
    }
    return {};
}

// Set the effect error message with optional type and lineNumber.
// Type comes from ErrorTypes, defaulting to common errors (-1).
// Note that type must match with UI editor tab index.
void EffectMakerModel::setEffectError(const QString &errorMessage, int type, int lineNumber)
{
    EffectError error;
    error.m_type = type;
    if (type == 1 || type == 2) {
        // For shaders, get the line number from baker output.
        // Which is something like "ERROR: :15: message"
        int glslErrorLineNumber = -1;
        QStringList errorStringList = errorMessage.split(m_spaceReg, Qt::SkipEmptyParts);
        if (errorStringList.size() >= 2) {
            QString lineString  = errorStringList.at(1).trimmed();
            if (lineString.size() >= 3) {
                // String is ":[linenumber]:", get only the number.
                glslErrorLineNumber = lineString.sliced(1, lineString.size() - 2).toInt();
            }
        }
        error.m_line = glslErrorLineNumber;
    } else {
        // For QML (and others) use given linenumber
        error.m_line = lineNumber;
    }

    QString additionalErrorInfo = detectErrorMessage(errorMessage);
    error.m_message = additionalErrorInfo + errorMessage;
    m_effectErrors.insert(type, error);
    qWarning() << QString("Effect error (line: %2): %1").arg(error.m_message, error.m_line);
    Q_EMIT effectErrorChanged();
}

QString variantAsDataString(const Uniform::Type type, const QVariant &variant)
{
    QString s;
    switch (type) {
    case Uniform::Type::Bool:
        s = variant.toBool() ? QString("true") : QString("false");
        break;
    case Uniform::Type::Int:
        s = QString::number(variant.toInt());
        break;
    case Uniform::Type::Float:
        s = QString::number(variant.toDouble());
        break;
    case Uniform::Type::Vec2: {
        QStringList list;
        QVector2D v2 = variant.value<QVector2D>();
        list << QString::number(v2.x());
        list << QString::number(v2.y());
        s = list.join(", ");
        break;
    }
    case Uniform::Type::Vec3: {
        QStringList list;
        QVector3D v3 = variant.value<QVector3D>();
        list << QString::number(v3.x());
        list << QString::number(v3.y());
        list << QString::number(v3.z());
        s = list.join(", ");
        break;
    }
    case Uniform::Type::Vec4: {
        QStringList list;
        QVector4D v4 = variant.value<QVector4D>();
        list << QString::number(v4.x());
        list << QString::number(v4.y());
        list << QString::number(v4.z());
        list << QString::number(v4.w());
        s = list.join(", ");
        break;
    }
    case Uniform::Type::Color: {
        QStringList list;
        QColor c = variant.value<QColor>();
        list << QString::number(c.redF(), 'g', 3);
        list << QString::number(c.greenF(), 'g', 3);
        list << QString::number(c.blueF(), 'g', 3);
        list << QString::number(c.alphaF(), 'g', 3);
        s = list.join(", ");
        break;
    }
    case Uniform::Type::Sampler:
    case Uniform::Type::Define: {
        s = variant.toString();
        break;
    }
    }
    return s;
}

QJsonObject nodeToJson(const CompositionNode &node)
{
    QJsonObject nodeObject;
    nodeObject.insert("name", node.name());
    if (!node.description().isEmpty())
        nodeObject.insert("description", node.description());
    nodeObject.insert("enabled", node.isEnabled());
    nodeObject.insert("version", 1);
    nodeObject.insert("id", node.id());

    // Add properties
    QJsonArray propertiesArray;
    const QList<Uniform *> uniforms = node.uniforms();
    for (const Uniform *uniform : uniforms) {
        QJsonObject uniformObject;
        uniformObject.insert("name", QString(uniform->name()));
        QString type = Uniform::stringFromType(uniform->type());
        uniformObject.insert("type", type);

        if (!uniform->displayName().isEmpty())
            uniformObject.insert("displayName", QString(uniform->displayName()));

        QString value = variantAsDataString(uniform->type(), uniform->value());
        if (uniform->type() == Uniform::Type::Sampler)
            value = QFileInfo(value).fileName();
        uniformObject.insert("value", value);

        QString defaultValue = variantAsDataString(uniform->type(), uniform->defaultValue());
        if (uniform->type() == Uniform::Type::Sampler) {
            defaultValue = QFileInfo(value).fileName();
            if (uniform->enableMipmap())
                uniformObject.insert("enableMipmap", uniform->enableMipmap());
        }
        uniformObject.insert("defaultValue", defaultValue);
        if (!uniform->description().isEmpty())
            uniformObject.insert("description", uniform->description());
        if (uniform->type() == Uniform::Type::Float
            || uniform->type() == Uniform::Type::Int
            || uniform->type() == Uniform::Type::Vec2
            || uniform->type() == Uniform::Type::Vec3
            || uniform->type() == Uniform::Type::Vec4) {
            uniformObject.insert("minValue", variantAsDataString(uniform->type(), uniform->minValue()));
            uniformObject.insert("maxValue", variantAsDataString(uniform->type(), uniform->maxValue()));
        }
        if (!uniform->customValue().isEmpty())
            uniformObject.insert("customValue", uniform->customValue());
        if (uniform->useCustomValue())
            uniformObject.insert("useCustomValue", true);

        propertiesArray.append(uniformObject);
    }
    if (!propertiesArray.isEmpty())
        nodeObject.insert("properties", propertiesArray);

    // Add shaders
    if (!node.fragmentCode().trimmed().isEmpty()) {
        QJsonArray fragmentCodeArray;
        const QStringList fsLines = node.fragmentCode().split('\n');
        for (const QString &line : fsLines)
            fragmentCodeArray.append(line);

        if (!fragmentCodeArray.isEmpty())
            nodeObject.insert("fragmentCode", fragmentCodeArray);
    }
    if (!node.vertexCode().trimmed().isEmpty()) {
        QJsonArray vertexCodeArray;
        const QStringList vsLines = node.vertexCode().split('\n');
        for (const QString &line : vsLines)
            vertexCodeArray.append(line);

        if (!vertexCodeArray.isEmpty())
            nodeObject.insert("vertexCode", vertexCodeArray);
    }

    return nodeObject;
}

QString EffectMakerModel::getQmlEffectString()
{
    QString s;

<<<<<<< HEAD
    s += QString("// Created with Qt Design Studio (version %1), %2\n\n")
             .arg(qApp->applicationVersion(), QDateTime::currentDateTime().toString());
    s += "import QtQuick\n";
    s += '\n';
    s += "Item {\n";
    s += "    id: rootItem\n";
    s += '\n';
=======
    // _isEffectItem is type var to hide it from property view
    QString header{
R"(
// Created with Qt Design Studio (version %1), %2

import QtQuick

Item {
    id: rootItem

    property var _isEffectItem
    property Item _oldParent: null
)"
    };

    s += header.arg(qApp->applicationVersion(), QDateTime::currentDateTime().toString());

>>>>>>> 4e16d1a0
    if (m_shaderFeatures.enabled(ShaderFeatures::Source)) {
        s += "    // This is the main source for the effect\n";
        s += "    property Item source: null\n";
    }
    if (m_shaderFeatures.enabled(ShaderFeatures::Time)
        || m_shaderFeatures.enabled(ShaderFeatures::Frame)) {
        s += "    // Enable this to animate iTime property\n";
<<<<<<< HEAD
        s += "    property bool timeRunning: false\n";
=======
        s += "    property bool timeRunning: true\n";
>>>>>>> 4e16d1a0
    }
    if (m_shaderFeatures.enabled(ShaderFeatures::Time)) {
        s += "    // When timeRunning is false, this can be used to control iTime manually\n";
        s += "    property real animatedTime: frameAnimation.elapsedTime\n";
    }
    if (m_shaderFeatures.enabled(ShaderFeatures::Frame)) {
        s += "    // When timeRunning is false, this can be used to control iFrame manually\n";
        s += "    property int animatedFrame: frameAnimation.currentFrame\n";
    }
<<<<<<< HEAD
    s += '\n';
=======

    QString parentChanged{
R"(
    onParentChanged: {
        if (_oldParent && _oldParent !== parent) {
            _oldParent.layer.enabled = false
            _oldParent.layer.effect = null
            %2
            _oldParent.update()
            _oldParent = null
        }
        if (parent) {
            _oldParent = parent
            parent.layer.enabled = true
            parent.layer.effect = effectComponent
            %1
        }
    }
)"
    };

    parentChanged = parentChanged.arg(m_shaderFeatures.enabled(ShaderFeatures::Source)
                                          ? QString("source = parent") : QString(),
                                      m_shaderFeatures.enabled(ShaderFeatures::Source)
                                          ? QString("source = null") : QString());
    s += parentChanged;

>>>>>>> 4e16d1a0
    // Custom properties
    if (!m_exportedRootPropertiesString.isEmpty()) {
        s += m_exportedRootPropertiesString;
        s += '\n';
    }
    if (m_shaderFeatures.enabled(ShaderFeatures::Time)
        || m_shaderFeatures.enabled(ShaderFeatures::Frame)) {
        s += "    FrameAnimation {\n";
        s += "        id: frameAnimation\n";
        s += "        running: rootItem.timeRunning\n";
        s += "    }\n";
        s += '\n';
    }

<<<<<<< HEAD
    if (m_shaderFeatures.enabled(ShaderFeatures::BlurSources)) {
        s += "    BlurHelper {\n";
        s += "        id: blurHelper\n";
        s += "        anchors.fill: parent\n";
        int blurMax = 32;
        if (g_propertyData.contains("BLUR_HELPER_MAX_LEVEL"))
            blurMax = g_propertyData["BLUR_HELPER_MAX_LEVEL"].toInt();
        s += QString("        property int blurMax: %1\n").arg(blurMax);
        s += "        property real blurMultiplier: rootItem.blurMultiplier\n";
        s += "    }\n";
    }

    s += getQmlComponentString(true);
=======
    QString customImagesString = getQmlImagesString(true);
    if (!customImagesString.isEmpty())
        s += customImagesString;

    s += "    Component {\n";
    s += "        id: effectComponent\n";
    s += getQmlComponentString(true);
    s += "    }\n";
>>>>>>> 4e16d1a0
    s += "}\n";
    return s;
}

void EffectMakerModel::saveComposition(const QString &name)
{
    const QString effectsAssetsDir = QmlDesigner::ModelNodeOperations::getEffectsDefaultDirectory();
    const QString path = effectsAssetsDir + QDir::separator() + name + ".qep";
    auto saveFile = QFile(path);
    if (!saveFile.open(QIODevice::WriteOnly)) {
        QString error = QString("Error: Couldn't save composition file: '%1'").arg(path);
        qWarning() << error;
        return;
    }

    QJsonObject json;
    // File format version
    json.insert("version", 1);

    // Add nodes
    QJsonArray nodesArray;
    for (const CompositionNode *node : std::as_const(m_nodes)) {
        QJsonObject nodeObject = nodeToJson(*node);
        nodesArray.append(nodeObject);
    }

    if (!nodesArray.isEmpty())
        json.insert("nodes", nodesArray);

    QJsonObject rootJson;
    rootJson.insert("QEP", json);
    QJsonDocument jsonDoc(rootJson);

    saveFile.write(jsonDoc.toJson());
    saveFile.close();
    setCurrentComposition(name);
    setHasUnsavedChanges(false);

    saveResources(name);
}

void EffectMakerModel::openComposition(const QString &path)
{
<<<<<<< HEAD
    clear();
=======
    clear(true);
>>>>>>> 4e16d1a0

    const QString effectName = QFileInfo(path).baseName();
    setCurrentComposition(effectName);

    QFile compFile(path);
    if (!compFile.open(QIODevice::ReadOnly)) {
        QString error = QString("Couldn't open composition file: '%1'").arg(path);
        qWarning() << qPrintable(error);
        setEffectError(error);
        return;
    }

    QByteArray data = compFile.readAll();

    if (data.isEmpty())
        return;

    QJsonParseError parseError;
    QJsonDocument jsonDoc(QJsonDocument::fromJson(data, &parseError));
    if (parseError.error != QJsonParseError::NoError) {
        QString error = QString("Error parsing the project file: %1").arg(parseError.errorString());
        qWarning() << error;
        setEffectError(error);
        return;
    }
    QJsonObject rootJson = jsonDoc.object();
    if (!rootJson.contains("QEP")) {
        QString error = QStringLiteral("Error: Invalid project file");
        qWarning() << error;
        setEffectError(error);
        return;
    }

    QJsonObject json = rootJson["QEP"].toObject();

    int version = -1;
    if (json.contains("version"))
        version = json["version"].toInt(-1);

    if (version != 1) {
        QString error = QString("Error: Unknown project version (%1)").arg(version);
        qWarning() << error;
        setEffectError(error);
        return;
    }

    if (json.contains("nodes") && json["nodes"].isArray()) {
        beginResetModel();
        QHash<QString, int> refCounts;
        const QJsonArray nodesArray = json["nodes"].toArray();

        for (const auto &nodeElement : nodesArray) {
            auto *node = new CompositionNode(effectName, {}, nodeElement.toObject());
            connect(qobject_cast<EffectMakerUniformsModel *>(node->uniformsModel()),
                    &EffectMakerUniformsModel::dataChanged, this, [this] {
                setHasUnsavedChanges(true);
            });
            m_nodes.append(node);
            const QStringList reqIds = node->requiredNodes();
            for (const QString &reqId : reqIds)
                ++refCounts[reqId];
        }

        for (auto it = refCounts.cbegin(), end = refCounts.cend(); it != end; ++it) {
            CompositionNode *depNode = findNodeById(it.key());
            if (depNode)
                depNode->setRefCount(it.value());
        }

        endResetModel();

        setIsEmpty(m_nodes.isEmpty());
        bakeShaders();
    }

    setHasUnsavedChanges(false);
    emit nodesChanged();
}

void EffectMakerModel::saveResources(const QString &name)
{
    // Make sure that uniforms are up-to-date
    updateCustomUniforms();

    QString qmlFilename = name + ".qml";
    QString vsFilename = name + ".vert.qsb";
    QString fsFilename = name + ".frag.qsb";

    // Shaders should be all lowercase
    vsFilename = vsFilename.toLower();
    fsFilename = fsFilename.toLower();

    // Get effects dir
    const Utils::FilePath effectsResDir = QmlDesigner::ModelNodeOperations::getEffectsImportDirectory();
    const QString effectsResPath = effectsResDir.pathAppended(name).toString() + QDir::separator();

    // Create the qmldir for effects
    Utils::FilePath qmldirPath = effectsResDir.resolvePath(QStringLiteral("qmldir"));
    QString qmldirContent = QString::fromUtf8(qmldirPath.fileContents().value_or(QByteArray()));
    if (qmldirContent.isEmpty()) {
        qmldirContent.append("module Effects\n");
        qmldirPath.writeFileContents(qmldirContent.toUtf8());
    }

    // Create effect folder if not created
    Utils::FilePath effectPath = Utils::FilePath::fromString(effectsResPath);
    if (!effectPath.exists()) {
        QDir effectDir(effectsResDir.toString());
        effectDir.mkdir(name);
    }

    // Create effect qmldir
    qmldirPath = effectPath.resolvePath(QStringLiteral("qmldir"));
    qmldirContent = QString::fromUtf8(qmldirPath.fileContents().value_or(QByteArray()));
    if (qmldirContent.isEmpty()) {
        qmldirContent.append("module Effects.");
        qmldirContent.append(name);
        qmldirContent.append('\n');
        qmldirContent.append(name);
        qmldirContent.append(" 1.0 ");
        qmldirContent.append(name);
        qmldirContent.append(".qml\n");
        qmldirPath.writeFileContents(qmldirContent.toUtf8());
    }

    // Create the qml file
    QString qmlComponentString = getQmlEffectString();
    QStringList qmlStringList = qmlComponentString.split('\n');

    // Replace shaders with local versions
    for (int i = 1; i < qmlStringList.size(); i++) {
        QString line = qmlStringList.at(i).trimmed();
        if (line.startsWith("vertexShader")) {
<<<<<<< HEAD
            QString vsLine = "        vertexShader: '" + vsFilename + "'";
            qmlStringList[i] = vsLine;
        } else if (line.startsWith("fragmentShader")) {
            QString fsLine = "        fragmentShader: '" + fsFilename + "'";
=======
            QString vsLine = "            vertexShader: '" + vsFilename + "'";
            qmlStringList[i] = vsLine;
        } else if (line.startsWith("fragmentShader")) {
            QString fsLine = "            fragmentShader: '" + fsFilename + "'";
>>>>>>> 4e16d1a0
            qmlStringList[i] = fsLine;
        }
    }

    const QString qmlString = qmlStringList.join('\n');
    QString qmlFilePath = effectsResPath + qmlFilename;
    writeToFile(qmlString.toUtf8(), qmlFilePath, FileType::Text);

    // Save shaders and images
    QStringList sources = {m_vertexShaderFilename, m_fragmentShaderFilename};
    QStringList dests = {vsFilename, fsFilename};

    const QList<Uniform *> uniforms = allUniforms();
    for (const Uniform *uniform : uniforms) {
        if (uniform->type() == Uniform::Type::Sampler && !uniform->value().toString().isEmpty()) {
            QString imagePath = uniform->value().toString();
            QFileInfo fi(imagePath);
            QString imageFilename = fi.fileName();
            if (imagePath.startsWith("file:")) {
                QUrl url(imagePath);
                imagePath = url.toLocalFile();
            }
            sources.append(imagePath);
            dests.append(imageFilename);
        }
    }

    if (m_shaderFeatures.enabled(ShaderFeatures::BlurSources)) {
        QString blurHelperFilename("BlurHelper.qml");
        QString blurFsFilename("bluritems.frag.qsb");
        QString blurVsFilename("bluritems.vert.qsb");
        QString blurHelperPath(EffectUtils::nodesSourcesPath() + "/common/");
        sources.append(blurHelperPath + blurHelperFilename);
        sources.append(blurHelperPath + blurFsFilename);
        sources.append(blurHelperPath + blurVsFilename);
        dests.append(blurHelperFilename);
        dests.append(blurFsFilename);
        dests.append(blurVsFilename);
    }

    for (int i = 0; i < sources.count(); ++i) {
        Utils::FilePath source = Utils::FilePath::fromString(sources[i]);
        Utils::FilePath target = Utils::FilePath::fromString(effectsResPath + dests[i]);
        if (target.exists() && source.fileName() != target.fileName())
            target.removeFile(); // Remove existing file for update

        if (!source.copyFile(target))
            qWarning() << __FUNCTION__ << " Failed to copy file: " << source;
    }

    emit resourcesSaved(QString("Effects.%1.%1").arg(name).toUtf8(), effectPath);
}

void EffectMakerModel::resetEffectError(int type)
{
    if (m_effectErrors.contains(type)) {
        m_effectErrors.remove(type);
        Q_EMIT effectErrorChanged();
    }
}

// Get value in QML format that used for exports
QString EffectMakerModel::valueAsString(const Uniform &uniform)
{
    if (uniform.type() == Uniform::Type::Bool) {
        return uniform.value().toBool() ? QString("true") : QString("false");
    } else if (uniform.type() == Uniform::Type::Int) {
        return QString::number(uniform.value().toInt());
    } else if (uniform.type() == Uniform::Type::Float) {
        return QString::number(uniform.value().toDouble());
    } else if (uniform.type() == Uniform::Type::Vec2) {
        QVector2D v2 = uniform.value().value<QVector2D>();
        return QString("Qt.point(%1, %2)").arg(v2.x()).arg(v2.y());
    } else if (uniform.type() == Uniform::Type::Vec3) {
        QVector3D v3 = uniform.value().value<QVector3D>();
        return QString("Qt.vector3d(%1, %2, %3)").arg(v3.x()).arg(v3.y()).arg(v3.z());
    } else if (uniform.type() == Uniform::Type::Vec4) {
        QVector4D v4 = uniform.value().value<QVector4D>();
        return QString("Qt.vector4d(%1, %2, %3, %4)").arg(v4.x()).arg(v4.y()).arg(v4.z()).arg(v4.w());
    } else if (uniform.type() == Uniform::Type::Sampler) {
        return getImageElementName(uniform);
    } else if (uniform.type() == Uniform::Type::Color) {
        return QString("\"%1\"").arg(uniform.value().toString());
    } else if (uniform.type() == Uniform::Type::Define) {
        return uniform.value().toString();
    } else {
        qWarning() << QString("Unhandled const variable type: %1").arg(int(uniform.type())).toLatin1();
        return QString();
    }
}

// Get value in QML binding that used for previews
QString EffectMakerModel::valueAsBinding(const Uniform &uniform)
{
    if (uniform.type() == Uniform::Type::Bool
        || uniform.type() == Uniform::Type::Int
        || uniform.type() == Uniform::Type::Float
        || uniform.type() == Uniform::Type::Color
        || uniform.type() == Uniform::Type::Define) {
        return "g_propertyData." + uniform.name();
    } else if (uniform.type() == Uniform::Type::Vec2) {
        QString sx = QString("g_propertyData.%1.x").arg(uniform.name());
        QString sy = QString("g_propertyData.%1.y").arg(uniform.name());
        return QString("Qt.point(%1, %2)").arg(sx, sy);
    } else if (uniform.type() == Uniform::Type::Vec3) {
        QString sx = QString("g_propertyData.%1.x").arg(uniform.name());
        QString sy = QString("g_propertyData.%1.y").arg(uniform.name());
        QString sz = QString("g_propertyData.%1.z").arg(uniform.name());
        return QString("Qt.vector3d(%1, %2, %3)").arg(sx, sy, sz);
    } else if (uniform.type() == Uniform::Type::Vec4) {
        QString sx = QString("g_propertyData.%1.x").arg(uniform.name());
        QString sy = QString("g_propertyData.%1.y").arg(uniform.name());
        QString sz = QString("g_propertyData.%1.z").arg(uniform.name());
        QString sw = QString("g_propertyData.%1.w").arg(uniform.name());
        return QString("Qt.vector4d(%1, %2, %3, %4)").arg(sx, sy, sz, sw);
    } else if (uniform.type() == Uniform::Type::Sampler) {
        return getImageElementName(uniform);
    } else {
        qWarning() << QString("Unhandled const variable type: %1").arg(int(uniform.type())).toLatin1();
        return QString();
    }
}

// Get value in GLSL format that is used for non-exported const properties
QString EffectMakerModel::valueAsVariable(const Uniform &uniform)
{
    if (uniform.type() == Uniform::Type::Bool) {
        return uniform.value().toBool() ? QString("true") : QString("false");
    } else if (uniform.type() == Uniform::Type::Int) {
        return QString::number(uniform.value().toInt());
    } else if (uniform.type() == Uniform::Type::Float) {
        return QString::number(uniform.value().toDouble());
    } else if (uniform.type() == Uniform::Type::Vec2) {
        QVector2D v2 = uniform.value().value<QVector2D>();
        return QString("vec2(%1, %2)").arg(v2.x(), v2.y());
    } else if (uniform.type() == Uniform::Type::Vec3) {
        QVector3D v3 = uniform.value().value<QVector3D>();
        return QString("vec3(%1, %2, %3)").arg(v3.x(), v3.y(), v3.z());
    } else if (uniform.type() == Uniform::Type::Vec4) {
        QVector4D v4 = uniform.value().value<QVector4D>();
        return QString("vec4(%1, %2, %3, %4)").arg(v4.x(), v4.y(), v4.z(), v4.w());
    } else if (uniform.type() == Uniform::Type::Color) {
        QColor c = uniform.value().value<QColor>();
        return QString("vec4(%1, %2, %3, %4)").arg(c.redF(), c.greenF(), c.blueF(), c.alphaF());
    } else {
        qWarning() << QString("Unhandled const variable type: %1").arg(int(uniform.type())).toLatin1();
        return QString();
    }
}

// Return name for the image property Image element
QString EffectMakerModel::getImageElementName(const Uniform &uniform)
{
    if (uniform.value().toString().isEmpty())
        return QStringLiteral("null");
    QString simplifiedName = uniform.name().simplified();
    simplifiedName = simplifiedName.remove(' ');
    return QStringLiteral("imageItem") + simplifiedName;
}

const QString EffectMakerModel::getConstVariables()
{
    const QList<Uniform *> uniforms = allUniforms();
    QString s;
    for (Uniform *uniform : uniforms) {
        // TODO: Check if uniform is already added.
        QString constValue = valueAsVariable(*uniform);
        QString type = Uniform::stringFromType(uniform->type(), true);
        s += QString("const %1 %2 = %3;\n").arg(type, uniform->name(), constValue);
    }
    if (!s.isEmpty())
        s += '\n';

    return s;
}

const QString EffectMakerModel::getDefineProperties()
{
    const QList<Uniform *> uniforms = allUniforms();
    QString s;
    for (Uniform *uniform : uniforms) {
        // TODO: Check if uniform is already added.
        if (uniform->type() == Uniform::Type::Define) {
            QString defineValue = uniform->value().toString();
            s += QString("#define %1 %2\n").arg(uniform->name(), defineValue);
        }
    }
    if (!s.isEmpty())
        s += '\n';

    return s;
}

int EffectMakerModel::getTagIndex(const QStringList &code, const QString &tag)
{
    int index = -1;
    int line = 0;
    const QString tagString = QString("@%1").arg(tag);
    for (const QString &s : code) {
        auto st = s.trimmed();
        // Check if line or first non-space content of the line matches to tag
        static auto spaceReg = QRegularExpression("\\s");
        auto firstSpace = st.indexOf(spaceReg);
        QString firstWord = st;
        if (firstSpace > 0)
            firstWord = st.sliced(0, firstSpace);
        if (firstWord == tagString) {
            index = line;
            break;
        }
        line++;
    }
    return index;
}

QString EffectMakerModel::processVertexRootLine(const QString &line)
{
    QString output;
    QStringList lineList = line.split(m_spaceReg, Qt::SkipEmptyParts);
    if (lineList.length() > 1 && lineList.at(0) == QStringLiteral("out")) {
        lineList.removeFirst();
        QString outLine = lineList.join(' ');
        m_shaderVaryingVariables << outLine;
    } else {
        output = line + '\n';
    }
    return output;
}

QString EffectMakerModel::processFragmentRootLine(const QString &line)
{
    QString output;
    QStringList lineList = line.split(m_spaceReg, Qt::SkipEmptyParts);
    // Just skip all "in" variables. It is enough to have "out" variable in vertex.
    if (lineList.length() > 1 && lineList.at(0) == QStringLiteral("in"))
        return QString();
    output = line + '\n';
    return output;
}

QStringList EffectMakerModel::getDefaultRootVertexShader()
{
    if (m_defaultRootVertexShader.isEmpty()) {
        m_defaultRootVertexShader << "void main() {";
        m_defaultRootVertexShader << "    texCoord = qt_MultiTexCoord0;";
        m_defaultRootVertexShader << "    fragCoord = qt_Vertex.xy;";
        m_defaultRootVertexShader << "    vec2 vertCoord = qt_Vertex.xy;";
        m_defaultRootVertexShader << "    @nodes";
        m_defaultRootVertexShader << "    gl_Position = qt_Matrix * vec4(vertCoord, 0.0, 1.0);";
        m_defaultRootVertexShader << "}";
    }
    return m_defaultRootVertexShader;
}

QStringList EffectMakerModel::getDefaultRootFragmentShader()
{
    if (m_defaultRootFragmentShader.isEmpty()) {
        m_defaultRootFragmentShader << "void main() {";
        m_defaultRootFragmentShader << "    fragColor = texture(iSource, texCoord);";
        m_defaultRootFragmentShader << "    @nodes";
        m_defaultRootFragmentShader << "    fragColor = fragColor * qt_Opacity;";
        m_defaultRootFragmentShader << "}";
    }
    return m_defaultRootFragmentShader;
}

// Remove all post-processing tags ("@tag") from the code.
// Except "@nodes" tag as that is handled later.
QStringList EffectMakerModel::removeTagsFromCode(const QStringList &codeLines)
{
    QStringList s;
    for (const QString &line : codeLines) {
        const auto trimmedLine = line.trimmed();
        if (!trimmedLine.startsWith('@') || trimmedLine.startsWith("@nodes")) {
            s << line;
        } else {
            // Check if the tag is known
            bool validTag = false;
            const QList<QByteArrayView> tags = SyntaxHighlighterData::reservedTagNames();
            QString firstWord = trimmedLine.split(m_spaceReg, Qt::SkipEmptyParts).first();
            for (const QByteArrayView &tag : tags) {
                if (firstWord == QString::fromUtf8(tag)) {
                    validTag = true;
                    break;
                }
            }
            if (!validTag)
                setEffectError(QString("Unknown tag: %1").arg(trimmedLine), ErrorPreprocessor);
        }
    }
    return s;
}

QString EffectMakerModel::removeTagsFromCode(const QString &code)
{
    QStringList codeLines = removeTagsFromCode(code.split('\n'));
    return codeLines.join('\n');
}

QString EffectMakerModel::getCustomShaderVaryings(bool outState)
{
    QString output;
    QString direction = outState ? QStringLiteral("out") : QStringLiteral("in");
    int varLocation = m_shaderFeatures.enabled(ShaderFeatures::FragCoord) ? 2 : 1;
    for (const QString &var : std::as_const(m_shaderVaryingVariables)) {
        output += QString("layout(location = %1) %2 %3\n").arg(QString::number(varLocation), direction, var);
        varLocation++;
    }
    return output;
}

QString EffectMakerModel::generateVertexShader(bool includeUniforms)
{
    QString s;

    if (includeUniforms)
        s += getVSUniforms();

    // Remove tags when not generating for features check
    const bool removeTags = includeUniforms;

    s += getDefineProperties();
    // s += getConstVariables(); // Not sure yet, will check on this later

    // When the node is complete, add shader code in correct nodes order
    // split to root and main parts
    QString s_root;
    QString s_main;
    QStringList s_sourceCode;
    m_shaderVaryingVariables.clear();
    for (const CompositionNode *n : std::as_const(m_nodes)) {
        if (!n->vertexCode().isEmpty() && n->isEnabled()) {
            const QStringList vertexCode = n->vertexCode().split('\n');
            int mainIndex = getTagIndex(vertexCode, "main");
            int line = 0;
            for (const QString &ss : vertexCode) {
                if (mainIndex == -1 || line > mainIndex)
                    s_main += "    " + ss + '\n';
                else if (line < mainIndex)
                    s_root += processVertexRootLine(ss);
                line++;
            }
        }
    }

    if (s_sourceCode.isEmpty()) {
        // If source nodes doesn't contain any code, use default one
        s_sourceCode << getDefaultRootVertexShader();
    }

    if (removeTags) {
        s_sourceCode = removeTagsFromCode(s_sourceCode);
        s_root = removeTagsFromCode(s_root);
        s_main = removeTagsFromCode(s_main);
    }

    s += getCustomShaderVaryings(true);
    s += s_root + '\n';

    int nodesIndex = getTagIndex(s_sourceCode, QStringLiteral("nodes"));
    int line = 0;
    for (const QString &ss : std::as_const(s_sourceCode))
        s += (line++ == nodesIndex) ? s_main : ss + '\n';

    return s;
}

QString EffectMakerModel::generateFragmentShader(bool includeUniforms)
{
    QString s;

    if (includeUniforms)
        s += getFSUniforms();

    // Remove tags when not generating for features check
    const bool removeTags = includeUniforms;

    s += getDefineProperties();
    // s += getConstVariables(); // Not sure yet, will check on this later

    // When the node is complete, add shader code in correct nodes order
    // split to root and main parts
    QString s_root;
    QString s_main;
    QStringList s_sourceCode;
    for (const CompositionNode *n : std::as_const(m_nodes)) {
        if (!n->fragmentCode().isEmpty() && n->isEnabled()) {
            const QStringList fragmentCode = n->fragmentCode().split('\n');
            int mainIndex = getTagIndex(fragmentCode, QStringLiteral("main"));
            int line = 0;
            for (const QString &ss : fragmentCode) {
                if (mainIndex == -1 || line > mainIndex)
                    s_main += QStringLiteral("    ") + ss + '\n';
                else if (line < mainIndex)
                    s_root += processFragmentRootLine(ss);
                line++;
            }
        }
    }

    if (s_sourceCode.isEmpty()) {
        // If source nodes doesn't contain any code, use default one
        s_sourceCode << getDefaultRootFragmentShader();
    }

    if (removeTags) {
        s_sourceCode = removeTagsFromCode(s_sourceCode);
        s_root = removeTagsFromCode(s_root);
        s_main = removeTagsFromCode(s_main);
    }

    s += getCustomShaderVaryings(false);
    s += s_root + '\n';

    int nodesIndex = getTagIndex(s_sourceCode, QStringLiteral("nodes"));
    int line = 0;
    for (const QString &ss : std::as_const(s_sourceCode))
        s += (line++ == nodesIndex) ? s_main : ss + '\n';

    return s;
}

void EffectMakerModel::handleQsbProcessExit(Utils::Process *qsbProcess, const QString &shader, bool preview)
{
    --m_remainingQsbTargets;

    const QString errStr = qsbProcess->errorString();
    const QByteArray errStd = qsbProcess->readAllRawStandardError();
    QString previewStr;
    if (preview)
        previewStr = QStringLiteral("preview");

    if (!errStr.isEmpty()) {
        qWarning() << QString("Failed to generate %3 QSB file for: %1 %2")
                          .arg(shader, errStr, previewStr);
    }

    if (!errStd.isEmpty()) {
        qWarning() << QString("Failed to generate %3 QSB file for: %1 %2")
                          .arg(shader, QString::fromUtf8(errStd), previewStr);
    }

    if (m_remainingQsbTargets <= 0) {
        Q_EMIT shadersBaked();
        setShadersUpToDate(true);

        // TODO: Mark shaders as baked, required by export later
    }

    qsbProcess->deleteLater();
}

// Generates string of the custom properties (uniforms) into ShaderEffect component
// Also generates QML images elements for samplers.
void EffectMakerModel::updateCustomUniforms()
{
    QString exportedRootPropertiesString;
    QString previewEffectPropertiesString;
    QString exportedEffectPropertiesString;

    const QList<Uniform *> uniforms = allUniforms();
    for (Uniform *uniform : uniforms) {
        // TODO: Check if uniform is already added.
        const bool isDefine = uniform->type() == Uniform::Type::Define;
        QString propertyType = Uniform::typeToProperty(uniform->type());
        QString value = valueAsString(*uniform);
        QString bindedValue = valueAsBinding(*uniform);
        // When user has set custom uniform value, use it as-is
        if (uniform->useCustomValue()) {
            value = uniform->customValue();
            bindedValue = value;
        }
        // Note: Define type properties appear also as QML properties (in preview) in case QML side
        // needs to use them. This is used at least by BlurHelper BLUR_HELPER_MAX_LEVEL.
        QString propertyName = isDefine ? uniform->name().toLower() : uniform->name();
        if (!uniform->useCustomValue() && !isDefine && !uniform->description().isEmpty()) {
            // When exporting, add API documentation for properties
            const QStringList descriptionLines = uniform->description().split('\n');
            for (const QString &line : descriptionLines) {
                if (line.trimmed().isEmpty())
                    exportedRootPropertiesString += QStringLiteral("    //\n");
                else
                    exportedRootPropertiesString += QStringLiteral("    // ") + line + '\n';
            }
        }
        QString valueString = value.isEmpty() ? QString() : QString(": %1").arg(value);
        QString boundValueString = bindedValue.isEmpty() ? QString() : QString(": %1").arg(bindedValue);
        // Custom values are not readonly, others inside the effect can be
        QString readOnly = uniform->useCustomValue() ? QString() : QStringLiteral("readonly ");
        previewEffectPropertiesString += "    " + readOnly + "property " + propertyType + " "
                                         + propertyName + boundValueString + '\n';
        // Define type properties are not added into exports
        if (!isDefine) {
            if (uniform->useCustomValue()) {
                // Custom values are only inside the effect, with description comments
                if (!uniform->description().isEmpty()) {
                    const QStringList descriptionLines = uniform->description().split('\n');
                    for (const QString &line : descriptionLines)
                        exportedEffectPropertiesString += QStringLiteral("            // ") + line + '\n';
                }
<<<<<<< HEAD
                exportedEffectPropertiesString += QStringLiteral("        ") + readOnly
=======
                exportedEffectPropertiesString += QStringLiteral("            ") + readOnly
>>>>>>> 4e16d1a0
                                                  + "property " + propertyType + " " + propertyName
                                                  + boundValueString + '\n';
            } else {
                // Custom values are not added into root
                exportedRootPropertiesString += "    property " + propertyType + " " + propertyName
                                                + valueString + '\n';
                exportedEffectPropertiesString += QStringLiteral("            ")
                                                  + readOnly + "property " + propertyType + " " + propertyName
                                                  + ": rootItem." + uniform->name() + '\n';
            }
        }
    }

    // See if any of the properties changed
    m_exportedRootPropertiesString = exportedRootPropertiesString;
    m_previewEffectPropertiesString = previewEffectPropertiesString;
    m_exportedEffectPropertiesString = exportedEffectPropertiesString;
}

void EffectMakerModel::createFiles()
{
    if (QFileInfo(m_vertexShaderFilename).exists())
        QFile(m_vertexShaderFilename).remove();
    if (QFileInfo(m_fragmentShaderFilename).exists())
        QFile(m_fragmentShaderFilename).remove();
    if (QFileInfo(m_vertexShaderPreviewFilename).exists())
        QFile(m_vertexShaderPreviewFilename).remove();
    if (QFileInfo(m_fragmentShaderPreviewFilename).exists())
        QFile(m_fragmentShaderPreviewFilename).remove();

    auto vertexShaderFile = QTemporaryFile(QDir::tempPath() + "/dsem_XXXXXX.vert.qsb");
    auto fragmentShaderFile = QTemporaryFile(QDir::tempPath() + "/dsem_XXXXXX.frag.qsb");
    auto vertexShaderPreviewFile = QTemporaryFile(QDir::tempPath() + "/dsem_prev_XXXXXX.vert.qsb");
    auto fragmentShaderPreviewFile = QTemporaryFile(QDir::tempPath() + "/dsem_prev_XXXXXX.frag.qsb");

    m_vertexSourceFile.setFileTemplate(QDir::tempPath() + "/dsem_XXXXXX.vert");
    m_fragmentSourceFile.setFileTemplate(QDir::tempPath() + "/dsem_XXXXXX.frag");

    if (!m_vertexSourceFile.open() || !m_fragmentSourceFile.open()
        || !vertexShaderFile.open() || !fragmentShaderFile.open()
        || !vertexShaderPreviewFile.open() || !fragmentShaderPreviewFile.open()) {
        qWarning() << "Unable to open temporary files";
    } else {
        m_vertexSourceFilename = m_vertexSourceFile.fileName();
        m_fragmentSourceFilename = m_fragmentSourceFile.fileName();
        m_vertexShaderFilename = vertexShaderFile.fileName();
        m_fragmentShaderFilename = fragmentShaderFile.fileName();
        m_vertexShaderPreviewFilename = vertexShaderPreviewFile.fileName();
        m_fragmentShaderPreviewFilename = fragmentShaderPreviewFile.fileName();
    }
}

void EffectMakerModel::bakeShaders()
{
    const QString failMessage = "Shader baking failed: ";

    const ProjectExplorer::Target *target = ProjectExplorer::ProjectTree::currentTarget();
    if (!target) {
        qWarning() << failMessage << "Target not found";
        return;
    }

    createFiles();

    resetEffectError(ErrorPreprocessor);
    if (m_vertexShader == generateVertexShader() && m_fragmentShader == generateFragmentShader()) {
        setShadersUpToDate(true);
        return;
    }

    setShadersUpToDate(false);

    // First update the features based on shader content
    // This will make sure that next calls to "generate" will produce correct uniforms.
    m_shaderFeatures.update(generateVertexShader(false), generateFragmentShader(false),
                            m_previewEffectPropertiesString);

    updateCustomUniforms();

    setVertexShader(generateVertexShader());
    QString vs = m_vertexShader;
    writeToFile(vs.toUtf8(), m_vertexSourceFile.fileName(), FileType::Text);

    setFragmentShader(generateFragmentShader());
    QString fs = m_fragmentShader;
    writeToFile(fs.toUtf8(), m_fragmentSourceFile.fileName(), FileType::Text);

    QtSupport::QtVersion *qtVer = QtSupport::QtKitAspect::qtVersion(target->kit());
    if (!qtVer) {
        qWarning() << failMessage << "Qt version not found";
        return;
    }

    Utils::FilePath qsbPath = qtVer->binPath().pathAppended("qsb").withExecutableSuffix();
    if (!qsbPath.exists()) {
        qWarning() << failMessage << "QSB tool for target kit not found";
        return;
    }

    Utils::FilePath binPath = Utils::FilePath::fromString(
        QLibraryInfo::path(QLibraryInfo::BinariesPath));
    Utils::FilePath qsbPrevPath = binPath.pathAppended("qsb").withExecutableSuffix();
    if (!qsbPrevPath.exists()) {
        qWarning() << failMessage << "QSB tool for preview shaders not found";
        return;
    }

    m_remainingQsbTargets = 2; // We only have 2 shaders
    const QStringList srcPaths = {m_vertexSourceFilename, m_fragmentSourceFilename};
    const QStringList outPaths = {m_vertexShaderFilename, m_fragmentShaderFilename};
    const QStringList outPrevPaths = {m_vertexShaderPreviewFilename, m_fragmentShaderPreviewFilename};

    auto runQsb = [this, srcPaths](const Utils::FilePath &qsbPath, const QStringList &outPaths, bool preview) {
        for (int i = 0; i < 2; ++i) {
            const auto workDir = Utils::FilePath::fromString(outPaths[i]);
            // TODO: Optional legacy glsl support like standalone effect maker needs to add "100es,120"
            QStringList args = {"-s", "--glsl", "300es,140,330,410", "--hlsl", "50", "--msl", "12"};
            args << "-o" << outPaths[i] << srcPaths[i];

            auto qsbProcess = new Utils::Process(this);
            connect(qsbProcess, &Utils::Process::done, this, [=] {
                handleQsbProcessExit(qsbProcess, srcPaths[i], preview);
            });
            qsbProcess->setWorkingDirectory(workDir.absolutePath());
            qsbProcess->setCommand({qsbPath, args});
            qsbProcess->start();
        }
    };

    runQsb(qsbPath, outPaths, false);
    runQsb(qsbPrevPath, outPrevPaths, true);

}

bool EffectMakerModel::shadersUpToDate() const
{
    return m_shadersUpToDate;
}

void EffectMakerModel::setShadersUpToDate(bool UpToDate)
{
    if (m_shadersUpToDate == UpToDate)
        return;
    m_shadersUpToDate = UpToDate;
    emit shadersUpToDateChanged();
}

// Returns name for image mipmap property.
// e.g. "myImage" -> "myImageMipmap".
QString EffectMakerModel::mipmapPropertyName(const QString &name) const
{
    QString simplifiedName = name.simplified();
    simplifiedName = simplifiedName.remove(' ');
    simplifiedName += "Mipmap";
    return simplifiedName;
}

QString EffectMakerModel::getQmlImagesString(bool localFiles)
{
    QString imagesString;
    const QList<Uniform *> uniforms = allUniforms();
    for (Uniform *uniform : uniforms) {
        if (uniform->type() == Uniform::Type::Sampler) {
            QString imagePath = uniform->value().toString();
            if (imagePath.isEmpty())
                continue;
            imagesString += "        Image {\n";
            QString simplifiedName = getImageElementName(*uniform);
            imagesString += QString("            id: %1\n").arg(simplifiedName);
            imagesString += "            anchors.fill: parent\n";
            // File paths are absolute, return as local when requested
            if (localFiles) {
                QFileInfo fi(imagePath);
                imagePath = fi.fileName();
                imagesString += QString("            source: \"%1\"\n").arg(imagePath);
            } else {
                imagesString += QString("            source: g_propertyData.%1\n").arg(uniform->name());

                if (uniform->enableMipmap())
                    imagesString += "            mipmap: true\n";
                else
                    QString mipmapProperty = mipmapPropertyName(uniform->name());
            }

            imagesString += "            visible: false\n";
            imagesString += "        }\n";
        }
    }
    return imagesString;
}

QString EffectMakerModel::getQmlComponentString(bool localFiles)
{
    auto addProperty = [localFiles](const QString &name, const QString &var,
                                    const QString &type, bool blurHelper = false)
    {
        if (localFiles) {
            const QString parent = blurHelper ? QString("blurHelper.") : QString("rootItem.");
            return QString("readonly property %1 %2: %3%4\n").arg(type, name, parent, var);
        } else {
            const QString parent = blurHelper ? "blurHelper." : QString();
            return QString("readonly property %1 %2: %3%4\n").arg(type, name, parent, var);
        }
    };

<<<<<<< HEAD
    QString customImagesString = getQmlImagesString(localFiles);
=======
>>>>>>> 4e16d1a0
    QString s;
    QString l1 = localFiles ? QStringLiteral("        ") : QStringLiteral("");
    QString l2 = localFiles ? QStringLiteral("            ") : QStringLiteral("    ");
    QString l3 = localFiles ? QStringLiteral("                ") : QStringLiteral("        ");

    if (!localFiles)
        s += "import QtQuick\n";
    s += l1 + "ShaderEffect {\n";

    if (localFiles) {
        // Explicit "source" property is required for render puppet to detect effect correctly
        s += l2 + "property Item source: null\n";
    }
    if (m_shaderFeatures.enabled(ShaderFeatures::Source))
        s += l2 + addProperty("iSource", "source", "Item");
    if (m_shaderFeatures.enabled(ShaderFeatures::Time))
        s += l2 + addProperty("iTime", "animatedTime", "real");
    if (m_shaderFeatures.enabled(ShaderFeatures::Frame))
        s += l2 + addProperty("iFrame", "animatedFrame", "int");
    if (m_shaderFeatures.enabled(ShaderFeatures::Resolution)) {
        // Note: Pixel ratio is currently always 1.0
        s += l2 + "readonly property vector3d iResolution: Qt.vector3d(width, height, 1.0)\n";
    }
    if (m_shaderFeatures.enabled(ShaderFeatures::Mouse)) { // Do we need interactive effects?
        s += l2 + "readonly property vector4d iMouse: Qt.vector4d(rootItem._effectMouseX, rootItem._effectMouseY,\n";
        s += l2 + "                                               rootItem._effectMouseZ, rootItem._effectMouseW)\n";
    }
    if (m_shaderFeatures.enabled(ShaderFeatures::BlurSources)) {
        s += l2 + addProperty("iSourceBlur1", "blurSrc1", "Item", true);
        s += l2 + addProperty("iSourceBlur2", "blurSrc2", "Item", true);
        s += l2 + addProperty("iSourceBlur3", "blurSrc3", "Item", true);
        s += l2 + addProperty("iSourceBlur4", "blurSrc4", "Item", true);
        s += l2 + addProperty("iSourceBlur5", "blurSrc5", "Item", true);
    }
    // When used in preview component, we need property with value
    // and when in exported component, property with binding to root value.
    s += localFiles ? m_exportedEffectPropertiesString : m_previewEffectPropertiesString;

<<<<<<< HEAD
    if (!customImagesString.isEmpty())
        s += '\n' + customImagesString;
=======
    if (!localFiles) {
        QString customImagesString = getQmlImagesString(false);
        if (!customImagesString.isEmpty())
            s += '\n' + customImagesString;
    }
>>>>>>> 4e16d1a0

    s += '\n';
    const QString vertFile = localFiles ? m_vertexShaderFilename : m_vertexShaderPreviewFilename;
    const QString fragFile = localFiles ? m_fragmentShaderFilename : m_fragmentShaderPreviewFilename;
    s += l2 + "vertexShader: 'file:///" + vertFile + "'\n";
    s += l2 + "fragmentShader: 'file:///" + fragFile + "'\n";
<<<<<<< HEAD
    s += l2 + "anchors.fill: parent\n";
=======
    s += l2 + "anchors.fill: " + (localFiles ? "rootItem.source" : "parent") + "\n";
>>>>>>> 4e16d1a0
    if (m_shaderFeatures.enabled(ShaderFeatures::GridMesh)) {
        QString gridSize = QString("%1, %2").arg(m_shaderFeatures.gridMeshWidth())
                                            .arg(m_shaderFeatures.gridMeshHeight());
        s += l2 + "mesh: GridMesh {\n";
        s += l3 + QString("resolution: Qt.size(%1)\n").arg(gridSize);
        s += l2 + "}\n";
    }
    if (localFiles && m_shaderFeatures.enabled(ShaderFeatures::BlurSources)) {
        s += l2 + "BlurHelper {\n";
        s += l3 + "id: blurHelper\n";
        s += l3 + "source: rootItem.source\n";
        int blurMax = 32;
        if (g_propertyData.contains("BLUR_HELPER_MAX_LEVEL"))
            blurMax = g_propertyData["BLUR_HELPER_MAX_LEVEL"].toInt();
        s += l3 + QString("property int blurMax: %1\n").arg(blurMax);
        s += l3 + "property real blurMultiplier: rootItem.blurMultiplier\n";
        s += l2 + "}\n";
    }

    s += l1 + "}\n";
    return s;
}

QString EffectMakerModel::currentComposition() const
{
    return m_currentComposition;
}

void EffectMakerModel::setCurrentComposition(const QString &newCurrentComposition)
{
    if (m_currentComposition == newCurrentComposition)
        return;

    m_currentComposition = newCurrentComposition;
    emit currentCompositionChanged();
}

bool EffectMakerModel::hasUnsavedChanges() const
{
    return m_hasUnsavedChanges;
}

void EffectMakerModel::setHasUnsavedChanges(bool val)
{
    if (m_hasUnsavedChanges == val)
        return;

    m_hasUnsavedChanges = val;
    emit hasUnsavedChangesChanged();
}

QStringList EffectMakerModel::uniformNames() const
{
    QStringList usedList;
    const QList<Uniform *> uniforms = allUniforms();
    for (const auto uniform : uniforms)
        usedList.append(uniform->name());
    return usedList;
}

bool EffectMakerModel::isDependencyNode(int index) const
{
    if (m_nodes.size() > index)
        return m_nodes[index]->isDependency();
    return false;
}

void EffectMakerModel::updateQmlComponent()
{
    // Clear possible QML runtime errors
    resetEffectError(ErrorQMLRuntime);
    m_qmlComponentString = getQmlComponentString(false);
}

// Removes "file:" from the URL path.
// So e.g. "file:///C:/myimages/steel1.jpg" -> "C:/myimages/steel1.jpg"
QString EffectMakerModel::stripFileFromURL(const QString &urlString) const
{
    QUrl url(urlString);
    QString filePath = (url.scheme() == QStringLiteral("file")) ? url.toLocalFile() : url.toString();
    return filePath;
}

} // namespace EffectMaker<|MERGE_RESOLUTION|>--- conflicted
+++ resolved
@@ -87,10 +87,7 @@
     if (role == EnabledRole) {
         m_nodes.at(index.row())->setIsEnabled(value.toBool());
         bakeShaders();
-<<<<<<< HEAD
-=======
         setHasUnsavedChanges(true);
->>>>>>> 4e16d1a0
 
         emit dataChanged(index, index, {role});
     }
@@ -194,17 +191,19 @@
 
     setHasUnsavedChanges(true);
     emit nodesChanged();
-<<<<<<< HEAD
-}
-
-void EffectMakerModel::clear()
+}
+
+void EffectMakerModel::clear(bool clearName)
 {
     beginResetModel();
     qDeleteAll(m_nodes);
     m_nodes.clear();
     endResetModel();
+
+    if (clearName)
+        setCurrentComposition("");
+
     setHasUnsavedChanges(!m_currentComposition.isEmpty());
-    setCurrentComposition("");
 
     setIsEmpty(true);
     emit nodesChanged();
@@ -227,43 +226,6 @@
     while (QFile::exists(path.arg(++num, 2, 10, QChar('0'))))
         ; // empty body
 
-=======
-}
-
-void EffectMakerModel::clear(bool clearName)
-{
-    beginResetModel();
-    qDeleteAll(m_nodes);
-    m_nodes.clear();
-    endResetModel();
-
-    if (clearName)
-        setCurrentComposition("");
-
-    setHasUnsavedChanges(!m_currentComposition.isEmpty());
-
-    setIsEmpty(true);
-    emit nodesChanged();
-}
-
-void EffectMakerModel::assignToSelected()
-{
-    const QString effectsAssetsDir = QmlDesigner::ModelNodeOperations::getEffectsDefaultDirectory();
-    const QString path = effectsAssetsDir + QDir::separator() + m_currentComposition + ".qep";
-    emit assignToSelectedTriggered(path);
-}
-
-QString EffectMakerModel::getUniqueEffectName() const
-{
-    const QString effectsDir = QmlDesigner::ModelNodeOperations::getEffectsDefaultDirectory();
-    const QString path = effectsDir + QDir::separator() + "Effect%1.qep";
-
-    int num = 0;
-
-    while (QFile::exists(path.arg(++num, 2, 10, QChar('0'))))
-        ; // empty body
-
->>>>>>> 4e16d1a0
     return QString("Effect%1").arg(num, 2, 10, QChar('0'));
 }
 
@@ -599,15 +561,6 @@
 {
     QString s;
 
-<<<<<<< HEAD
-    s += QString("// Created with Qt Design Studio (version %1), %2\n\n")
-             .arg(qApp->applicationVersion(), QDateTime::currentDateTime().toString());
-    s += "import QtQuick\n";
-    s += '\n';
-    s += "Item {\n";
-    s += "    id: rootItem\n";
-    s += '\n';
-=======
     // _isEffectItem is type var to hide it from property view
     QString header{
 R"(
@@ -625,7 +578,6 @@
 
     s += header.arg(qApp->applicationVersion(), QDateTime::currentDateTime().toString());
 
->>>>>>> 4e16d1a0
     if (m_shaderFeatures.enabled(ShaderFeatures::Source)) {
         s += "    // This is the main source for the effect\n";
         s += "    property Item source: null\n";
@@ -633,11 +585,7 @@
     if (m_shaderFeatures.enabled(ShaderFeatures::Time)
         || m_shaderFeatures.enabled(ShaderFeatures::Frame)) {
         s += "    // Enable this to animate iTime property\n";
-<<<<<<< HEAD
-        s += "    property bool timeRunning: false\n";
-=======
         s += "    property bool timeRunning: true\n";
->>>>>>> 4e16d1a0
     }
     if (m_shaderFeatures.enabled(ShaderFeatures::Time)) {
         s += "    // When timeRunning is false, this can be used to control iTime manually\n";
@@ -647,9 +595,6 @@
         s += "    // When timeRunning is false, this can be used to control iFrame manually\n";
         s += "    property int animatedFrame: frameAnimation.currentFrame\n";
     }
-<<<<<<< HEAD
-    s += '\n';
-=======
 
     QString parentChanged{
 R"(
@@ -677,7 +622,6 @@
                                           ? QString("source = null") : QString());
     s += parentChanged;
 
->>>>>>> 4e16d1a0
     // Custom properties
     if (!m_exportedRootPropertiesString.isEmpty()) {
         s += m_exportedRootPropertiesString;
@@ -692,21 +636,6 @@
         s += '\n';
     }
 
-<<<<<<< HEAD
-    if (m_shaderFeatures.enabled(ShaderFeatures::BlurSources)) {
-        s += "    BlurHelper {\n";
-        s += "        id: blurHelper\n";
-        s += "        anchors.fill: parent\n";
-        int blurMax = 32;
-        if (g_propertyData.contains("BLUR_HELPER_MAX_LEVEL"))
-            blurMax = g_propertyData["BLUR_HELPER_MAX_LEVEL"].toInt();
-        s += QString("        property int blurMax: %1\n").arg(blurMax);
-        s += "        property real blurMultiplier: rootItem.blurMultiplier\n";
-        s += "    }\n";
-    }
-
-    s += getQmlComponentString(true);
-=======
     QString customImagesString = getQmlImagesString(true);
     if (!customImagesString.isEmpty())
         s += customImagesString;
@@ -715,7 +644,6 @@
     s += "        id: effectComponent\n";
     s += getQmlComponentString(true);
     s += "    }\n";
->>>>>>> 4e16d1a0
     s += "}\n";
     return s;
 }
@@ -759,11 +687,7 @@
 
 void EffectMakerModel::openComposition(const QString &path)
 {
-<<<<<<< HEAD
-    clear();
-=======
     clear(true);
->>>>>>> 4e16d1a0
 
     const QString effectName = QFileInfo(path).baseName();
     setCurrentComposition(effectName);
@@ -897,17 +821,10 @@
     for (int i = 1; i < qmlStringList.size(); i++) {
         QString line = qmlStringList.at(i).trimmed();
         if (line.startsWith("vertexShader")) {
-<<<<<<< HEAD
-            QString vsLine = "        vertexShader: '" + vsFilename + "'";
-            qmlStringList[i] = vsLine;
-        } else if (line.startsWith("fragmentShader")) {
-            QString fsLine = "        fragmentShader: '" + fsFilename + "'";
-=======
             QString vsLine = "            vertexShader: '" + vsFilename + "'";
             qmlStringList[i] = vsLine;
         } else if (line.startsWith("fragmentShader")) {
             QString fsLine = "            fragmentShader: '" + fsFilename + "'";
->>>>>>> 4e16d1a0
             qmlStringList[i] = fsLine;
         }
     }
@@ -1408,11 +1325,7 @@
                     for (const QString &line : descriptionLines)
                         exportedEffectPropertiesString += QStringLiteral("            // ") + line + '\n';
                 }
-<<<<<<< HEAD
-                exportedEffectPropertiesString += QStringLiteral("        ") + readOnly
-=======
                 exportedEffectPropertiesString += QStringLiteral("            ") + readOnly
->>>>>>> 4e16d1a0
                                                   + "property " + propertyType + " " + propertyName
                                                   + boundValueString + '\n';
             } else {
@@ -1618,10 +1531,6 @@
         }
     };
 
-<<<<<<< HEAD
-    QString customImagesString = getQmlImagesString(localFiles);
-=======
->>>>>>> 4e16d1a0
     QString s;
     QString l1 = localFiles ? QStringLiteral("        ") : QStringLiteral("");
     QString l2 = localFiles ? QStringLiteral("            ") : QStringLiteral("    ");
@@ -1660,27 +1569,18 @@
     // and when in exported component, property with binding to root value.
     s += localFiles ? m_exportedEffectPropertiesString : m_previewEffectPropertiesString;
 
-<<<<<<< HEAD
-    if (!customImagesString.isEmpty())
-        s += '\n' + customImagesString;
-=======
     if (!localFiles) {
         QString customImagesString = getQmlImagesString(false);
         if (!customImagesString.isEmpty())
             s += '\n' + customImagesString;
     }
->>>>>>> 4e16d1a0
 
     s += '\n';
     const QString vertFile = localFiles ? m_vertexShaderFilename : m_vertexShaderPreviewFilename;
     const QString fragFile = localFiles ? m_fragmentShaderFilename : m_fragmentShaderPreviewFilename;
     s += l2 + "vertexShader: 'file:///" + vertFile + "'\n";
     s += l2 + "fragmentShader: 'file:///" + fragFile + "'\n";
-<<<<<<< HEAD
-    s += l2 + "anchors.fill: parent\n";
-=======
     s += l2 + "anchors.fill: " + (localFiles ? "rootItem.source" : "parent") + "\n";
->>>>>>> 4e16d1a0
     if (m_shaderFeatures.enabled(ShaderFeatures::GridMesh)) {
         QString gridSize = QString("%1, %2").arg(m_shaderFeatures.gridMeshWidth())
                                             .arg(m_shaderFeatures.gridMeshHeight());
