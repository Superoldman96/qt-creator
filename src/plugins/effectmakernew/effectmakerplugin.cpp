--- conflicted
+++ resolved
@@ -3,6 +3,7 @@
 
 #include "effectmakerview.h"
 
+#include <coreplugin/icore.h>
 #include <extensionsystem/iplugin.h>
 
 #include <viewmanager.h>
@@ -10,9 +11,6 @@
 
 namespace EffectMaker {
 
-<<<<<<< HEAD
-class EffectMakerPlugin final : public ExtensionSystem::IPlugin
-=======
 static bool enableEffectMaker()
 {
     Utils::QtcSettings *settings = Core::ICore::settings();
@@ -21,29 +19,20 @@
     return settings->value(enableModelManagerKey, false).toBool();
 }
 
-bool EffectMakerPlugin::delayedInitialize()
->>>>>>> dc42b62d
+class EffectMakerPlugin final : public ExtensionSystem::IPlugin
 {
     Q_OBJECT
     Q_PLUGIN_METADATA(IID "org.qt-project.Qt.QtCreatorPlugin" FILE "EffectMakerNew.json")
 
-<<<<<<< HEAD
     bool delayedInitialize() final
     {
-        auto designerPlugin = QmlDesigner::QmlDesignerPlugin::instance();
-        auto &viewManager = designerPlugin->viewManager();
-        viewManager.registerView(std::make_unique<EffectMakerView>(
-            QmlDesigner::QmlDesignerPlugin::externalDependenciesForPluginInitializationOnly()));
-=======
-    if (enableEffectMaker()) {
-        auto *designerPlugin = QmlDesigner::QmlDesignerPlugin::instance();
-        auto &viewManager = designerPlugin->viewManager();
+        if (enableEffectMaker()) {
+            auto *designerPlugin = QmlDesigner::QmlDesignerPlugin::instance();
+            auto &viewManager = designerPlugin->viewManager();
 
-        viewManager.registerView(std::make_unique<EffectMakerView>(
-            QmlDesigner::QmlDesignerPlugin::externalDependenciesForPluginInitializationOnly()));
-    }
->>>>>>> dc42b62d
-
+            viewManager.registerView(std::make_unique<EffectMakerView>(
+                QmlDesigner::QmlDesignerPlugin::externalDependenciesForPluginInitializationOnly()));
+        }
         return true;
     }
 };
