--- conflicted
+++ resolved
@@ -69,14 +69,9 @@
     CppCodeStyleSettings cppCodeStyleSettings() const;
 
     CppCodeStylePreferences *m_preferences = nullptr;
-<<<<<<< HEAD
     CppCodeStylePreferencesWidgetPrivate *d = nullptr;
-=======
-    Ui::CppCodeStyleSettingsPage *m_ui;
-    QList<TextEditor::SnippetEditorWidget *> m_previews;
     CppCodeStyleSettings m_originalCppCodeStyleSettings;
     TextEditor::TabSettings m_originalTabSettings;
->>>>>>> c2788b0f
     bool m_blockUpdates = false;
     friend class CppCodeStylePreferencesWidgetPrivate;
 signals:
