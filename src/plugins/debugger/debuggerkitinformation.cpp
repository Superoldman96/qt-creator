--- conflicted
+++ resolved
@@ -152,28 +152,7 @@
     setPriority(28000);
 }
 
-<<<<<<< HEAD
-QVariant DebuggerKitAspect::defaultValue(const Kit *k) const
-{
-    const Abi toolChainAbi = ToolChainKitAspect::targetAbi(k);
-    const Utils::FileNameList paths = Environment::systemEnvironment().path();
-    QVariant nextBestFit;
-    for (const DebuggerItem &item : DebuggerItemManager::debuggers()) {
-        for (const Abi &targetAbi : item.abis()) {
-            if (targetAbi.isCompatibleWith(toolChainAbi)) {
-                if (paths.contains(item.command()))
-                    return item.id(); // prefer debuggers found in PATH over those found elsewhere
-                if (nextBestFit.isNull())
-                    nextBestFit = item.id();
-            }
-        }
-    }
-
-    return nextBestFit;
-}
-=======
-QVariant DebuggerKitInformation::defaultValue(const Kit *) const { return QVariant(); }
->>>>>>> 429eb73a
+QVariant DebuggerKitAspect::defaultValue(const Kit *) const { return QVariant(); }
 
 void DebuggerKitAspect::setup(Kit *k)
 {
