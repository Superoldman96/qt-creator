/**************************************************************************
**
** This file is part of Qt Creator
**
** Copyright (c) 2009 Nokia Corporation and/or its subsidiary(-ies).
**
** Contact: Nokia Corporation (qt-info@nokia.com)
**
** Commercial Usage
**
** Licensees holding valid Qt Commercial licenses may use this file in
** accordance with the Qt Commercial License Agreement provided with the
** Software or, alternatively, in accordance with the terms contained in
** a written agreement between you and Nokia.
**
** GNU Lesser General Public License Usage
**
** Alternatively, this file may be used under the terms of the GNU Lesser
** General Public License version 2.1 as published by the Free Software
** Foundation and appearing in the file LICENSE.LGPL included in the
** packaging of this file.  Please review the following information to
** ensure the GNU Lesser General Public License version 2.1 requirements
** will be met: http://www.gnu.org/licenses/old-licenses/lgpl-2.1.html.
**
** If you are unsure which license is appropriate for your use, please
** contact the sales department at http://qt.nokia.com/contact.
**
**************************************************************************/

#ifndef DEBUGGER_CDBENGINEPRIVATE_H
#define DEBUGGER_CDBENGINEPRIVATE_H

#include "coreengine.h"
#include "cdboptions.h"
#include "cdbdumperhelper.h"
#include "stackhandler.h"
#include "debuggermanager.h"

#include <utils/consoleprocess.h>
#include <QtCore/QSharedPointer>
#include <QtCore/QMap>

namespace Debugger {
class DebuggerManager;

namespace Internal {

class WatchHandler;
class CdbStackFrameContext;
class CdbStackTraceContext;

class CdbDebugEnginePrivate : public CdbCore::CoreEngine
{
    Q_OBJECT
public:

    typedef QMap<QString, QString> EditorToolTipCache;

    enum HandleBreakEventMode { // Special modes for break event handler.
        BreakEventHandle,
        BreakEventIgnoreOnce,
        BreakEventSyncBreakPoints,
    };

    explicit CdbDebugEnginePrivate(DebuggerManager *parent,
                                   const QSharedPointer<CdbOptions> &options,
                                   CdbDebugEngine* engine);
    ~CdbDebugEnginePrivate();
    bool init(QString *errorMessage);

    void checkVersion();
    void processCreatedAttached(ULONG64 processHandle, ULONG64 initialThreadHandle);
    void setDebuggeeHandles(HANDLE hDebuggeeProcess,  HANDLE hDebuggeeThread);

    bool isDebuggeeRunning() const { return isWatchTimerRunning(); }
    ULONG updateThreadList();
    bool setCDBThreadId(unsigned long threadId, QString *errorMessage);
    void updateStackTrace();
    void updateModules();

    void handleBreakpointEvent(PDEBUG_BREAKPOINT2 pBP);
    void cleanStackTrace();
    void clearForRun();
    void handleModuleLoad(const QString &);
    CdbStackFrameContext *getStackFrameContext(int frameIndex, QString *errorMessage) const;
    void clearDisplay();

    bool interruptInterferiorProcess(QString *errorMessage);

    bool continueInferiorProcess(QString *errorMessage = 0);
    bool continueInferior(QString *errorMessage);
    bool executeContinueCommand(const QString &command);

    bool attemptBreakpointSynchronization(QString *errorMessage);
    void notifyException(long code, bool fatal);

    enum EndInferiorAction { DetachInferior, TerminateInferior };
    bool endInferior(EndInferiorAction a, QString *errorMessage);

    enum EndDebuggingMode { EndDebuggingDetach, EndDebuggingTerminate, EndDebuggingAuto };
    void endDebugging(EndDebuggingMode em = EndDebuggingAuto);

    void updateCodeLevel();

public slots:
    void handleDebugEvent();

public:
    const QSharedPointer<CdbOptions>  m_options;
    HANDLE                  m_hDebuggeeProcess;
    HANDLE                  m_hDebuggeeThread;
    bool                    m_interrupted;
    int                     m_currentThreadId;
    int                     m_eventThreadId;
    int                     m_interruptArticifialThreadId;
    bool                    m_ignoreInitialBreakPoint;
    HandleBreakEventMode    m_breakEventMode;

<<<<<<< HEAD
=======
    int                     m_watchTimer;
    CdbComInterfaces        m_cif;
    CdbDebugEventCallback   m_debugEventCallBack;
    CdbDebugOutput          m_debugOutputCallBack;
>>>>>>> a6ca3486
    QSharedPointer<CdbDumperHelper> m_dumper;

    CdbDebugEngine *m_engine;
    inline DebuggerManager *manager() const;
    CdbStackTraceContext *m_currentStackTrace;
    EditorToolTipCache m_editorToolTipCache;

    bool m_firstActivatedFrame;
    bool m_inferiorStartupComplete;

    DebuggerStartMode m_mode;
    Utils::ConsoleProcess m_consoleStubProc;
};

enum { messageTimeOut = 5000 };

enum { debugCDB = 0 };
enum { debugCDBExecution = 0 };
enum { debugCDBWatchHandling = 0 };

} // namespace Internal
} // namespace Debugger

#endif // DEBUGGER_CDBENGINEPRIVATE_H
<|MERGE_RESOLUTION|>--- conflicted
+++ resolved
@@ -116,13 +116,6 @@
     bool                    m_ignoreInitialBreakPoint;
     HandleBreakEventMode    m_breakEventMode;
 
-<<<<<<< HEAD
-=======
-    int                     m_watchTimer;
-    CdbComInterfaces        m_cif;
-    CdbDebugEventCallback   m_debugEventCallBack;
-    CdbDebugOutput          m_debugOutputCallBack;
->>>>>>> a6ca3486
     QSharedPointer<CdbDumperHelper> m_dumper;
 
     CdbDebugEngine *m_engine;
