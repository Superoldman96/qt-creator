// Copyright (C) 2016 The Qt Company Ltd.
// SPDX-License-Identifier: LicenseRef-Qt-Commercial OR GPL-3.0-only WITH Qt-GPL-exception-1.0

#include "gitplugin.h"

#include "branchview.h"
#include "changeselectiondialog.h"
#include "commitdata.h"
#include "gitclient.h"
#include "gitconstants.h"
#include "giteditor.h"
#include "gitgrep.h"
#include "gitsubmiteditor.h"
#include "gittr.h"
#include "gitutils.h"
#include "logchangedialog.h"
#include "remotedialog.h"
#include "stashdialog.h"

#include "gerrit/gerritplugin.h"

#include <coreplugin/icore.h>
#include <coreplugin/coreconstants.h>
#include <coreplugin/documentmanager.h>
#include <coreplugin/actionmanager/actionmanager.h>
#include <coreplugin/actionmanager/actioncontainer.h>
#include <coreplugin/actionmanager/command.h>
#include <coreplugin/idocument.h>
#include <coreplugin/editormanager/editormanager.h>
#include <coreplugin/editormanager/ieditor.h>
#include <coreplugin/locator/commandlocator.h>
#include <coreplugin/messagebox.h>
#include <coreplugin/modemanager.h>
#include <coreplugin/navigationwidget.h>
#include <coreplugin/vcsmanager.h>

#include <aggregation/aggregate.h>

#include <texteditor/textdocument.h>
#include <texteditor/texteditor.h>
#include <texteditor/texteditortr.h>
#include <texteditor/textmark.h>

#include <utils/algorithm.h>
#include <utils/commandline.h>
#include <utils/infobar.h>
#include <utils/parameteraction.h>
#include <utils/pathchooser.h>
#include <utils/qtcassert.h>
#include <utils/runextensions.h>
#include <utils/stringutils.h>
#include <utils/utilsicons.h>

#include <vcsbase/basevcseditorfactory.h>
#include <vcsbase/basevcssubmiteditorfactory.h>
#include <vcsbase/cleandialog.h>
#include <vcsbase/submitfilemodel.h>
#include <vcsbase/vcsbaseconstants.h>
#include <vcsbase/vcsbaseeditor.h>
#include <vcsbase/vcsbaseplugin.h>
#include <vcsbase/vcscommand.h>
#include <vcsbase/vcsoutputwindow.h>

#include <QAction>
#include <QApplication>
#include <QDebug>
#include <QDir>
#include <QFileDialog>
#include <QFileInfo>
#include <QMenu>
#include <QTimer>
#include <QVBoxLayout>

#ifdef WITH_TESTS
#include <QTest>
#endif

Q_DECLARE_METATYPE(Git::Internal::FileStates)

using namespace Core;
using namespace TextEditor;
using namespace Utils;
using namespace VcsBase;
using namespace std::placeholders;

namespace Git::Internal {

using GitClientMemberFunc = void (GitClient::*)(const FilePath &) const;

class GitReflogEditorWidget : public GitEditorWidget
{
public:
    GitReflogEditorWidget()
    {
        setLogEntryPattern("^([0-9a-f]{8,}) [^}]*\\}: .*$");
    }

    QString revisionSubject(const QTextBlock &inBlock) const override
    {
        const QString text = inBlock.text();
        return text.mid(text.indexOf(' ') + 1);
    }
};

class GitLogEditorWidget : public QWidget
{
public:
    GitLogEditorWidget(GitEditorWidget *gitEditor)
    {
        auto vlayout = new QVBoxLayout;
        vlayout->setSpacing(0);
        vlayout->setContentsMargins(0, 0, 0, 0);
        vlayout->addWidget(gitEditor->addFilterWidget());
        vlayout->addWidget(gitEditor);
        setLayout(vlayout);

        auto textAgg = Aggregation::Aggregate::parentAggregate(gitEditor);
        auto agg = textAgg ? textAgg : new Aggregation::Aggregate;
        agg->add(this);
        agg->add(gitEditor);
        setFocusProxy(gitEditor);
    }
};

template<class Editor>
class GitLogEditorWidgetT : public GitLogEditorWidget
{
public:
    GitLogEditorWidgetT() : GitLogEditorWidget(new Editor) {}
};

const unsigned minimumRequiredVersion = 0x010900;

const VcsBaseSubmitEditorParameters submitParameters {
    Git::Constants::SUBMIT_MIMETYPE,
    Git::Constants::GITSUBMITEDITOR_ID,
    Git::Constants::GITSUBMITEDITOR_DISPLAY_NAME,
    VcsBaseSubmitEditorParameters::DiffRows
};

const VcsBaseEditorParameters svnLogEditorParameters {
    OtherContent,
    Git::Constants::GIT_SVN_LOG_EDITOR_ID,
    Git::Constants::GIT_SVN_LOG_EDITOR_DISPLAY_NAME,
    "text/vnd.qtcreator.git.svnlog"
};

const VcsBaseEditorParameters logEditorParameters {
    LogOutput,
    Git::Constants::GIT_LOG_EDITOR_ID,
    Git::Constants::GIT_LOG_EDITOR_DISPLAY_NAME,
    "text/vnd.qtcreator.git.log"
};

const VcsBaseEditorParameters reflogEditorParameters {
    LogOutput,
    Git::Constants::GIT_REFLOG_EDITOR_ID,
    Git::Constants::GIT_REFLOG_EDITOR_DISPLAY_NAME,
    "text/vnd.qtcreator.git.reflog"
};

const VcsBaseEditorParameters blameEditorParameters {
    AnnotateOutput,
    Git::Constants::GIT_BLAME_EDITOR_ID,
    Git::Constants::GIT_BLAME_EDITOR_DISPLAY_NAME,
    "text/vnd.qtcreator.git.annotation"
};

const VcsBaseEditorParameters commitTextEditorParameters {
    OtherContent,
    Git::Constants::GIT_COMMIT_TEXT_EDITOR_ID,
    Git::Constants::GIT_COMMIT_TEXT_EDITOR_DISPLAY_NAME,
    "text/vnd.qtcreator.git.commit"
};

const VcsBaseEditorParameters rebaseEditorParameters {
    OtherContent,
    Git::Constants::GIT_REBASE_EDITOR_ID,
    Git::Constants::GIT_REBASE_EDITOR_DISPLAY_NAME,
    "text/vnd.qtcreator.git.rebase"
};

class CommitInfo {
public:
    QString sha1;
    QString shortAuthor;
    QString author;
    QString authorMail;
    QDateTime authorTime;
    QString summary;
    FilePath filePath;
};

class BlameMark : public TextEditor::TextMark
{
public:
    BlameMark(const FilePath &fileName, int lineNumber, const CommitInfo &info)
        : TextEditor::TextMark(fileName,
                               lineNumber,
                               {Tr::tr("Git Blame"), Constants::TEXT_MARK_CATEGORY_BLAME})
    {
        const QString text = info.shortAuthor + " " + info.authorTime.toString("yyyy-MM-dd");

        setPriority(TextEditor::TextMark::LowPriority);
        setToolTip(toolTipText(info));
        setLineAnnotation(text);
        setSettingsPage(VcsBase::Constants::VCS_ID_GIT);
        setActionsProvider([info] {
            QAction *copyToClipboardAction = new QAction;
            copyToClipboardAction->setIcon(QIcon::fromTheme("edit-copy", Utils::Icons::COPY.icon()));
            copyToClipboardAction->setToolTip(TextEditor::Tr::tr("Copy SHA1 to Clipboard"));
            QObject::connect(copyToClipboardAction, &QAction::triggered, [info] {
                Utils::setClipboardAndSelection(info.sha1);
            });
            QAction *showAction = new QAction;
            showAction->setIcon(Utils::Icons::ZOOM.icon());
            showAction->setToolTip(TextEditor::Tr::tr("Show Commit %1").arg(info.sha1.left(8)));
            QObject::connect(showAction, &QAction::triggered, [info] {
                GitClient::instance()->show(info.filePath, info.sha1);
            });
            return QList<QAction *>{copyToClipboardAction, showAction};
        });
    }

    QString toolTipText(const CommitInfo &info) const
    {
        const QString result = QString(
                "<table>"
                "  <tr><td>commit</td><td>%1</td></tr>"
                "  <tr><td>Author:</td><td>%2 &lt;%3&gt;</td></tr>"
                "  <tr><td>Date:</td><td>%4</td></tr>"
                "  <tr></tr>"
                "  <tr><td colspan='2' align='left'>%5</td></tr>"
                "</table>")
                .arg(info.sha1, info.author, info.authorMail,
                     info.authorTime.toString("yyyy-MM-dd hh:mm:ss"), info.summary);
        return result;
    }
};

// GitPlugin

class GitPluginPrivate final : public VcsBasePluginPrivate
{
    Q_OBJECT

public:
    GitPluginPrivate();
    ~GitPluginPrivate() final;

    // IVersionControl
    QString displayName() const final;
    Id id() const final;

    bool isVcsFileOrDirectory(const FilePath &filePath) const final;

    bool managesDirectory(const FilePath &directory, FilePath *topLevel) const final;
    bool managesFile(const FilePath &workingDirectory, const QString &fileName) const final;
    FilePaths unmanagedFiles(const FilePaths &filePaths) const final;

    bool isConfigured() const final;
    bool supportsOperation(Operation operation) const final;
    bool vcsOpen(const FilePath &filePath) final;
    bool vcsAdd(const FilePath &filePath) final;
    bool vcsDelete(const FilePath &filePath) final;
    bool vcsMove(const FilePath &from, const FilePath &to) final;
    bool vcsCreateRepository(const FilePath &directory) final;

    void vcsAnnotate(const FilePath &filePath, int line) final;
    void vcsDescribe(const FilePath &source, const QString &id) final { m_gitClient.show(source, id); };
    QString vcsTopic(const FilePath &directory) final;

    VcsCommand *createInitialCheckoutCommand(const QString &url,
                                             const FilePath &baseDirectory,
                                             const QString &localName,
                                             const QStringList &extraArgs) final;

    void fillLinkContextMenu(QMenu *menu,
                             const FilePath &workingDirectory,
                             const QString &reference) final
    {
        menu->addAction(Tr::tr("&Copy \"%1\"").arg(reference),
                        [reference] { setClipboardAndSelection(reference); });
        QAction *action = menu->addAction(Tr::tr("&Describe Change %1").arg(reference),
                                          [=] { vcsDescribe(workingDirectory, reference); });
        menu->setDefaultAction(action);
        GitClient::addChangeActions(menu, workingDirectory, reference);
    }

    bool handleLink(const FilePath &workingDirectory, const QString &reference) final
    {
        if (reference.contains(".."))
            GitClient::instance()->log(workingDirectory, {}, false, {reference});
        else
            GitClient::instance()->show(workingDirectory, reference);
        return true;
    }

    RepoUrl getRepoUrl(const QString &location) const override;

    FilePaths additionalToolsPath() const final;

    bool isCommitEditorOpen() const;
    void startCommit(CommitType commitType = SimpleCommit);
    void updateBranches(const FilePath &repository);
    void updateCurrentBranch();

    void manageRemotes();
    void initRepository();
    void startRebaseFromCommit(const FilePath &workingDirectory, QString commit);

    void updateActions(VcsBasePluginPrivate::ActionState) override;
<<<<<<< HEAD
    bool submitEditorAboutToClose() override;
=======
    bool activateCommit() override;
>>>>>>> f7639f45
    void discardCommit() override { cleanCommitMessageFile(); }

    void diffCurrentFile();
    void diffCurrentProject();
    void logFile();
    void blameFile();
    void logProject();
    void logRepository();
    void reflogRepository();
    void undoFileChanges(bool revertStaging);
    void resetRepository();
    void recoverDeletedFiles();
    void startRebase();
    void startChangeRelatedAction(const Id &id);
    void stageFile();
    void unstageFile();
    void gitkForCurrentFile();
    void gitkForCurrentFolder();
    void gitGui();
    void gitBash();
    void cleanProject();
    void cleanRepository();
    void updateSubmodules();
    void applyCurrentFilePatch();
    void promptApplyPatch();

    void stash(bool unstagedOnly = false);
    void stashUnstaged();
    void stashSnapshot();
    void stashPop();
    void branchList();
    void stashList();
    void fetch();
    void pull();
    void push();
    void startMergeTool();
    void updateContinueAndAbortCommands();
    void delayedPushToGerrit();

    Command *createCommand(QAction *action, ActionContainer *ac, Id id,
                           const Context &context, bool addToLocator,
                           const std::function<void()> &callback, const QKeySequence &keys);

    ParameterAction *createParameterAction(ActionContainer *ac,
                                           const QString &defaultText, const QString &parameterText,
                                           Id id, const Context &context, bool addToLocator,
                                           const std::function<void()> &callback,
                                           const QKeySequence &keys = QKeySequence());

    QAction *createFileAction(ActionContainer *ac,
                              const QString &defaultText, const QString &parameterText,
                              Id id, const Context &context, bool addToLocator,
                              const std::function<void()> &callback,
                              const QKeySequence &keys = QKeySequence());

    QAction *createProjectAction(ActionContainer *ac,
                                 const QString &defaultText, const QString &parameterText,
                                 Id id, const Context &context, bool addToLocator,
                                 void (GitPluginPrivate::*func)(),
                                 const QKeySequence &keys = QKeySequence());

    QAction *createRepositoryAction(ActionContainer *ac, const QString &text, Id id,
                                    const Context &context, bool addToLocator,
                                    const std::function<void()> &callback,
                                    const QKeySequence &keys = QKeySequence());
    QAction *createRepositoryAction(ActionContainer *ac, const QString &text, Id id,
                                    const Context &context, bool addToLocator,
                                    GitClientMemberFunc, const QKeySequence &keys = QKeySequence());

    QAction *createChangeRelatedRepositoryAction(const QString &text, Id id,
                                                 const Context &context);

    void updateRepositoryBrowserAction();
    IEditor *openSubmitEditor(const QString &fileName, const CommitData &cd);
    void cleanCommitMessageFile();
    void cleanRepository(const FilePath &directory);
    void applyPatch(const FilePath &workingDirectory, QString file = {});
    void updateVersionWarning();

    void setupInstantBlame();
    void instantBlameOnce();
    void instantBlame();
    void stopInstantBlame();

    void onApplySettings();

    CommandLocator *m_commandLocator = nullptr;

    QAction *m_menuAction = nullptr;
    QAction *m_repositoryBrowserAction = nullptr;
    QAction *m_mergeToolAction = nullptr;
    QAction *m_submoduleUpdateAction = nullptr;
    QAction *m_abortMergeAction = nullptr;
    QAction *m_abortRebaseAction = nullptr;
    QAction *m_abortCherryPickAction = nullptr;
    QAction *m_abortRevertAction = nullptr;
    QAction *m_skipRebaseAction = nullptr;
    QAction *m_continueRebaseAction = nullptr;
    QAction *m_continueCherryPickAction = nullptr;
    QAction *m_continueRevertAction = nullptr;
    QAction *m_fixupCommitAction = nullptr;
    QAction *m_interactiveRebaseAction = nullptr;

    QVector<ParameterAction *> m_fileActions;
    QVector<ParameterAction *> m_projectActions;
    QVector<QAction *> m_repositoryActions;
    ParameterAction *m_applyCurrentFilePatchAction = nullptr;
    Gerrit::Internal::GerritPlugin *m_gerritPlugin = nullptr;

    GitSettings m_settings;
    GitClient m_gitClient{&m_settings};
    QPointer<StashDialog> m_stashDialog;
    BranchViewFactory m_branchViewFactory;
    QPointer<RemoteDialog> m_remoteDialog;
    FilePath m_submitRepository;
    QString m_commitMessageFileName;
<<<<<<< HEAD
=======

    Author m_author;
    int m_lastVisitedEditorLine = -1;
    QTimer *m_cursorPositionChangedTimer = nullptr;
    std::unique_ptr<BlameMark> m_blameMark;
    QMetaObject::Connection m_blameCursorPosConn;
>>>>>>> f7639f45

    GitSettingsPage settingPage{&m_settings};

    GitGrep gitGrep{&m_gitClient};

    VcsEditorFactory svnLogEditorFactory {
        &svnLogEditorParameters,
        [] { return new GitEditorWidget; },
        std::bind(&GitPluginPrivate::vcsDescribe, this, _1, _2)
    };

    VcsEditorFactory logEditorFactory {
        &logEditorParameters,
        [] { return new GitLogEditorWidgetT<GitEditorWidget>; },
        std::bind(&GitPluginPrivate::vcsDescribe, this, _1, _2)
    };

    VcsEditorFactory reflogEditorFactory {
        &reflogEditorParameters,
                [] { return new GitLogEditorWidgetT<GitReflogEditorWidget>; },
        std::bind(&GitPluginPrivate::vcsDescribe, this, _1, _2)
    };

    VcsEditorFactory blameEditorFactory {
        &blameEditorParameters,
        [] { return new GitEditorWidget; },
        std::bind(&GitPluginPrivate::vcsDescribe, this, _1, _2)
    };

    VcsEditorFactory commitTextEditorFactory {
        &commitTextEditorParameters,
        [] { return new GitEditorWidget; },
        std::bind(&GitPluginPrivate::vcsDescribe, this, _1, _2)
    };

    VcsEditorFactory rebaseEditorFactory {
        &rebaseEditorParameters,
        [] { return new GitEditorWidget; },
        std::bind(&GitPluginPrivate::vcsDescribe, this, _1, _2)
    };

    VcsSubmitEditorFactory submitEditorFactory {
        submitParameters,
        [] { return new GitSubmitEditor; },
        this
    };
};

static GitPluginPrivate *dd = nullptr;

class GitTopicCache : public IVersionControl::TopicCache
{
public:
    GitTopicCache(GitClient *client) :
        m_client(client)
    { }

protected:
    FilePath trackFile(const FilePath &repository) override
    {
<<<<<<< HEAD
        const QString gitDir = m_client->findGitDirForRepository(repository);
        return gitDir.isEmpty() ? FilePath() : FilePath::fromString(gitDir + "/HEAD");
=======
        const FilePath gitDir = m_client->findGitDirForRepository(repository);
        return gitDir.isEmpty() ? FilePath() : gitDir / "HEAD";
>>>>>>> f7639f45
    }

    QString refreshTopic(const FilePath &repository) override
    {
        emit dd->repositoryChanged(repository);
        return m_client->synchronousTopic(repository);
    }

private:
    GitClient *m_client;
};

GitPluginPrivate::~GitPluginPrivate()
{
    cleanCommitMessageFile();
}

GitPlugin::~GitPlugin()
{
    delete dd;
    dd = nullptr;
}

void GitPluginPrivate::onApplySettings()
{
    emit configurationChanged();
    updateRepositoryBrowserAction();
    bool gitFoundOk;
    QString errorMessage;
    m_settings.gitExecutable(&gitFoundOk, &errorMessage);
    if (!gitFoundOk) {
        QTimer::singleShot(0, this, [errorMessage] {
            AsynchronousMessageBox::warning(Tr::tr("Git Settings"), errorMessage);
        });
    }
}

void GitPluginPrivate::cleanCommitMessageFile()
{
    if (!m_commitMessageFileName.isEmpty()) {
        QFile::remove(m_commitMessageFileName);
        m_commitMessageFileName.clear();
    }
}

bool GitPluginPrivate::isCommitEditorOpen() const
{
    return !m_commitMessageFileName.isEmpty();
}

GitClient *GitPlugin::client()
{
    return &dd->m_gitClient;
}

IVersionControl *GitPlugin::versionControl()
{
    return dd;
}

const GitSettings &GitPlugin::settings()
{
    return dd->m_settings;
}

const VcsBasePluginState &GitPlugin::currentState()
{
    return dd->currentState();
}

QString GitPlugin::msgRepositoryLabel(const FilePath &repository)
{
    return repository.isEmpty() ?
            Tr::tr("<No repository>")  :
            Tr::tr("Repository: %1").arg(repository.toUserOutput());
}

// Returns a regular expression pattern with characters not allowed
// in branch and remote names.
QString GitPlugin::invalidBranchAndRemoteNamePattern()
{
    return QLatin1String(
        "\\s"     // no whitespace
        "|~"      // no "~"
        "|\\^"    // no "^"
        "|\\["    // no "["
        "|\\.\\." // no ".."
        "|/\\."   // no slashdot
        "|:"      // no ":"
        "|@\\{"   // no "@{" sequence
        "|\\\\"   // no backslash
        "|//"     // no double slash
        "|^[/-]"  // no leading slash or dash
        "|\""     // no quotes
        "|\\*"    // no asterisk
        "|(^|[A-Z]+_)HEAD" // no HEAD, FETCH_HEAD etc.
    );
}

Command *GitPluginPrivate::createCommand(QAction *action, ActionContainer *ac, Id id,
                                  const Context &context, bool addToLocator,
                                  const std::function<void()> &callback, const QKeySequence &keys)
{
    Command *command = ActionManager::registerAction(action, id, context);
    if (!keys.isEmpty())
        command->setDefaultKeySequence(keys);
    if (ac)
        ac->addAction(command);
    if (addToLocator)
        m_commandLocator->appendCommand(command);
    connect(action, &QAction::triggered, this, callback);
    return command;
}

// Create a parameter action
ParameterAction *GitPluginPrivate::createParameterAction(ActionContainer *ac,
                                                  const QString &defaultText, const QString &parameterText,
                                                  Id id, const Context &context,
                                                  bool addToLocator, const std::function<void()> &callback,
                                                  const QKeySequence &keys)
{
    auto action = new ParameterAction(defaultText, parameterText, ParameterAction::EnabledWithParameter, this);
    Command *command = createCommand(action, ac, id, context, addToLocator, callback, keys);
    command->setAttribute(Command::CA_UpdateText);
    return action;
}

// Create an action to act on a file.
QAction *GitPluginPrivate::createFileAction(ActionContainer *ac,
                                     const QString &defaultText, const QString &parameterText,
                                     Id id, const Context &context, bool addToLocator,
                                     const std::function<void()> &callback,
                                     const QKeySequence &keys)
{
    ParameterAction *action = createParameterAction(ac, defaultText, parameterText, id, context,
                                                    addToLocator, callback, keys);
    m_fileActions.push_back(action);
    return action;
}

QAction *GitPluginPrivate::createProjectAction(ActionContainer *ac, const QString &defaultText,
                                        const QString &parameterText, Id id, const Context &context,
                                        bool addToLocator, void (GitPluginPrivate::*func)(),
                                        const QKeySequence &keys)
{
    ParameterAction *action = createParameterAction(ac, defaultText, parameterText, id, context,
                                                    addToLocator, std::bind(func, this), keys);
    m_projectActions.push_back(action);
    return action;
}

// Create an action to act on the repository
QAction *GitPluginPrivate::createRepositoryAction(ActionContainer *ac, const QString &text, Id id,
                                           const Context &context, bool addToLocator,
                                           const std::function<void()> &callback,
                                           const QKeySequence &keys)
{
    auto action = new QAction(text, this);
    createCommand(action, ac, id, context, addToLocator, callback, keys);
    m_repositoryActions.push_back(action);
    return action;
}

QAction *GitPluginPrivate::createChangeRelatedRepositoryAction(const QString &text, Id id,
                                                               const Context &context)
{
    return createRepositoryAction(nullptr, text, id, context, true,
                                  std::bind(&GitPluginPrivate::startChangeRelatedAction, this, id));
}

// Action to act on the repository forwarded to a git client member function
// taking the directory.
QAction *GitPluginPrivate::createRepositoryAction(ActionContainer *ac, const QString &text, Id id,
                                           const Context &context, bool addToLocator,
                                           GitClientMemberFunc func, const QKeySequence &keys)
{
    auto cb = [this, func] {
        QTC_ASSERT(currentState().hasTopLevel(), return);
        (m_gitClient.*func)(currentState().topLevel());
    };
    // Set the member func as data and connect to GitClient method
    return createRepositoryAction(ac, text, id, context, addToLocator, cb, keys);
}

bool GitPlugin::initialize(const QStringList &arguments, QString *errorMessage)
{
    Q_UNUSED(errorMessage)

    dd = new GitPluginPrivate;

    auto cmdContext = new QObject(this);
    connect(ICore::instance(), &ICore::coreOpened, cmdContext, [this, cmdContext, arguments] {
        remoteCommand(arguments, QDir::currentPath(), {});
        cmdContext->deleteLater();
    });

    return true;
}

void GitPlugin::extensionsInitialized()
{
    dd->extensionsInitialized()    ;
}

GitPluginPrivate::GitPluginPrivate()
    : VcsBasePluginPrivate(Context(Constants::GIT_CONTEXT))
{
    dd = this;

    setTopicCache(new GitTopicCache(&m_gitClient));

    m_fileActions.reserve(10);
    m_projectActions.reserve(10);
    m_repositoryActions.reserve(50);

    Context context(Constants::GIT_CONTEXT);

    const QString prefix = "git";
    m_commandLocator = new CommandLocator("Git", prefix, prefix, this);
    m_commandLocator->setDescription(Tr::tr("Triggers a Git version control operation."));

    //register actions
    ActionContainer *toolsContainer = ActionManager::actionContainer(Core::Constants::M_TOOLS);

    ActionContainer *gitContainer = ActionManager::createMenu("Git");
    gitContainer->menu()->setTitle(Tr::tr("&Git"));
    toolsContainer->addMenu(gitContainer);
    m_menuAction = gitContainer->menu()->menuAction();


    /*  "Current File" menu */
    ActionContainer *currentFileMenu = ActionManager::createMenu("Git.CurrentFileMenu");
    currentFileMenu->menu()->setTitle(Tr::tr("Current &File"));
    gitContainer->addMenu(currentFileMenu);

    createFileAction(currentFileMenu, Tr::tr("Diff Current File", "Avoid translating \"Diff\""),
                     Tr::tr("Diff of \"%1\"", "Avoid translating \"Diff\""),
                     "Git.Diff", context, true, std::bind(&GitPluginPrivate::diffCurrentFile, this),
                      QKeySequence(useMacShortcuts ? Tr::tr("Meta+G,Meta+D") : Tr::tr("Alt+G,Alt+D")));

    createFileAction(currentFileMenu, Tr::tr("Log Current File", "Avoid translating \"Log\""),
                     Tr::tr("Log of \"%1\"", "Avoid translating \"Log\""),
                     "Git.Log", context, true, std::bind(&GitPluginPrivate::logFile, this),
                     QKeySequence(useMacShortcuts ? Tr::tr("Meta+G,Meta+L") : Tr::tr("Alt+G,Alt+L")));

    createFileAction(currentFileMenu, Tr::tr("Blame Current File", "Avoid translating \"Blame\""),
                     Tr::tr("Blame for \"%1\"", "Avoid translating \"Blame\""),
                     "Git.Blame", context, true, std::bind(&GitPluginPrivate::blameFile, this),
                     QKeySequence(useMacShortcuts ? Tr::tr("Meta+G,Meta+B") : Tr::tr("Alt+G,Alt+B")));

    createFileAction(currentFileMenu, Tr::tr("Instant Blame Current Line", "Avoid translating \"Blame\""),
                     Tr::tr("Instant Blame for \"%1\"", "Avoid translating \"Blame\""),
                     "Git.InstantBlame", context, true, std::bind(&GitPluginPrivate::instantBlameOnce, this),
                     QKeySequence(useMacShortcuts ? Tr::tr("Meta+G,Meta+I") : Tr::tr("Alt+G,Alt+I")));

    currentFileMenu->addSeparator(context);

    createFileAction(currentFileMenu, Tr::tr("Stage File for Commit"), Tr::tr("Stage \"%1\" for Commit"),
                     "Git.Stage", context, true, std::bind(&GitPluginPrivate::stageFile, this),
                     QKeySequence(useMacShortcuts ? Tr::tr("Meta+G,Meta+A") : Tr::tr("Alt+G,Alt+A")));

    createFileAction(currentFileMenu, Tr::tr("Unstage File from Commit"), Tr::tr("Unstage \"%1\" from Commit"),
                     "Git.Unstage", context, true, std::bind(&GitPluginPrivate::unstageFile, this));

    createFileAction(currentFileMenu, Tr::tr("Undo Unstaged Changes"), Tr::tr("Undo Unstaged Changes for \"%1\""),
                     "Git.UndoUnstaged", context,
                     true, std::bind(&GitPluginPrivate::undoFileChanges, this, false));

    createFileAction(currentFileMenu, Tr::tr("Undo Uncommitted Changes"), Tr::tr("Undo Uncommitted Changes for \"%1\""),
                     "Git.Undo", context,
                     true, std::bind(&GitPluginPrivate::undoFileChanges, this, true),
                     QKeySequence(useMacShortcuts ? Tr::tr("Meta+G,Meta+U") : Tr::tr("Alt+G,Alt+U")));


    /*  "Current Project" menu */
    ActionContainer *currentProjectMenu = ActionManager::createMenu("Git.CurrentProjectMenu");
    currentProjectMenu->menu()->setTitle(Tr::tr("Current &Project"));
    gitContainer->addMenu(currentProjectMenu);

    createProjectAction(currentProjectMenu, Tr::tr("Diff Current Project", "Avoid translating \"Diff\""),
                        Tr::tr("Diff Project \"%1\"", "Avoid translating \"Diff\""),
                        "Git.DiffProject", context, true, &GitPluginPrivate::diffCurrentProject,
                        QKeySequence(useMacShortcuts ? Tr::tr("Meta+G,Meta+Shift+D") : Tr::tr("Alt+G,Alt+Shift+D")));

    createProjectAction(currentProjectMenu, Tr::tr("Log Project", "Avoid translating \"Log\""),
                        Tr::tr("Log Project \"%1\"", "Avoid translating \"Log\""),
                        "Git.LogProject", context, true, &GitPluginPrivate::logProject,
                        QKeySequence(useMacShortcuts ? Tr::tr("Meta+G,Meta+K") : Tr::tr("Alt+G,Alt+K")));

    createProjectAction(currentProjectMenu, Tr::tr("Clean Project...", "Avoid translating \"Clean\""),
                        Tr::tr("Clean Project \"%1\"...", "Avoid translating \"Clean\""),
                        "Git.CleanProject", context, true, &GitPluginPrivate::cleanProject);


    /*  "Local Repository" menu */
    ActionContainer *localRepositoryMenu = ActionManager::createMenu("Git.LocalRepositoryMenu");
    localRepositoryMenu->menu()->setTitle(Tr::tr("&Local Repository"));
    gitContainer->addMenu(localRepositoryMenu);

    createRepositoryAction(localRepositoryMenu, "Diff", "Git.DiffRepository",
                           context, true, &GitClient::diffRepository);

    createRepositoryAction(localRepositoryMenu, "Log", "Git.LogRepository",
                           context, true, std::bind(&GitPluginPrivate::logRepository, this));

    createRepositoryAction(localRepositoryMenu, "Reflog", "Git.ReflogRepository",
                           context, true, std::bind(&GitPluginPrivate::reflogRepository, this));

    createRepositoryAction(localRepositoryMenu, "Clean...", "Git.CleanRepository",
                           context, true, [this] { cleanRepository(); });

    createRepositoryAction(localRepositoryMenu, "Status", "Git.StatusRepository",
                           context, true, &GitClient::status);

    // --------------
    localRepositoryMenu->addSeparator(context);

    createRepositoryAction(localRepositoryMenu, "Commit...", "Git.Commit",
                           context, true, std::bind(&GitPluginPrivate::startCommit, this, SimpleCommit),
                           QKeySequence(useMacShortcuts ? Tr::tr("Meta+G,Meta+C") : Tr::tr("Alt+G,Alt+C")));

    createRepositoryAction(localRepositoryMenu,
                           Tr::tr("Amend Last Commit...", "Avoid translating \"Commit\""),
                           "Git.AmendCommit",
                           context, true, std::bind(&GitPluginPrivate::startCommit, this, AmendCommit));

    m_fixupCommitAction
            = createRepositoryAction(localRepositoryMenu,
                                     Tr::tr("Fixup Previous Commit...", "Avoid translating \"Commit\""),
                                     "Git.FixupCommit", context, true,
                                     std::bind(&GitPluginPrivate::startCommit, this, FixupCommit));

    // --------------
    localRepositoryMenu->addSeparator(context);

    createRepositoryAction(localRepositoryMenu, "Reset...", "Git.Reset",
                           context, true, std::bind(&GitPluginPrivate::resetRepository, this));

    createRepositoryAction(localRepositoryMenu, Tr::tr("Recover Deleted Files"), "Git.RecoverDeleted",
                           context, true, std::bind(&GitPluginPrivate::recoverDeletedFiles, this));

    m_interactiveRebaseAction
            = createRepositoryAction(localRepositoryMenu,
                                     Tr::tr("Interactive Rebase...", "Avoid translating \"Rebase\""),
                                     "Git.InteractiveRebase",
                                     context, true, std::bind(&GitPluginPrivate::startRebase, this));

    m_submoduleUpdateAction
            = createRepositoryAction(localRepositoryMenu,
                                     Tr::tr("Update Submodules"), "Git.SubmoduleUpdate",
                                     context, true, std::bind(&GitPluginPrivate::updateSubmodules, this));

    auto createAction = [=](const QString &text, Id id,
                            const std::function<void(const FilePath &)> &callback) {
        auto actionHandler = [this, callback] {
            if (!DocumentManager::saveAllModifiedDocuments())
                return;
            const VcsBasePluginState state = currentState();
            QTC_ASSERT(state.hasTopLevel(), return);

            callback(state.topLevel());

            updateContinueAndAbortCommands();
        };
        return createRepositoryAction(localRepositoryMenu, text, id, context, true, actionHandler);
    };

    m_abortMergeAction = createAction(Tr::tr("Abort Merge", "Avoid translating \"Merge\""), "Git.MergeAbort",
        std::bind(&GitClient::synchronousMerge, &m_gitClient, _1, QString("--abort"), true));

    m_abortRebaseAction = createAction(Tr::tr("Abort Rebase", "Avoid translating \"Rebase\""), "Git.RebaseAbort",
        std::bind(&GitClient::rebase, &m_gitClient, _1, QString("--abort")));

    m_continueRebaseAction = createAction(Tr::tr("Continue Rebase"), "Git.RebaseContinue",
        std::bind(&GitClient::rebase, &m_gitClient, _1, QString("--continue")));

    m_skipRebaseAction = createAction(Tr::tr("Skip Rebase"), "Git.RebaseSkip",
        std::bind(&GitClient::rebase, &m_gitClient, _1, QString("--skip")));

    m_abortCherryPickAction = createAction(Tr::tr("Abort Cherry Pick", "Avoid translating \"Cherry Pick\""), "Git.CherryPickAbort",
        std::bind(&GitClient::synchronousCherryPick, &m_gitClient, _1, QString("--abort")));

    m_continueCherryPickAction = createAction(Tr::tr("Continue Cherry Pick"), "Git.CherryPickContinue",
        std::bind(&GitClient::cherryPick, &m_gitClient, _1, QString("--continue")));

    m_abortRevertAction = createAction(Tr::tr("Abort Revert", "Avoid translating \"Revert\""), "Git.RevertAbort",
        std::bind(&GitClient::synchronousRevert, &m_gitClient, _1, QString("--abort")));

    m_continueRevertAction = createAction(Tr::tr("Continue Revert"), "Git.RevertContinue",
        std::bind(&GitClient::revert, &m_gitClient, _1, QString("--continue")));

    // --------------
    localRepositoryMenu->addSeparator(context);

    createRepositoryAction(localRepositoryMenu, Tr::tr("Branches..."), "Git.BranchList",
                           context, true, std::bind(&GitPluginPrivate::branchList, this));

    // --------------
    localRepositoryMenu->addSeparator(context);

    // "Patch" menu
    ActionContainer *patchMenu = ActionManager::createMenu("Git.PatchMenu");
    patchMenu->menu()->setTitle(Tr::tr("&Patch"));
    localRepositoryMenu->addMenu(patchMenu);

    // Apply current file as patch is handled specially.
    m_applyCurrentFilePatchAction
            = createParameterAction(patchMenu,
                                    Tr::tr("Apply from Editor"), Tr::tr("Apply \"%1\""),
                                    "Git.ApplyCurrentFilePatch",
                                    context, true, std::bind(&GitPluginPrivate::applyCurrentFilePatch, this));
    createRepositoryAction(patchMenu, Tr::tr("Apply from File..."), "Git.ApplyPatch",
                           context, true, std::bind(&GitPluginPrivate::promptApplyPatch, this));

    // "Stash" menu
    ActionContainer *stashMenu = ActionManager::createMenu("Git.StashMenu");
    stashMenu->menu()->setTitle(Tr::tr("&Stash"));
    localRepositoryMenu->addMenu(stashMenu);

    createRepositoryAction(stashMenu, "Stashes...", "Git.StashList",
                           context, false, std::bind(&GitPluginPrivate::stashList, this));

    stashMenu->addSeparator(context);

    QAction *action = createRepositoryAction(stashMenu, "Stash", "Git.Stash",
                                             context, true, std::bind(&GitPluginPrivate::stash, this, false));
    action->setToolTip(Tr::tr("Saves the current state of your work and resets the repository."));

    action = createRepositoryAction(stashMenu, Tr::tr("Stash Unstaged Files", "Avoid translating \"Stash\""),
                                    "Git.StashUnstaged",
                                    context, true, std::bind(&GitPluginPrivate::stashUnstaged, this));
    action->setToolTip(Tr::tr("Saves the current state of your unstaged files and resets the repository "
                          "to its staged state."));

    action = createRepositoryAction(stashMenu, Tr::tr("Take Snapshot..."), "Git.StashSnapshot",
                                    context, true, std::bind(&GitPluginPrivate::stashSnapshot, this));
    action->setToolTip(Tr::tr("Saves the current state of your work."));

    stashMenu->addSeparator(context);

    action = createRepositoryAction(stashMenu, Tr::tr("Stash Pop", "Avoid translating \"Stash\""),
                                    "Git.StashPop",
                                    context, true, std::bind(&GitPluginPrivate::stashPop, this));
    action->setToolTip(Tr::tr("Restores changes saved to the stash list using \"Stash\"."));


    /* \"Local Repository" menu */

    // --------------

    /*  "Remote Repository" menu */
    ActionContainer *remoteRepositoryMenu = ActionManager::createMenu("Git.RemoteRepositoryMenu");
    remoteRepositoryMenu->menu()->setTitle(Tr::tr("&Remote Repository"));
    gitContainer->addMenu(remoteRepositoryMenu);

    createRepositoryAction(remoteRepositoryMenu, "Fetch", "Git.Fetch",
                           context, true, std::bind(&GitPluginPrivate::fetch, this));

    createRepositoryAction(remoteRepositoryMenu, "Pull", "Git.Pull",
                           context, true, std::bind(&GitPluginPrivate::pull, this));

    createRepositoryAction(remoteRepositoryMenu, "Push", "Git.Push",
                           context, true, std::bind(&GitPluginPrivate::push, this));

    // --------------
    remoteRepositoryMenu->addSeparator(context);

    // "Subversion" menu
    ActionContainer *subversionMenu = ActionManager::createMenu("Git.Subversion");
    subversionMenu->menu()->setTitle(Tr::tr("&Subversion"));
    remoteRepositoryMenu->addMenu(subversionMenu);

    createRepositoryAction(subversionMenu, "Log", "Git.Subversion.Log",
                           context, false, &GitClient::subversionLog);

    createRepositoryAction(subversionMenu, "Fetch", "Git.Subversion.Fetch",
                           context, false, &GitClient::synchronousSubversionFetch);

    createRepositoryAction(subversionMenu, Tr::tr("DCommit"), "Git.Subversion.DCommit",
                           context, false, &GitClient::subversionDeltaCommit);

    // --------------
    remoteRepositoryMenu->addSeparator(context);

    createRepositoryAction(remoteRepositoryMenu, Tr::tr("Manage Remotes..."), "Git.RemoteList",
                           context, false, std::bind(&GitPluginPrivate::manageRemotes, this));

    /* \"Remote Repository" menu */

    // --------------

    /*  Actions only in locator */
    createChangeRelatedRepositoryAction("Show...", "Git.Show", context);
    createChangeRelatedRepositoryAction("Revert...", "Git.Revert", context);
    createChangeRelatedRepositoryAction("Cherry Pick...", "Git.CherryPick", context);
    createChangeRelatedRepositoryAction("Checkout...", "Git.Checkout", context);
    createChangeRelatedRepositoryAction(Tr::tr("Archive..."), "Git.Archive", context);

    createRepositoryAction(nullptr, "Rebase...", "Git.Rebase", context, true,
                           std::bind(&GitPluginPrivate::branchList, this));
    createRepositoryAction(nullptr, "Merge...", "Git.Merge", context, true,
                           std::bind(&GitPluginPrivate::branchList, this));
    /*  \Actions only in locator */

    // --------------

    /*  "Git Tools" menu */
    ActionContainer *gitToolsMenu = ActionManager::createMenu("Git.GitToolsMenu");
    gitToolsMenu->menu()->setTitle(Tr::tr("Git &Tools"));
    gitContainer->addMenu(gitToolsMenu);

    createRepositoryAction(gitToolsMenu, Tr::tr("Gitk"), "Git.LaunchGitK",
                           context, true, &GitClient::launchGitK);

    createFileAction(gitToolsMenu, Tr::tr("Gitk Current File"), Tr::tr("Gitk of \"%1\""),
                     "Git.GitkFile", context, true, std::bind(&GitPluginPrivate::gitkForCurrentFile, this));

    createFileAction(gitToolsMenu, Tr::tr("Gitk for folder of Current File"), Tr::tr("Gitk for folder of \"%1\""),
                     "Git.GitkFolder", context, true, std::bind(&GitPluginPrivate::gitkForCurrentFolder, this));

    // --------------
    gitToolsMenu->addSeparator(context);

    createRepositoryAction(gitToolsMenu, Tr::tr("Git Gui"), "Git.GitGui",
                           context, true, std::bind(&GitPluginPrivate::gitGui, this));

    // --------------
    gitToolsMenu->addSeparator(context);

    m_repositoryBrowserAction
            = createRepositoryAction(gitToolsMenu,
                                     Tr::tr("Repository Browser"), "Git.LaunchRepositoryBrowser",
                                     context, true, &GitClient::launchRepositoryBrowser);

    m_mergeToolAction
            = createRepositoryAction(gitToolsMenu, Tr::tr("Merge Tool"), "Git.MergeTool",
                                     context, true, std::bind(&GitPluginPrivate::startMergeTool, this));

    // --------------
    if (HostOsInfo::isWindowsHost()) {
        gitToolsMenu->addSeparator(context);

        createRepositoryAction(gitToolsMenu, Tr::tr("Git Bash"), "Git.GitBash",
                               context, true, std::bind(&GitPluginPrivate::gitBash, this));
    }

    /* \"Git Tools" menu */

    // --------------
    gitContainer->addSeparator(context);

    QAction *actionsOnCommitsAction = new QAction(Tr::tr("Actions on Commits..."), this);
    Command *actionsOnCommitsCommand = ActionManager::registerAction(
                actionsOnCommitsAction, "Git.ChangeActions");
    connect(actionsOnCommitsAction, &QAction::triggered, this,
            [this] { startChangeRelatedAction("Git.ChangeActions"); });
    gitContainer->addAction(actionsOnCommitsCommand);

    QAction *createRepositoryAction = new QAction(Tr::tr("Create Repository..."), this);
    Command *createRepositoryCommand = ActionManager::registerAction(
                createRepositoryAction, "Git.CreateRepository");
    connect(createRepositoryAction, &QAction::triggered, this, &GitPluginPrivate::createRepository);
    gitContainer->addAction(createRepositoryCommand);

    connect(VcsManager::instance(), &VcsManager::repositoryChanged,
            this, &GitPluginPrivate::updateContinueAndAbortCommands);
    connect(VcsManager::instance(), &VcsManager::repositoryChanged,
            this, &GitPluginPrivate::updateBranches, Qt::QueuedConnection);

    /* "Gerrit" */
    m_gerritPlugin = new Gerrit::Internal::GerritPlugin(this);
    m_gerritPlugin->initialize(remoteRepositoryMenu);
    m_gerritPlugin->updateActions(currentState());
    m_gerritPlugin->addToLocator(m_commandLocator);

    connect(&m_settings, &AspectContainer::applied, this, &GitPluginPrivate::onApplySettings);

    setupInstantBlame();
}

void GitPluginPrivate::diffCurrentFile()
{
    const VcsBasePluginState state = currentState();
    QTC_ASSERT(state.hasFile(), return);
    m_gitClient.diffFile(state.currentFileTopLevel(), state.relativeCurrentFile());
}

void GitPluginPrivate::diffCurrentProject()
{
    const VcsBasePluginState state = currentState();
    QTC_ASSERT(state.hasProject(), return);
    const QString relativeProject = state.relativeCurrentProject();
    if (relativeProject.isEmpty())
        m_gitClient.diffRepository(state.currentProjectTopLevel());
    else
        m_gitClient.diffProject(state.currentProjectTopLevel(), relativeProject);
}

void GitPluginPrivate::logFile()
{
    const VcsBasePluginState state = currentState();
    QTC_ASSERT(state.hasFile(), return);
    m_gitClient.log(state.currentFileTopLevel(), state.relativeCurrentFile(), true);
}

void GitPluginPrivate::blameFile()
{
    const VcsBasePluginState state = currentState();
    QTC_ASSERT(state.hasFile(), return);
    const int lineNumber = VcsBaseEditor::lineNumberOfCurrentEditor(state.currentFile());
    QStringList extraOptions;
    int firstLine = -1;
    if (BaseTextEditor *textEditor = BaseTextEditor::currentTextEditor()) {
        QTextCursor cursor = textEditor->textCursor();
        if (cursor.hasSelection()) {
            QString argument = "-L ";
            int selectionStart = cursor.selectionStart();
            int selectionEnd = cursor.selectionEnd();
            cursor.setPosition(selectionStart);
            const int startBlock = cursor.blockNumber();
            cursor.setPosition(selectionEnd);
            int endBlock = cursor.blockNumber();
            if (startBlock != endBlock) {
                firstLine = startBlock + 1;
                if (cursor.atBlockStart())
                    --endBlock;
                if (auto widget = qobject_cast<VcsBaseEditorWidget *>(textEditor->widget())) {
                    const int previousFirstLine = widget->firstLineNumber();
                    if (previousFirstLine > 0)
                        firstLine = previousFirstLine;
                }
                argument += QString::number(firstLine) + ',';
                argument += QString::number(endBlock + firstLine - startBlock);
                extraOptions << argument;
            }
        }
    }
<<<<<<< HEAD
    const FilePath fileName = FilePath::fromString(state.currentFile()).canonicalPath();
    FilePath topLevel;
    VcsManager::findVersionControlForDirectory(fileName.parentDir(), &topLevel);
    VcsBaseEditorWidget *editor = m_gitClient.annotate(
                topLevel, fileName.relativeChildPath(topLevel).toString(),
                {}, lineNumber, extraOptions);
    if (firstLine > 0)
        editor->setFirstLineNumber(firstLine);
=======
    const FilePath fileName = state.currentFile().canonicalPath();
    FilePath topLevel;
    VcsManager::findVersionControlForDirectory(fileName.parentDir(), &topLevel);
    m_gitClient.annotate(topLevel, fileName.relativeChildPath(topLevel).toString(),
                         lineNumber, {}, extraOptions, firstLine);
>>>>>>> f7639f45
}

void GitPluginPrivate::logProject()
{
    const VcsBasePluginState state = currentState();
    QTC_ASSERT(state.hasProject(), return);
    m_gitClient.log(state.currentProjectTopLevel(), state.relativeCurrentProject());
}

void GitPluginPrivate::logRepository()
{
    const VcsBasePluginState state = currentState();
    QTC_ASSERT(state.hasTopLevel(), return);
    m_gitClient.log(state.topLevel());
}

void GitPluginPrivate::reflogRepository()
{
    const VcsBasePluginState state = currentState();
    QTC_ASSERT(state.hasTopLevel(), return);
    m_gitClient.reflog(state.topLevel());
}

void GitPluginPrivate::undoFileChanges(bool revertStaging)
{
    if (IDocument *document = EditorManager::currentDocument()) {
        if (!DocumentManager::saveModifiedDocumentSilently(document))
            return;
    }
    const VcsBasePluginState state = currentState();
    QTC_ASSERT(state.hasFile(), return);
    FileChangeBlocker fcb(state.currentFile());
    m_gitClient.revertFiles({state.currentFile().toString()}, revertStaging);
}

class ResetItemDelegate : public LogItemDelegate
{
public:
    ResetItemDelegate(LogChangeWidget *widget) : LogItemDelegate(widget) {}
    void initStyleOption(QStyleOptionViewItem *option, const QModelIndex &index) const override
    {
        if (index.row() < currentRow())
            option->font.setStrikeOut(true);
        LogItemDelegate::initStyleOption(option, index);
    }
};

class RebaseItemDelegate : public IconItemDelegate
{
public:
    RebaseItemDelegate(LogChangeWidget *widget)
        : IconItemDelegate(widget, Icons::UNDO)
    {
    }

protected:
    bool hasIcon(int row) const override
    {
        return row <= currentRow();
    }
};

void GitPluginPrivate::resetRepository()
{
    if (!DocumentManager::saveAllModifiedDocuments())
        return;
    const VcsBasePluginState state = currentState();
    QTC_ASSERT(state.hasTopLevel(), return);
    FilePath topLevel = state.topLevel();

    LogChangeDialog dialog(true, ICore::dialogParent());
    ResetItemDelegate delegate(dialog.widget());
    dialog.setWindowTitle(Tr::tr("Undo Changes to %1").arg(topLevel.toUserOutput()));
    if (dialog.runDialog(topLevel, {}, LogChangeWidget::IncludeRemotes))
        m_gitClient.reset(topLevel, dialog.resetFlag(), dialog.commit());
}

void GitPluginPrivate::recoverDeletedFiles()
{
    if (!DocumentManager::saveAllModifiedDocuments())
        return;
    const VcsBasePluginState state = currentState();
    QTC_ASSERT(state.hasTopLevel(), return);
    m_gitClient.recoverDeletedFiles(state.topLevel());
}

void GitPluginPrivate::startRebase()
{
    const VcsBasePluginState state = currentState();
    QTC_ASSERT(state.hasTopLevel(), return);
    const FilePath topLevel = state.topLevel();

    startRebaseFromCommit(topLevel, {});
}

void GitPluginPrivate::startRebaseFromCommit(const FilePath &workingDirectory, QString commit)
{
    if (!DocumentManager::saveAllModifiedDocuments())
        return;
    if (workingDirectory.isEmpty() || !m_gitClient.canRebase(workingDirectory))
        return;

    if (commit.isEmpty()) {
        LogChangeDialog dialog(false, ICore::dialogParent());
        RebaseItemDelegate delegate(dialog.widget());
        dialog.setWindowTitle(Tr::tr("Interactive Rebase"));
        if (!dialog.runDialog(workingDirectory))
            return;
        commit = dialog.commit();
    }

    if (m_gitClient.beginStashScope(workingDirectory, "Rebase-i"))
        m_gitClient.interactiveRebase(workingDirectory, commit, false);
}

void GitPluginPrivate::startChangeRelatedAction(const Id &id)
{
    const VcsBasePluginState state = currentState();

    ChangeSelectionDialog dialog(state.hasTopLevel() ? state.topLevel() : PathChooser::homePath(),
                                 id, ICore::dialogParent());

    int result = dialog.exec();

    if (result == QDialog::Rejected)
        return;

    const FilePath workingDirectory = dialog.workingDirectory();
    const QString change = dialog.change();

    if (workingDirectory.isEmpty() || change.isEmpty())
        return;

    if (dialog.command() == Show) {
        const int colon = change.indexOf(':');
        if (colon > 0) {
            const FilePath path = workingDirectory.resolvePath(change.mid(colon + 1));
            m_gitClient.openShowEditor(workingDirectory, change.left(colon), path);
        } else {
            m_gitClient.show(workingDirectory, change);
        }
        return;
    }

    if (dialog.command() == Archive) {
        m_gitClient.archive(workingDirectory, change);
        return;
    }

    if (!DocumentManager::saveAllModifiedDocuments())
        return;

    switch (dialog.command()) {
    case CherryPick:
        m_gitClient.synchronousCherryPick(workingDirectory, change);
        break;
    case Revert:
        m_gitClient.synchronousRevert(workingDirectory, change);
        break;
    case Checkout:
        m_gitClient.checkout(workingDirectory, change);
        break;
    default:
        return;
    }
}

void GitPluginPrivate::stageFile()
{
    const VcsBasePluginState state = currentState();
    QTC_ASSERT(state.hasFile(), return);
    m_gitClient.addFile(state.currentFileTopLevel(), state.relativeCurrentFile());
}

void GitPluginPrivate::unstageFile()
{
    const VcsBasePluginState state = currentState();
    QTC_ASSERT(state.hasFile(), return);
    m_gitClient.synchronousReset(state.currentFileTopLevel(), {state.relativeCurrentFile()});
}

void GitPluginPrivate::gitkForCurrentFile()
{
    const VcsBasePluginState state = currentState();
    QTC_ASSERT(state.hasFile(), return);
    m_gitClient.launchGitK(state.currentFileTopLevel(), state.relativeCurrentFile());
}

void GitPluginPrivate::gitkForCurrentFolder()
{
    const VcsBasePluginState state = currentState();
    QTC_ASSERT(state.hasFile(), return);

    /*
     *  entire lower part of the code can be easily replaced with one line:
     *
     *  m_gitClient.launchGitK(dir.currentFileDirectory(), ".");
     *
     *  However, there is a bug in gitk in version 1.7.9.5, and if you run above
     *  command, there will be no documents listed in lower right section.
     *
     *  This is why I use lower combination in order to avoid this problems in gitk.
     *
     *  Git version 1.7.10.4 does not have this issue, and it can easily use
     *  one line command mentioned above.
     *
     */
    QDir dir(state.currentFileDirectory().toString());
    if (QFileInfo(dir,".git").exists() || dir.cd(".git")) {
        m_gitClient.launchGitK(state.currentFileDirectory());
    } else {
        QString folderName = dir.absolutePath();
        dir.cdUp();
        folderName = folderName.remove(0, dir.absolutePath().length() + 1);
        m_gitClient.launchGitK(FilePath::fromString(dir.absolutePath()), folderName);
    }
}

void GitPluginPrivate::gitGui()
{
    const VcsBasePluginState state = currentState();
    QTC_ASSERT(state.hasTopLevel(), return);
    m_gitClient.launchGitGui(state.topLevel());
}

void GitPluginPrivate::gitBash()
{
    const VcsBasePluginState state = currentState();
    QTC_ASSERT(state.hasTopLevel(), return);
    m_gitClient.launchGitBash(state.topLevel());
}

void GitPluginPrivate::startCommit(CommitType commitType)
{
    if (!promptBeforeCommit())
        return;

    if (raiseSubmitEditor())
        return;
    if (isCommitEditorOpen()) {
        VcsOutputWindow::appendWarning(Tr::tr("Another submit is currently being executed."));
        return;
    }

    const VcsBasePluginState state = currentState();
    QTC_ASSERT(state.hasTopLevel(), return);

    QString errorMessage, commitTemplate;
    CommitData data(commitType);
    if (!m_gitClient.getCommitData(state.topLevel(), &commitTemplate, data, &errorMessage)) {
        VcsOutputWindow::appendError(errorMessage);
        return;
    }

    // Store repository for diff and the original list of
    // files to be able to unstage files the user unchecks
    m_submitRepository = data.panelInfo.repository;

    // Start new temp file with message template
    TempFileSaver saver;
    // Keep the file alive, else it removes self and forgets its name
    saver.setAutoRemove(false);
    saver.write(commitTemplate.toLocal8Bit());
    if (!saver.finalize()) {
        VcsOutputWindow::appendError(saver.errorString());
        return;
    }
    m_commitMessageFileName = saver.filePath().toString();
    openSubmitEditor(m_commitMessageFileName, data);
}

void GitPluginPrivate::updateVersionWarning()
{
    QPointer<IDocument> curDocument = EditorManager::currentDocument();
    if (!curDocument)
        return;
    Utils::onResultReady(m_gitClient.gitVersion(), this, [curDocument](unsigned version) {
        if (!curDocument || !version || version >= minimumRequiredVersion)
            return;
        InfoBar *infoBar = curDocument->infoBar();
        Id gitVersionWarning("GitVersionWarning");
        if (!infoBar->canInfoBeAdded(gitVersionWarning))
            return;
        infoBar->addInfo(
            InfoBarEntry(gitVersionWarning,
                         Tr::tr("Unsupported version of Git found. Git %1 or later required.")
                             .arg(versionString(minimumRequiredVersion)),
                         InfoBarEntry::GlobalSuppression::Enabled));
    });
}

void GitPluginPrivate::setupInstantBlame()
{
    m_cursorPositionChangedTimer = new QTimer(this);
    m_cursorPositionChangedTimer->setSingleShot(true);
    connect(m_cursorPositionChangedTimer, &QTimer::timeout, this, &GitPluginPrivate::instantBlame);

    auto setupBlameForEditor = [this](Core::IEditor *editor) {
        if (!editor) {
            stopInstantBlame();
            return;
        }

        if (!GitClient::instance()->settings().instantBlame.value()) {
            m_lastVisitedEditorLine = -1;
            stopInstantBlame();
            return;
        }

        const Utils::FilePath workingDirectory = GitPlugin::currentState().currentFileTopLevel();
        if (workingDirectory.isEmpty())
            return;
        m_author = GitClient::instance()->getAuthor(workingDirectory);

        const TextEditorWidget *widget = TextEditorWidget::fromEditor(editor);
        if (!widget)
            return;

        if (qobject_cast<const VcsBaseEditorWidget *>(widget))
            return; // Skip in VCS editors like log or blame

        m_blameCursorPosConn = connect(widget, &QPlainTextEdit::cursorPositionChanged, this,
                                [this] {
            if (!GitClient::instance()->settings().instantBlame.value()) {
                disconnect(m_blameCursorPosConn);
                return;
            }
            m_cursorPositionChangedTimer->start(500);
        });

        m_lastVisitedEditorLine = -1;
        instantBlame();
    };

    connect(&GitClient::instance()->settings().instantBlame,
            &BoolAspect::valueChanged, this, [this, setupBlameForEditor](bool enabled) {
        if (enabled)
            setupBlameForEditor(EditorManager::currentEditor());
        else
            stopInstantBlame();
    });

    connect(EditorManager::instance(), &EditorManager::currentEditorChanged,
            this, setupBlameForEditor);
}

// Porcelain format of git blame output
// 8b649d2d61416205977aba56ef93e1e1f155005e 5 5 1
// author John Doe
// author-mail <john.doe@gmail.com>
// author-time 1613752276
// author-tz +0100
// committer John Doe
// committer-mail <john.doe@gmail.com>
// committer-time 1613752312
// committer-tz +0100
// summary Add greeting to script
// boundary
// filename foo
//     echo Hello World!

CommitInfo parseBlameOutput(const QStringList &blame, const Utils::FilePath &filePath,
                            const Git::Internal::Author &author)
{
    CommitInfo result;
    if (blame.size() <= 12)
        return result;

    result.sha1 = blame.at(0).left(40);
    result.author = blame.at(1).mid(7);
    result.authorMail = blame.at(2).mid(13).chopped(1);
    if (result.author == author.name || result.authorMail == author.email)
        result.shortAuthor = Tr::tr("You");
    else
        result.shortAuthor = result.author;
    const uint timeStamp = blame.at(3).mid(12).toUInt();
    result.authorTime = QDateTime::fromSecsSinceEpoch(timeStamp);
    result.summary = blame.at(9).mid(8);
    result.filePath = filePath;
    return result;
}

void GitPluginPrivate::instantBlameOnce()
{
    if (!GitClient::instance()->settings().instantBlame.value()) {
        const TextEditorWidget *widget = TextEditorWidget::currentTextEditorWidget();
        if (!widget)
            return;
        connect(EditorManager::instance(), &EditorManager::currentEditorChanged,
                this, [this] { m_blameMark.reset(); }, Qt::SingleShotConnection);

        connect(widget, &QPlainTextEdit::cursorPositionChanged,
                this, [this] { m_blameMark.reset(); }, Qt::SingleShotConnection);

        const Utils::FilePath workingDirectory = GitPlugin::currentState().topLevel();
        if (workingDirectory.isEmpty())
            return;
        m_author = GitClient::instance()->getAuthor(workingDirectory);
    }

    m_lastVisitedEditorLine = -1;
    instantBlame();
}

void GitPluginPrivate::instantBlame()
{
    const TextEditorWidget *widget = TextEditorWidget::currentTextEditorWidget();
    if (!widget)
        return;

    if (widget->textDocument()->isModified()) {
        m_blameMark.reset();
        m_lastVisitedEditorLine = -1;
        return;
    }

    const QTextCursor cursor = widget->textCursor();
    const QTextBlock block = cursor.block();
    const int line = block.blockNumber() + 1;
    const int lines = widget->document()->lineCount();

    if (line >= lines) {
        m_blameMark.reset();
        return;
    }

    if (m_lastVisitedEditorLine == line)
        return;

    m_lastVisitedEditorLine = line;

    const Utils::FilePath filePath = widget->textDocument()->filePath();
    const QFileInfo fi(filePath.toString());
    const Utils::FilePath workingDirectory = Utils::FilePath::fromString(fi.path());
    const QString lineString = QString("%1,%1").arg(line);
    const auto commandHandler = [this, filePath, line](const CommandResult &result) {
        if (result.result() == ProcessResult::FinishedWithError &&
                result.cleanedStdErr().contains("no such path")) {
            disconnect(m_blameCursorPosConn);
            return;
        }
        const QString output = result.cleanedStdOut();
        const CommitInfo info = parseBlameOutput(output.split('\n'), filePath, m_author);
        m_blameMark.reset(new BlameMark(filePath, line, info));
    };
    QTextCodec *codec = GitClient::instance()->encoding(GitClient::EncodingCommit, workingDirectory);
    GitClient::instance()->vcsExecWithHandler(workingDirectory,
                           {"blame", "-p", "-L", lineString, "--", filePath.toString()},
                           this, commandHandler, RunFlags::NoOutput, codec);
}

void GitPluginPrivate::stopInstantBlame()
{
    m_blameMark.reset();
    m_cursorPositionChangedTimer->stop();
    disconnect(m_blameCursorPosConn);
}

IEditor *GitPluginPrivate::openSubmitEditor(const QString &fileName, const CommitData &cd)
{
    IEditor *editor = EditorManager::openEditor(FilePath::fromString(fileName),
                                                Constants::GITSUBMITEDITOR_ID);
    auto submitEditor = qobject_cast<GitSubmitEditor*>(editor);
    QTC_ASSERT(submitEditor, return nullptr);
    setSubmitEditor(submitEditor);
    submitEditor->setCommitData(cd);
    submitEditor->setCheckScriptWorkingDirectory(m_submitRepository);
    QString title;
    switch (cd.commitType) {
    case AmendCommit:
        title = Tr::tr("Amend %1").arg(cd.amendSHA1);
        break;
    case FixupCommit:
        title = Tr::tr("Git Fixup Commit");
        break;
    default:
        title = Tr::tr("Git Commit");
    }
    IDocument *document = submitEditor->document();
    document->setPreferredDisplayName(title);
    VcsBase::setSource(document, m_submitRepository);
    return editor;
}

<<<<<<< HEAD
bool GitPluginPrivate::submitEditorAboutToClose()
=======
bool GitPluginPrivate::activateCommit()
>>>>>>> f7639f45
{
    if (!isCommitEditorOpen())
        return true;
    auto editor = qobject_cast<GitSubmitEditor *>(submitEditor());
    QTC_ASSERT(editor, return true);
    IDocument *editorDocument = editor->document();
    QTC_ASSERT(editorDocument, return true);
    // Submit editor closing. Make it write out the commit message
    // and retrieve files
    const QFileInfo editorFile = editorDocument->filePath().toFileInfo();
    const QFileInfo changeFile(m_commitMessageFileName);
    // Paranoia!
    if (editorFile.absoluteFilePath() != changeFile.absoluteFilePath())
        return true;

    auto model = qobject_cast<SubmitFileModel *>(editor->fileModel());
    const CommitType commitType = editor->commitType();
    const QString amendSHA1 = editor->amendSHA1();
    if (model->hasCheckedFiles() || !amendSHA1.isEmpty()) {
        // get message & commit
        if (!DocumentManager::saveDocument(editorDocument))
            return false;

        if (!m_gitClient.addAndCommit(m_submitRepository, editor->panelData(), commitType,
                                       amendSHA1, m_commitMessageFileName, model)) {
            editor->updateFileModel();
            return false;
        }
    }
    cleanCommitMessageFile();
    if (commitType == FixupCommit) {
        if (!m_gitClient.beginStashScope(m_submitRepository, "Rebase-fixup",
                                          NoPrompt, editor->panelData().pushAction)) {
            return false;
        }
        m_gitClient.interactiveRebase(m_submitRepository, amendSHA1, true);
    } else {
        m_gitClient.continueCommandIfNeeded(m_submitRepository);
        if (editor->panelData().pushAction == NormalPush) {
            m_gitClient.push(m_submitRepository);
        } else if (editor->panelData().pushAction == PushToGerrit) {
            connect(editor, &QObject::destroyed, this, &GitPluginPrivate::delayedPushToGerrit,
                    Qt::QueuedConnection);
        }
    }

    return true;
}

void GitPluginPrivate::fetch()
{
    m_gitClient.fetch(currentState().topLevel(), {});
}

void GitPluginPrivate::pull()
{
    if (!DocumentManager::saveAllModifiedDocuments())
        return;
    const VcsBasePluginState state = currentState();
    QTC_ASSERT(state.hasTopLevel(), return);
    FilePath topLevel = state.topLevel();
    bool rebase = m_settings.pullRebase.value();

    if (!rebase) {
        QString currentBranch = m_gitClient.synchronousCurrentLocalBranch(topLevel);
        if (!currentBranch.isEmpty()) {
            currentBranch.prepend("branch.");
            currentBranch.append(".rebase");
            rebase = (m_gitClient.readConfigValue(topLevel, currentBranch) == "true");
        }
    }

    if (!m_gitClient.beginStashScope(topLevel, "Pull", rebase ? Default : AllowUnstashed))
        return;
    m_gitClient.pull(topLevel, rebase);
}

void GitPluginPrivate::push()
{
    const VcsBasePluginState state = currentState();
    QTC_ASSERT(state.hasTopLevel(), return);
    m_gitClient.push(state.topLevel());
}

void GitPluginPrivate::startMergeTool()
{
    const VcsBasePluginState state = currentState();
    QTC_ASSERT(state.hasTopLevel(), return);
    m_gitClient.merge(state.topLevel());
}

void GitPluginPrivate::cleanProject()
{
    const VcsBasePluginState state = currentState();
    QTC_ASSERT(state.hasProject(), return);
    cleanRepository(state.currentProjectPath());
}

void GitPluginPrivate::cleanRepository()
{
    const VcsBasePluginState state = currentState();
    QTC_ASSERT(state.hasTopLevel(), return);
    cleanRepository(state.topLevel());
}

void GitPluginPrivate::cleanRepository(const FilePath &directory)
{
    // Find files to be deleted
    QString errorMessage;
    QStringList files;
    QStringList ignoredFiles;
    QApplication::setOverrideCursor(Qt::WaitCursor);
    const bool gotFiles = m_gitClient.synchronousCleanList(directory, {}, &files, &ignoredFiles,
                                                           &errorMessage);
    QApplication::restoreOverrideCursor();

    if (!gotFiles) {
        AsynchronousMessageBox::warning(Tr::tr("Unable to Retrieve File List"), errorMessage);
        return;
    }
    if (files.isEmpty() && ignoredFiles.isEmpty()) {
        AsynchronousMessageBox::information(Tr::tr("Repository Clean"),
                                                   Tr::tr("The repository is clean."));
        return;
    }

    // Show in dialog
    CleanDialog dialog(ICore::dialogParent());
    dialog.setFileList(directory, files, ignoredFiles);
    dialog.exec();
}

void GitPluginPrivate::updateSubmodules()
{
    const VcsBasePluginState state = currentState();
    QTC_ASSERT(state.hasTopLevel(), return);
    m_gitClient.updateSubmodulesIfNeeded(state.topLevel(), false);
}

// If the file is modified in an editor, make sure it is saved.
static bool ensureFileSaved(const QString &fileName)
{
    return DocumentManager::saveModifiedDocument(
        DocumentModel::documentForFilePath(FilePath::fromString(fileName)));
}

void GitPluginPrivate::applyCurrentFilePatch()
{
    const VcsBasePluginState state = currentState();
    QTC_ASSERT(state.hasPatchFile() && state.hasTopLevel(), return);
    const QString patchFile = state.currentPatchFile();
    if (!ensureFileSaved(patchFile))
        return;
    applyPatch(state.topLevel(), patchFile);
}

void GitPluginPrivate::promptApplyPatch()
{
    const VcsBasePluginState state = currentState();
    QTC_ASSERT(state.hasTopLevel(), return);
    applyPatch(state.topLevel(), {});
}

void GitPluginPrivate::applyPatch(const FilePath &workingDirectory, QString file)
{
    // Ensure user has been notified about pending changes
    if (!m_gitClient.beginStashScope(workingDirectory, "Apply-Patch", AllowUnstashed))
        return;
    // Prompt for file
    if (file.isEmpty()) {
        const QString filter = Tr::tr("Patches (*.patch *.diff)");
        file = QFileDialog::getOpenFileName(ICore::dialogParent(), Tr::tr("Choose Patch"), {}, filter);
        if (file.isEmpty()) {
            m_gitClient.endStashScope(workingDirectory);
            return;
        }
    }
    // Run!
    QString errorMessage;
    if (m_gitClient.synchronousApplyPatch(workingDirectory, file, &errorMessage)) {
        if (errorMessage.isEmpty())
            VcsOutputWindow::appendMessage(Tr::tr("Patch %1 successfully applied to %2")
                                           .arg(file, workingDirectory.toUserOutput()));
        else
            VcsOutputWindow::appendError(errorMessage);
    } else {
        VcsOutputWindow::appendError(errorMessage);
    }
    m_gitClient.endStashScope(workingDirectory);
}

void GitPluginPrivate::stash(bool unstagedOnly)
{
    if (!DocumentManager::saveAllModifiedDocuments())
        return;
    // Simple stash without prompt, reset repo.
    const VcsBasePluginState state = currentState();
    QTC_ASSERT(state.hasTopLevel(), return);

    const FilePath topLevel = state.topLevel();
    m_gitClient.executeSynchronousStash(topLevel, {}, unstagedOnly);
    if (m_stashDialog)
        m_stashDialog->refresh(topLevel, true);
}

void GitPluginPrivate::stashUnstaged()
{
    stash(true);
}

void GitPluginPrivate::stashSnapshot()
{
    // Prompt for description, restore immediately and keep on working.
    const VcsBasePluginState state = currentState();
    QTC_ASSERT(state.hasTopLevel(), return);
    const QString id = m_gitClient.synchronousStash(state.topLevel(), {},
                GitClient::StashImmediateRestore | GitClient::StashPromptDescription);
    if (!id.isEmpty() && m_stashDialog)
        m_stashDialog->refresh(state.topLevel(), true);
}

void GitPluginPrivate::stashPop()
{
    if (!DocumentManager::saveAllModifiedDocuments())
        return;
    const FilePath repository = currentState().topLevel();
    m_gitClient.stashPop(repository);
    if (m_stashDialog)
        m_stashDialog->refresh(repository, true);
}

// Create a non-modal dialog with refresh function or raise if it exists
template <class NonModalDialog>
    inline void showNonModalDialog(const FilePath &topLevel,
                                   QPointer<NonModalDialog> &dialog)
{
    if (dialog) {
        dialog->show();
        dialog->raise();
    } else {
        dialog = new NonModalDialog(ICore::dialogParent());
        dialog->refresh(topLevel, true);
        dialog->show();
    }
}

void GitPluginPrivate::branchList()
{
    ModeManager::activateMode(Core::Constants::MODE_EDIT);
    NavigationWidget::activateSubWidget(Constants::GIT_BRANCH_VIEW_ID, Side::Right);
}

void GitPluginPrivate::manageRemotes()
{
    showNonModalDialog(currentState().topLevel(), m_remoteDialog);
    ICore::registerWindow(m_remoteDialog, Context("Git.Remotes"));
}

void GitPluginPrivate::initRepository()
{
    createRepository();
}

void GitPluginPrivate::stashList()
{
    showNonModalDialog(currentState().topLevel(), m_stashDialog);
    ICore::registerWindow(m_stashDialog, Context("Git.Stashes"));
}

void GitPluginPrivate::updateActions(VcsBasePluginPrivate::ActionState as)
{
    const VcsBasePluginState state = currentState();
    const bool repositoryEnabled = state.hasTopLevel();
    if (m_stashDialog)
        m_stashDialog->refresh(state.topLevel(), false);
    if (m_branchViewFactory.view())
        m_branchViewFactory.view()->refresh(state.topLevel(), false);
    if (m_remoteDialog)
        m_remoteDialog->refresh(state.topLevel(), false);

    m_commandLocator->setEnabled(repositoryEnabled);
    if (!enableMenuAction(as, m_menuAction))
        return;
    if (repositoryEnabled)
        updateVersionWarning();
    // Note: This menu is visible if there is no repository. Only
    // 'Create Repository'/'Show' actions should be available.
    const QString fileName = Utils::quoteAmpersands(state.currentFileName());
    for (ParameterAction *fileAction : std::as_const(m_fileActions))
        fileAction->setParameter(fileName);
    // If the current file looks like a patch, offer to apply
    m_applyCurrentFilePatchAction->setParameter(state.currentPatchFileDisplayName());
    const QString projectName = state.currentProjectName();
    for (ParameterAction *projectAction : std::as_const(m_projectActions))
        projectAction->setParameter(projectName);

    for (QAction *repositoryAction : std::as_const(m_repositoryActions))
        repositoryAction->setEnabled(repositoryEnabled);

    m_submoduleUpdateAction->setVisible(repositoryEnabled
            && !m_gitClient.submoduleList(state.topLevel()).isEmpty());

    updateContinueAndAbortCommands();
    updateRepositoryBrowserAction();

    m_gerritPlugin->updateActions(state);
}

void GitPluginPrivate::updateContinueAndAbortCommands()
{
    if (currentState().hasTopLevel()) {
        GitClient::CommandInProgress gitCommandInProgress =
                m_gitClient.checkCommandInProgress(currentState().topLevel());

        m_mergeToolAction->setVisible(gitCommandInProgress != GitClient::NoCommand);
        m_abortMergeAction->setVisible(gitCommandInProgress == GitClient::Merge);
        m_abortCherryPickAction->setVisible(gitCommandInProgress == GitClient::CherryPick);
        m_abortRevertAction->setVisible(gitCommandInProgress == GitClient::Revert);
        m_abortRebaseAction->setVisible(gitCommandInProgress == GitClient::Rebase
                                        || gitCommandInProgress == GitClient::RebaseMerge);
        m_skipRebaseAction->setVisible(gitCommandInProgress == GitClient::Rebase
                                        || gitCommandInProgress == GitClient::RebaseMerge);
        m_continueCherryPickAction->setVisible(gitCommandInProgress == GitClient::CherryPick);
        m_continueRevertAction->setVisible(gitCommandInProgress == GitClient::Revert);
        m_continueRebaseAction->setVisible(gitCommandInProgress == GitClient::Rebase
                                           || gitCommandInProgress == GitClient::RebaseMerge);
        m_fixupCommitAction->setEnabled(gitCommandInProgress == GitClient::NoCommand);
        m_interactiveRebaseAction->setEnabled(gitCommandInProgress == GitClient::NoCommand);
    } else {
        m_mergeToolAction->setVisible(false);
        m_abortMergeAction->setVisible(false);
        m_abortCherryPickAction->setVisible(false);
        m_abortRevertAction->setVisible(false);
        m_abortRebaseAction->setVisible(false);
        m_skipRebaseAction->setVisible(false);
        m_continueCherryPickAction->setVisible(false);
        m_continueRevertAction->setVisible(false);
        m_continueRebaseAction->setVisible(false);
    }
}

void GitPluginPrivate::delayedPushToGerrit()
{
    m_gerritPlugin->push(m_submitRepository);
}

void GitPluginPrivate::updateBranches(const FilePath &repository)
{
    if (m_branchViewFactory.view())
        m_branchViewFactory.view()->refreshIfSame(repository);
}

void GitPluginPrivate::updateCurrentBranch()
{
    if (m_branchViewFactory.view())
        m_branchViewFactory.view()->refreshCurrentBranch();
}

QObject *GitPlugin::remoteCommand(const QStringList &options, const QString &workingDirectory,
                                  const QStringList &)
{
    if (options.size() < 2)
        return nullptr;

    if (options.first() == "-git-show")
        dd->m_gitClient.show(FilePath::fromUserInput(workingDirectory), options.at(1));
    return nullptr;
}

void GitPluginPrivate::updateRepositoryBrowserAction()
{
    const bool repositoryEnabled = currentState().hasTopLevel();
    const bool hasRepositoryBrowserCmd = !m_settings.repositoryBrowserCmd.value().isEmpty();
    m_repositoryBrowserAction->setEnabled(repositoryEnabled && hasRepositoryBrowserCmd);
}

QString GitPluginPrivate::displayName() const
{
    return QLatin1String("Git");
}

Id GitPluginPrivate::id() const
{
    return Id(VcsBase::Constants::VCS_ID_GIT);
}

bool GitPluginPrivate::isVcsFileOrDirectory(const FilePath &filePath) const
{
    if (filePath.fileName().compare(".git", HostOsInfo::fileNameCaseSensitivity()))
        return false;
    if (filePath.isDir())
        return true;
    QFile file(filePath.toString());
    if (!file.open(QFile::ReadOnly))
        return false;
    return file.read(8) == "gitdir: ";
}

bool GitPluginPrivate::isConfigured() const
{
    return !m_gitClient.vcsBinary().isEmpty();
}

bool GitPluginPrivate::supportsOperation(Operation operation) const
{
    if (!isConfigured())
        return false;

    switch (operation) {
    case AddOperation:
    case DeleteOperation:
    case MoveOperation:
    case CreateRepositoryOperation:
    case SnapshotOperations:
    case AnnotateOperation:
    case InitialCheckoutOperation:
        return true;
    }
    return false;
}

bool GitPluginPrivate::vcsOpen(const FilePath & /*filePath*/)
{
    return false;
}

bool GitPluginPrivate::vcsAdd(const FilePath &filePath)
{
    return m_gitClient.synchronousAdd(filePath.parentDir(), {filePath.fileName()}, {"--intent-to-add"});
}

bool GitPluginPrivate::vcsDelete(const FilePath &filePath)
{
    return m_gitClient.synchronousDelete(filePath.absolutePath(), true, {filePath.fileName()});
}

bool GitPluginPrivate::vcsMove(const FilePath &from, const FilePath &to)
{
    const QFileInfo fromInfo = from.toFileInfo();
    const QFileInfo toInfo = to.toFileInfo();
    return m_gitClient.synchronousMove(from.absolutePath(), fromInfo.absoluteFilePath(), toInfo.absoluteFilePath());
}

bool GitPluginPrivate::vcsCreateRepository(const FilePath &directory)
{
    return m_gitClient.synchronousInit(directory);
}

QString GitPluginPrivate::vcsTopic(const FilePath &directory)
{
    QString topic = IVersionControl::vcsTopic(directory);
    const QString commandInProgress = m_gitClient.commandInProgressDescription(directory);
    if (!commandInProgress.isEmpty())
        topic += " (" + commandInProgress + ')';
    return topic;
}

VcsCommand *GitPluginPrivate::createInitialCheckoutCommand(const QString &url,
                                                           const FilePath &baseDirectory,
                                                           const QString &localName,
                                                           const QStringList &extraArgs)
{
    QStringList args = {"clone", "--progress"};
    args << extraArgs << url << localName;

    auto command = VcsBaseClient::createVcsCommand(baseDirectory, m_gitClient.processEnvironment());
    command->addFlags(RunFlags::SuppressStdErr);
    command->addJob({m_gitClient.vcsBinary(), args}, -1);
    return command;
}

GitPluginPrivate::RepoUrl GitPluginPrivate::getRepoUrl(const QString &location) const
{
    return GitRemote(location);
}

FilePaths GitPluginPrivate::additionalToolsPath() const
{
    FilePaths res = m_gitClient.settings().searchPathList();
    const FilePath binaryPath = m_gitClient.gitBinDirectory();
    if (!binaryPath.isEmpty() && !res.contains(binaryPath))
        res << binaryPath;
    return res;
}

bool GitPluginPrivate::managesDirectory(const FilePath &directory, FilePath *topLevel) const
{
    const FilePath topLevelFound = m_gitClient.findRepositoryForDirectory(directory);
    if (topLevel)
        *topLevel = topLevelFound;
    return !topLevelFound.isEmpty();
}

bool GitPluginPrivate::managesFile(const FilePath &workingDirectory, const QString &fileName) const
{
    return m_gitClient.managesFile(workingDirectory, fileName);
}

FilePaths GitPluginPrivate::unmanagedFiles(const FilePaths &filePaths) const
{
    return m_gitClient.unmanagedFiles(filePaths);
}

void GitPluginPrivate::vcsAnnotate(const FilePath &filePath, int line)
{
    m_gitClient.annotate(filePath.absolutePath(), filePath.fileName(), line);
}

void GitPlugin::emitFilesChanged(const QStringList &l)
{
    emit dd->filesChanged(l);
}

void GitPlugin::emitRepositoryChanged(const FilePath &r)
{
    emit dd->repositoryChanged(r);
}

void GitPlugin::startRebaseFromCommit(const FilePath &workingDirectory, const QString &commit)
{
    dd->startRebaseFromCommit(workingDirectory, commit);
}

void GitPlugin::manageRemotes()
{
    dd->manageRemotes();
}

void GitPlugin::initRepository()
{
    dd->initRepository();
}

void GitPlugin::startCommit()
{
    dd->startCommit();
}

void GitPlugin::updateCurrentBranch()
{
    dd->updateCurrentBranch();
}

void GitPlugin::updateBranches(const FilePath &repository)
{
    dd->updateBranches(repository);
}

void GitPlugin::gerritPush(const FilePath &topLevel)
{
    dd->m_gerritPlugin->push(topLevel);
}

bool GitPlugin::isCommitEditorOpen()
{
    return dd->isCommitEditorOpen();
}

#ifdef WITH_TESTS

void GitPlugin::testStatusParsing_data()
{
    QTest::addColumn<FileStates>("first");
    QTest::addColumn<FileStates>("second");

    QTest::newRow(" M") << FileStates(ModifiedFile) << FileStates(UnknownFileState);
    QTest::newRow(" D") << FileStates(DeletedFile) << FileStates(UnknownFileState);
    QTest::newRow(" T") << FileStates(TypeChangedFile) << FileStates(UnknownFileState);
    QTest::newRow("T ") << (TypeChangedFile | StagedFile) << FileStates(UnknownFileState);
    QTest::newRow("TM") << (TypeChangedFile | StagedFile) << FileStates(ModifiedFile);
    QTest::newRow("MT") << (ModifiedFile | StagedFile) << FileStates(TypeChangedFile);
    QTest::newRow("M ") << (ModifiedFile | StagedFile) << FileStates(UnknownFileState);
    QTest::newRow("MM") << (ModifiedFile | StagedFile) << FileStates(ModifiedFile);
    QTest::newRow("MD") << (ModifiedFile | StagedFile) << FileStates(DeletedFile);
    QTest::newRow("A ") << (AddedFile | StagedFile) << FileStates(UnknownFileState);
    QTest::newRow("AM") << (AddedFile | StagedFile) << FileStates(ModifiedFile);
    QTest::newRow("AD") << (AddedFile | StagedFile) << FileStates(DeletedFile);
    QTest::newRow("D ") << (DeletedFile | StagedFile) << FileStates(UnknownFileState);
    QTest::newRow("DM") << (DeletedFile | StagedFile) << FileStates(ModifiedFile);
    QTest::newRow("R ") << (RenamedFile | StagedFile) << FileStates(UnknownFileState);
    QTest::newRow("RM") << (RenamedFile | StagedFile) << FileStates(ModifiedFile);
    QTest::newRow("RD") << (RenamedFile | StagedFile) << FileStates(DeletedFile);
    QTest::newRow("C ") << (CopiedFile | StagedFile) << FileStates(UnknownFileState);
    QTest::newRow("CM") << (CopiedFile | StagedFile) << FileStates(ModifiedFile);
    QTest::newRow("CD") << (CopiedFile | StagedFile) << FileStates(DeletedFile);
    QTest::newRow("??") << FileStates(UntrackedFile) << FileStates(UnknownFileState);

    // Merges
    QTest::newRow("DD") << (DeletedFile | UnmergedFile | UnmergedUs | UnmergedThem) << FileStates(UnknownFileState);
    QTest::newRow("AA") << (AddedFile | UnmergedFile | UnmergedUs | UnmergedThem) << FileStates(UnknownFileState);
    QTest::newRow("UU") << (ModifiedFile | UnmergedFile | UnmergedUs | UnmergedThem) << FileStates(UnknownFileState);
    QTest::newRow("AU") << (AddedFile | UnmergedFile | UnmergedUs) << FileStates(UnknownFileState);
    QTest::newRow("UD") << (DeletedFile | UnmergedFile | UnmergedThem) << FileStates(UnknownFileState);
    QTest::newRow("UA") << (AddedFile | UnmergedFile | UnmergedThem) << FileStates(UnknownFileState);
    QTest::newRow("DU") << (DeletedFile | UnmergedFile | UnmergedUs) << FileStates(UnknownFileState);
}

void GitPlugin::testStatusParsing()
{
    CommitData data;
    QFETCH(FileStates, first);
    QFETCH(FileStates, second);
    QString output = "## master...origin/master [ahead 1]\n";
    output += QString::fromLatin1(QTest::currentDataTag()) + " main.cpp\n";
    data.parseFilesFromStatus(output);
    QCOMPARE(data.files.at(0).first, first);
    if (second == UnknownFileState)
        QCOMPARE(data.files.size(), 1);
    else
        QCOMPARE(data.files.at(1).first, second);
}

void GitPlugin::testDiffFileResolving_data()
{
    QTest::addColumn<QByteArray>("header");
    QTest::addColumn<QByteArray>("fileName");

    QTest::newRow("New") << QByteArray(
            "diff --git a/src/plugins/git/giteditor.cpp b/src/plugins/git/giteditor.cpp\n"
            "new file mode 100644\n"
            "index 0000000..40997ff\n"
            "--- /dev/null\n"
            "+++ b/src/plugins/git/giteditor.cpp\n"
            "@@ -0,0 +1,281 @@\n\n")
        << QByteArray("src/plugins/git/giteditor.cpp");
    QTest::newRow("Deleted") << QByteArray(
            "diff --git a/src/plugins/git/giteditor.cpp b/src/plugins/git/giteditor.cpp\n"
            "deleted file mode 100644\n"
            "index 40997ff..0000000\n"
            "--- a/src/plugins/git/giteditor.cpp\n"
            "+++ /dev/null\n"
            "@@ -1,281 +0,0 @@\n\n")
        << QByteArray("src/plugins/git/giteditor.cpp");
    QTest::newRow("Normal") << QByteArray(
            "diff --git a/src/plugins/git/giteditor.cpp b/src/plugins/git/giteditor.cpp\n"
            "index 69e0b52..8fc974d 100644\n"
            "--- a/src/plugins/git/giteditor.cpp\n"
            "+++ b/src/plugins/git/giteditor.cpp\n"
            "@@ -49,6 +49,8 @@\n\n")
        << QByteArray("src/plugins/git/giteditor.cpp");
}

void GitPlugin::testDiffFileResolving()
{
    VcsBaseEditorWidget::testDiffFileResolving(dd->commitTextEditorFactory);
}

void GitPlugin::testLogResolving()
{
    QByteArray data(
                "commit 50a6b54c03219ad74b9f3f839e0321be18daeaf6 (HEAD, origin/master)\n"
                "Merge: 3587b51 bc93ceb\n"
                "Author: Junio C Hamano <gitster@pobox.com>\n"
                "Date:   Fri Jan 25 12:53:31 2013 -0800\n"
                "\n"
                "   Merge branch 'for-junio' of git://bogomips.org/git-svn\n"
                "    \n"
                "    * 'for-junio' of git://bogomips.org/git-svn:\n"
                "      git-svn: Simplify calculation of GIT_DIR\n"
                "      git-svn: cleanup sprintf usage for uppercasing hex\n"
                "\n"
                "commit 3587b513bafd7a83d8c816ac1deed72b5e3a27e9\n"
                "Author: Junio C Hamano <gitster@pobox.com>\n"
                "Date:   Fri Jan 25 12:52:55 2013 -0800\n"
                "\n"
                "    Update draft release notes to 1.8.2\n"
                "    \n"
                "    Signed-off-by: Junio C Hamano <gitster@pobox.com>\n"
                );

    VcsBaseEditorWidget::testLogResolving(dd->logEditorFactory, data,
                            "50a6b54c - Merge branch 'for-junio' of git://bogomips.org/git-svn",
                            "3587b513 - Update draft release notes to 1.8.2");
}

class RemoteTest {
public:
    RemoteTest() = default;
    explicit RemoteTest(const QString &url): m_url(url) {}

    inline RemoteTest &protocol(const QString &p) { m_protocol = p; return *this; }
    inline RemoteTest &userName(const QString &u) { m_userName = u; return *this; }
    inline RemoteTest &host(const QString &h) { m_host = h; return *this; }
    inline RemoteTest &port(quint16 p) { m_port = p; return *this; }
    inline RemoteTest &path(const QString &p) { m_path = p; return *this; }
    inline RemoteTest &isLocal(bool l) { m_isLocal = l; return *this; }
    inline RemoteTest &isValid(bool v) { m_isValid = v; return *this; }

    const QString m_url;
    QString m_protocol;
    QString m_userName;
    QString m_host;
    QString m_path;
    quint16 m_port = 0;
    bool    m_isLocal = false;
    bool    m_isValid = true;
};

} // Git::Internal

Q_DECLARE_METATYPE(Git::Internal::RemoteTest)

namespace Git::Internal {

void GitPlugin::testGitRemote_data()
{
    QTest::addColumn<RemoteTest>("rt");

    QTest::newRow("http-no-user")
            << RemoteTest("http://code.qt.io/qt-creator/qt-creator.git")
               .protocol("http")
               .host("code.qt.io")
               .path("/qt-creator/qt-creator.git");
    QTest::newRow("https-with-port")
            << RemoteTest("https://code.qt.io:80/qt-creator/qt-creator.git")
               .protocol("https")
               .host("code.qt.io")
               .port(80)
               .path("/qt-creator/qt-creator.git");
    QTest::newRow("invalid-port")
            << RemoteTest("https://code.qt.io:99999/qt-creator/qt-creator.git")
               .protocol("https")
               .host("code.qt.io")
               .path("/qt-creator/qt-creator.git")
               .isValid(false);
    QTest::newRow("ssh-user-foo")
            << RemoteTest("ssh://foo@codereview.qt-project.org:29418/qt-creator/qt-creator.git")
               .protocol("ssh")
               .userName("foo")
               .host("codereview.qt-project.org")
               .port(29418)
               .path("/qt-creator/qt-creator.git");
    QTest::newRow("ssh-github")
            << RemoteTest("git@github.com:qt-creator/qt-creator.git")
               .userName("git")
               .host("github.com")
               .path("qt-creator/qt-creator.git");
    QTest::newRow("local-file-protocol")
            << RemoteTest("file:///tmp/myrepo.git")
               .protocol("file")
               .path("/tmp/myrepo.git")
               .isLocal(true);
    QTest::newRow("local-absolute-path-unix")
            << RemoteTest("/tmp/myrepo.git")
               .protocol("file")
               .path("/tmp/myrepo.git")
               .isLocal(true);
    if (HostOsInfo::isWindowsHost()) {
        QTest::newRow("local-absolute-path-unix")
                << RemoteTest("c:/git/myrepo.git")
                   .protocol("file")
                   .path("c:/git/myrepo.git")
                   .isLocal(true);
    }
    QTest::newRow("local-relative-path-children")
            << RemoteTest("./git/myrepo.git")
               .protocol("file")
               .path("./git/myrepo.git")
               .isLocal(true);
    QTest::newRow("local-relative-path-parent")
            << RemoteTest("../myrepo.git")
               .protocol("file")
               .path("../myrepo.git")
               .isLocal(true);
}

void GitPlugin::testGitRemote()
{
    QFETCH(RemoteTest, rt);

    const GitRemote remote = GitRemote(rt.m_url);

    if (!rt.m_isLocal) {
        // local repositories must exist to be valid, so skip the test
        QCOMPARE(remote.isValid, rt.m_isValid);
    }

    QCOMPARE(remote.protocol, rt.m_protocol);
    QCOMPARE(remote.userName, rt.m_userName);
    QCOMPARE(remote.host,     rt.m_host);
    QCOMPARE(remote.port,     rt.m_port);
    QCOMPARE(remote.path,     rt.m_path);
}

#endif

} // Git::Internal

#include "gitplugin.moc"<|MERGE_RESOLUTION|>--- conflicted
+++ resolved
@@ -310,11 +310,7 @@
     void startRebaseFromCommit(const FilePath &workingDirectory, QString commit);
 
     void updateActions(VcsBasePluginPrivate::ActionState) override;
-<<<<<<< HEAD
-    bool submitEditorAboutToClose() override;
-=======
     bool activateCommit() override;
->>>>>>> f7639f45
     void discardCommit() override { cleanCommitMessageFile(); }
 
     void diffCurrentFile();
@@ -431,15 +427,12 @@
     QPointer<RemoteDialog> m_remoteDialog;
     FilePath m_submitRepository;
     QString m_commitMessageFileName;
-<<<<<<< HEAD
-=======
 
     Author m_author;
     int m_lastVisitedEditorLine = -1;
     QTimer *m_cursorPositionChangedTimer = nullptr;
     std::unique_ptr<BlameMark> m_blameMark;
     QMetaObject::Connection m_blameCursorPosConn;
->>>>>>> f7639f45
 
     GitSettingsPage settingPage{&m_settings};
 
@@ -500,13 +493,8 @@
 protected:
     FilePath trackFile(const FilePath &repository) override
     {
-<<<<<<< HEAD
-        const QString gitDir = m_client->findGitDirForRepository(repository);
-        return gitDir.isEmpty() ? FilePath() : FilePath::fromString(gitDir + "/HEAD");
-=======
         const FilePath gitDir = m_client->findGitDirForRepository(repository);
         return gitDir.isEmpty() ? FilePath() : gitDir / "HEAD";
->>>>>>> f7639f45
     }
 
     QString refreshTopic(const FilePath &repository) override
@@ -1144,22 +1132,11 @@
             }
         }
     }
-<<<<<<< HEAD
-    const FilePath fileName = FilePath::fromString(state.currentFile()).canonicalPath();
-    FilePath topLevel;
-    VcsManager::findVersionControlForDirectory(fileName.parentDir(), &topLevel);
-    VcsBaseEditorWidget *editor = m_gitClient.annotate(
-                topLevel, fileName.relativeChildPath(topLevel).toString(),
-                {}, lineNumber, extraOptions);
-    if (firstLine > 0)
-        editor->setFirstLineNumber(firstLine);
-=======
     const FilePath fileName = state.currentFile().canonicalPath();
     FilePath topLevel;
     VcsManager::findVersionControlForDirectory(fileName.parentDir(), &topLevel);
     m_gitClient.annotate(topLevel, fileName.relativeChildPath(topLevel).toString(),
                          lineNumber, {}, extraOptions, firstLine);
->>>>>>> f7639f45
 }
 
 void GitPluginPrivate::logProject()
@@ -1644,11 +1621,7 @@
     return editor;
 }
 
-<<<<<<< HEAD
-bool GitPluginPrivate::submitEditorAboutToClose()
-=======
 bool GitPluginPrivate::activateCommit()
->>>>>>> f7639f45
 {
     if (!isCommitEditorOpen())
         return true;
