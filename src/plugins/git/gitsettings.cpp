/**************************************************************************
**
** This file is part of Qt Creator
**
** Copyright (c) 2012 Nokia Corporation and/or its subsidiary(-ies).
**
** Contact: http://www.qt-project.org/
**
**
** GNU Lesser General Public License Usage
**
** This file may be used under the terms of the GNU Lesser General Public
** License version 2.1 as published by the Free Software Foundation and
** appearing in the file LICENSE.LGPL included in the packaging of this file.
** Please review the following information to ensure the GNU Lesser General
** Public License version 2.1 requirements will be met:
** http://www.gnu.org/licenses/old-licenses/lgpl-2.1.html.
**
** In addition, as a special exception, Nokia gives you certain additional
** rights. These rights are described in the Nokia Qt LGPL Exception
** version 1.1, included in the file LGPL_EXCEPTION.txt in this package.
**
** Other Usage
**
** Alternatively, this file may be used in accordance with the terms and
** conditions contained in a signed written agreement between you and Nokia.
**
**
**************************************************************************/

#include "gitsettings.h"

<<<<<<< HEAD
#include <utils/hostosinfo.h>
#include <utils/synchronousprocess.h>

=======
>>>>>>> 14a2ff59
#include <QCoreApplication>

namespace Git {
namespace Internal {

const QLatin1String GitSettings::pullRebaseKey("PullRebase");
const QLatin1String GitSettings::omitAnnotationDateKey("OmitAnnotationDate");
const QLatin1String GitSettings::ignoreSpaceChangesInDiffKey("SpaceIgnorantDiff");
const QLatin1String GitSettings::ignoreSpaceChangesInBlameKey("SpaceIgnorantBlame");
const QLatin1String GitSettings::diffPatienceKey("DiffPatience");
const QLatin1String GitSettings::winSetHomeEnvironmentKey("WinSetHomeEnvironment");
const QLatin1String GitSettings::showPrettyFormatKey("DiffPrettyFormat");
const QLatin1String GitSettings::gitkOptionsKey("GitKOptions");
const QLatin1String GitSettings::logDiffKey("LogDiff");
const QLatin1String GitSettings::repositoryBrowserCmd("RepositoryBrowserCmd");

GitSettings::GitSettings()
{
    setSettingsGroup(QLatin1String("Git"));

    declareKey(binaryPathKey, QLatin1String("git"));
<<<<<<< HEAD
    declareKey(timeoutKey, Utils::HostOsInfo::isWindowsHost() ? 60 : 30);
    declareKey(pathKey, QString());
=======
#ifdef Q_OS_WIN
    declareKey(timeoutKey, 60);
#else
    declareKey(timeoutKey, 30);
#endif
>>>>>>> 14a2ff59
    declareKey(pullRebaseKey, false);
    declareKey(omitAnnotationDateKey, false);
    declareKey(ignoreSpaceChangesInDiffKey, true);
    declareKey(ignoreSpaceChangesInBlameKey, true);
    declareKey(diffPatienceKey, true);
    declareKey(winSetHomeEnvironmentKey, false);
    declareKey(gitkOptionsKey, QString());
    declareKey(showPrettyFormatKey, 2);
    declareKey(logDiffKey, false);
    declareKey(repositoryBrowserCmd, QString());
}

QString GitSettings::gitBinaryPath(bool *ok, QString *errorMessage) const
{
    // Locate binary in path if one is specified, otherwise default
    // to pathless binary
    if (ok)
        *ok = true;
    if (errorMessage)
        errorMessage->clear();

<<<<<<< HEAD
    if (m_binaryPath.isEmpty()) {
        const QString binary = binaryPath();
        QString currentPath = stringValue(pathKey);
        QString systemPath = QString::fromLocal8Bit(qgetenv("PATH"));
        if (!systemPath.isEmpty()) {
            if (!currentPath.isEmpty())
                currentPath.append(Utils::HostOsInfo::pathListSeparator());
            currentPath.append(systemPath);
        }
        // Search in path?
        m_binaryPath = Utils::SynchronousProcess::locateBinary(currentPath, binary);
        if (m_binaryPath.isEmpty()) {
            if (ok)
                *ok = false;
            if (errorMessage)
                *errorMessage = QCoreApplication::translate("Git::Internal::GitSettings",
                                                            "The binary '%1' could not be located in the path '%2'")
                    .arg(binary, currentPath);
        }
=======
    QString binPath = binaryPath();
    if (binPath.isEmpty()) {
        if (ok)
            *ok = false;
        if (errorMessage)
            *errorMessage = QCoreApplication::translate("Git::Internal::GitSettings",
                                                        "The binary '%1' could not be located in the path '%2'")
                .arg(stringValue(binaryPathKey), stringValue(pathKey));
>>>>>>> 14a2ff59
    }
    return binPath;
}

GitSettings &GitSettings::operator = (const GitSettings &s)
{
    VcsBaseClientSettings::operator =(s);
    return *this;
}

} // namespace Internal
} // namespace Git<|MERGE_RESOLUTION|>--- conflicted
+++ resolved
@@ -30,12 +30,7 @@
 
 #include "gitsettings.h"
 
-<<<<<<< HEAD
 #include <utils/hostosinfo.h>
-#include <utils/synchronousprocess.h>
-
-=======
->>>>>>> 14a2ff59
 #include <QCoreApplication>
 
 namespace Git {
@@ -57,16 +52,7 @@
     setSettingsGroup(QLatin1String("Git"));
 
     declareKey(binaryPathKey, QLatin1String("git"));
-<<<<<<< HEAD
     declareKey(timeoutKey, Utils::HostOsInfo::isWindowsHost() ? 60 : 30);
-    declareKey(pathKey, QString());
-=======
-#ifdef Q_OS_WIN
-    declareKey(timeoutKey, 60);
-#else
-    declareKey(timeoutKey, 30);
-#endif
->>>>>>> 14a2ff59
     declareKey(pullRebaseKey, false);
     declareKey(omitAnnotationDateKey, false);
     declareKey(ignoreSpaceChangesInDiffKey, true);
@@ -88,27 +74,6 @@
     if (errorMessage)
         errorMessage->clear();
 
-<<<<<<< HEAD
-    if (m_binaryPath.isEmpty()) {
-        const QString binary = binaryPath();
-        QString currentPath = stringValue(pathKey);
-        QString systemPath = QString::fromLocal8Bit(qgetenv("PATH"));
-        if (!systemPath.isEmpty()) {
-            if (!currentPath.isEmpty())
-                currentPath.append(Utils::HostOsInfo::pathListSeparator());
-            currentPath.append(systemPath);
-        }
-        // Search in path?
-        m_binaryPath = Utils::SynchronousProcess::locateBinary(currentPath, binary);
-        if (m_binaryPath.isEmpty()) {
-            if (ok)
-                *ok = false;
-            if (errorMessage)
-                *errorMessage = QCoreApplication::translate("Git::Internal::GitSettings",
-                                                            "The binary '%1' could not be located in the path '%2'")
-                    .arg(binary, currentPath);
-        }
-=======
     QString binPath = binaryPath();
     if (binPath.isEmpty()) {
         if (ok)
@@ -117,7 +82,6 @@
             *errorMessage = QCoreApplication::translate("Git::Internal::GitSettings",
                                                         "The binary '%1' could not be located in the path '%2'")
                 .arg(stringValue(binaryPathKey), stringValue(pathKey));
->>>>>>> 14a2ff59
     }
     return binPath;
 }
