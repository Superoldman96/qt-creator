// Copyright (C) 2016 The Qt Company Ltd.
// SPDX-License-Identifier: LicenseRef-Qt-Commercial OR GPL-3.0-only WITH Qt-GPL-exception-1.0

#include "iosrunner.h"

#include "devicectlutils.h"
#include "iosconfigurations.h"
#include "iosconstants.h"
#include "iosdevice.h"
#include "iosrunconfiguration.h"
#include "iossimulator.h"
#include "iostoolhandler.h"
#include "iostr.h"

#include <debugger/debuggerconstants.h>
#include <debugger/debuggerkitaspect.h>
#include <debugger/debuggerruncontrol.h>

#include <projectexplorer/devicesupport/devicekitaspects.h>
#include <projectexplorer/projectexplorerconstants.h>
#include <projectexplorer/qmldebugcommandlinearguments.h>
#include <projectexplorer/runconfigurationaspects.h>
#include <projectexplorer/target.h>
#include <projectexplorer/taskhub.h>
#include <projectexplorer/toolchain.h>

#include <utils/fileutils.h>
#include <utils/qtcprocess.h>
#include <utils/stringutils.h>
#include <utils/temporaryfile.h>
#include <utils/url.h>
#include <utils/utilsicons.h>

#include <solutions/tasking/tasktree.h>

#include <QDateTime>
#include <QDir>
#include <QJsonArray>
#include <QMessageBox>
#include <QRegularExpression>
#include <QSettings>
#include <QTcpServer>
#include <QTime>
#include <QTimer>

#include <memory>

#include <fcntl.h>
#ifdef Q_OS_UNIX
#include <unistd.h>
#else
#include <io.h>
#endif

using namespace Debugger;
using namespace ProjectExplorer;
using namespace Utils;
using namespace Tasking;

namespace Ios::Internal {

char QML_DEBUGGER_WAITING[] = "QML Debugger: Waiting for connection on port ([0-9]+)...";

static QString identifierForRunControl(RunControl *runControl)
{
    const IosDeviceTypeAspect::Data *data = runControl->aspectData<IosDeviceTypeAspect>();
    return data ? data->deviceType.identifier : QString();
}

static void stopRunningRunControl(RunControl *runControl)
{
    static QMap<Id, QPointer<RunControl>> activeRunControls;

    // clean up deleted
    Utils::erase(activeRunControls, [](const QPointer<RunControl> &rc) { return !rc; });

    const Id devId = RunDeviceKitAspect::deviceId(runControl->kit());
    const QString identifier = identifierForRunControl(runControl);

    // The device can only run an application at a time, if an app is running stop it.
    if (QPointer<RunControl> activeRunControl = activeRunControls[devId]) {
        if (identifierForRunControl(activeRunControl) == identifier) {
            activeRunControl->initiateStop();
            activeRunControls.remove(devId);
        }
    }

    if (devId.isValid())
        activeRunControls[devId] = runControl;
}

static QString getBundleIdentifier(const FilePath &bundlePath)
{
    QSettings settings(bundlePath.pathAppended("Info.plist").toUrlishString(), QSettings::NativeFormat);
    return settings.value(QString::fromLatin1("CFBundleIdentifier")).toString();
}

struct AppInfo
{
    QUrl pathOnDevice;
    qint64 processIdentifier = -1;
};

class DeviceCtlRunnerBase : public RunWorker
{
public:
    DeviceCtlRunnerBase(RunControl *runControl);

    void start();
    qint64 processIdentifier() const { return m_processIdentifier; }

protected:
    GroupItem findApp(const QString &bundleIdentifier, Storage<AppInfo> appInfo);
    GroupItem findProcess(Storage<AppInfo> &appInfo);
    void reportStoppedImpl();

    IosDevice::ConstPtr m_device;
    QStringList m_arguments;
    qint64 m_processIdentifier = -1;

private:
    GroupItem killProcess(Storage<AppInfo> &appInfo);
    virtual GroupItem launchTask(const QString &bundleIdentifier) = 0;

    FilePath m_bundlePath;
    std::unique_ptr<TaskTree> m_startTask;
};

class DeviceCtlPollingRunner final : public DeviceCtlRunnerBase
{
public:
    DeviceCtlPollingRunner(RunControl *runControl);

    void stop();

private:
    GroupItem launchTask(const QString &bundleIdentifier);
    void checkProcess();

    std::unique_ptr<TaskTree> m_stopTask;
    std::unique_ptr<TaskTree> m_pollTask;
    QTimer m_pollTimer;
};

class DeviceCtlRunner final : public DeviceCtlRunnerBase
{
public:
    DeviceCtlRunner(RunControl *runControl);

    void stop();

    void setStartStopped(bool startStopped) { m_startStopped = startStopped; }

private:
    GroupItem launchTask(const QString &bundleIdentifier);

    Process m_process;
    std::unique_ptr<TemporaryFile> m_deviceCtlOutput;
    std::unique_ptr<TaskTree> m_processIdTask;
    bool m_startStopped = false;
};

DeviceCtlRunnerBase::DeviceCtlRunnerBase(RunControl *runControl)
    : RunWorker(runControl)
{
    setId("IosDeviceCtlRunner");
    const IosDeviceTypeAspect::Data *data = runControl->aspectData<IosDeviceTypeAspect>();
    QTC_ASSERT(data, return);
    m_bundlePath = data->bundleDirectory;
    m_arguments = ProcessArgs::splitArgs(runControl->commandLine().arguments(), OsTypeMac);
    m_device = std::dynamic_pointer_cast<const IosDevice>(RunDeviceKitAspect::device(runControl->kit()));
}

GroupItem DeviceCtlRunnerBase::findApp(const QString &bundleIdentifier, Storage<AppInfo> appInfo)
{
    const auto onSetup = [this](Process &process) {
        if (!m_device)
            return SetupResult::StopWithSuccess; // don't block the following tasks
        process.setCommand({FilePath::fromString("/usr/bin/xcrun"),
                            {"devicectl",
                             "device",
                             "info",
                             "apps",
                             "--device",
                             m_device->uniqueInternalDeviceId(),
                             "--quiet",
                             "--json-output",
                             "-"}});
        return SetupResult::Continue;
    };
    const auto onDone = [this, bundleIdentifier, appInfo](const Process &process) {
        if (process.error() != QProcess::UnknownError) {
            reportFailure(Tr::tr("Failed to run devicectl: %1.").arg(process.errorString()));
            return DoneResult::Error;
        }
        const expected_str<QUrl> pathOnDevice = parseAppInfo(process.rawStdOut(), bundleIdentifier);
        if (pathOnDevice) {
            appInfo->pathOnDevice = *pathOnDevice;
            return DoneResult::Success;
        }
        reportFailure(pathOnDevice.error());
        return DoneResult::Error;
    };
    return ProcessTask(onSetup, onDone);
}

GroupItem DeviceCtlRunnerBase::findProcess(Storage<AppInfo> &appInfo)
{
    const auto onSetup = [this, appInfo](Process &process) {
        if (!m_device || appInfo->pathOnDevice.isEmpty())
            return SetupResult::StopWithSuccess; // don't block the following tasks
        process.setCommand(
            {FilePath::fromString("/usr/bin/xcrun"),
             {"devicectl",
              "device",
              "info",
              "processes",
              "--device",
              m_device->uniqueInternalDeviceId(),
              "--quiet",
              "--json-output",
              "-",
              "--filter",
              QLatin1String("executable.path BEGINSWITH '%1'").arg(appInfo->pathOnDevice.path())}});
        return SetupResult::Continue;
    };
    const auto onDone = [this, appInfo](const Process &process) {
        const Utils::expected_str<qint64> pid = parseProcessIdentifier(process.rawStdOut());
        if (pid) {
            appInfo->processIdentifier = *pid;
            return DoneResult::Success;
        }
        reportFailure(pid.error());
        return DoneResult::Error;
    };
    return ProcessTask(onSetup, onDone);
}

GroupItem DeviceCtlRunnerBase::killProcess(Storage<AppInfo> &appInfo)
{
    const auto onSetup = [this, appInfo](Process &process) {
        if (!m_device || appInfo->processIdentifier < 0)
            return SetupResult::StopWithSuccess; // don't block the following tasks
        process.setCommand({FilePath::fromString("/usr/bin/xcrun"),
                            {"devicectl",
                             "device",
                             "process",
                             "signal",
                             "--device",
                             m_device->uniqueInternalDeviceId(),
                             "--quiet",
                             "--json-output",
                             "-",
                             "--signal",
                             "SIGKILL",
                             "--pid",
                             QString::number(appInfo->processIdentifier)}});
        return SetupResult::Continue;
    };
    return ProcessTask(onSetup, DoneResult::Success); // we tried our best and don't care at this point
}

GroupItem DeviceCtlPollingRunner::launchTask(const QString &bundleIdentifier)
{
    const auto onSetup = [this, bundleIdentifier](Process &process) {
        if (!m_device) {
            reportFailure(Tr::tr("Running failed. No iOS device found."));
            return SetupResult::StopWithError;
        }
        process.setCommand({FilePath::fromString("/usr/bin/xcrun"),
                            {"devicectl",
                             "device",
                             "process",
                             "launch",
                             "--device",
                             m_device->uniqueInternalDeviceId(),
                             "--quiet",
                             "--json-output",
                             "-",
                             bundleIdentifier,
                             m_arguments}});
        return SetupResult::Continue;
    };
    const auto onDone = [this](const Process &process, DoneWith result) {
        if (result == DoneWith::Cancel) {
            reportFailure(Tr::tr("Running canceled."));
            return DoneResult::Error;
        }
        if (process.error() != QProcess::UnknownError) {
            reportFailure(Tr::tr("Failed to run devicectl: %1.").arg(process.errorString()));
            return DoneResult::Error;
        }
        const Utils::expected_str<qint64> pid = parseLaunchResult(process.rawStdOut());
        if (pid) {
            m_processIdentifier = *pid;
            m_pollTimer.start();
            reportStarted();
            return DoneResult::Success;
        }
        // failure
        reportFailure(pid.error());
        return DoneResult::Error;
    };
    return ProcessTask(onSetup, onDone);
}

void DeviceCtlRunnerBase::reportStoppedImpl()
{
    appendMessage(Tr::tr("\"%1\" exited.").arg(m_bundlePath.toUserOutput()),
                  Utils::NormalMessageFormat);
    reportStopped();
}

void DeviceCtlRunnerBase::start()
{
    const QString bundleIdentifier = getBundleIdentifier(m_bundlePath);
    if (bundleIdentifier.isEmpty()) {
        reportFailure(Tr::tr("Failed to determine bundle identifier."));
        return;
    }

    appendMessage(Tr::tr("Running \"%1\" on %2...")
                      .arg(m_bundlePath.toUserOutput(), runControl()->device()->displayName()),
                  NormalMessageFormat);

    // If the app is already running, we should first kill it, then launch again.
    // Usually deployment already kills the running app, but we support running without
    // deployment. Restarting is then e.g. needed if the app arguments changed.
    // Unfortunately the information about running processes only includes the path
    // on device and processIdentifier.
    // So we find out if the app is installed, and its path on device.
    // Check if a process is running for that path, and get its processIdentifier.
    // Try to kill that.
    // Then launch the app (again).
    Storage<AppInfo> appInfo;
    m_startTask.reset(new TaskTree(Group{
        sequential,
        appInfo,
        findApp(bundleIdentifier, appInfo),
        findProcess(appInfo),
        killProcess(appInfo),
        launchTask(bundleIdentifier)}));
    m_startTask->start();
}

DeviceCtlPollingRunner::DeviceCtlPollingRunner(RunControl *runControl)
    : DeviceCtlRunnerBase(runControl)
{
    using namespace std::chrono_literals;
    m_pollTimer.setInterval(500ms); // not too often since running devicectl takes time
    connect(&m_pollTimer, &QTimer::timeout, this, &DeviceCtlPollingRunner::checkProcess);
}

void DeviceCtlPollingRunner::stop()
{
    // stop polling, we handle the reportStopped in the done handler
    m_pollTimer.stop();
    if (m_pollTask)
        m_pollTask.release()->deleteLater();
    const auto onSetup = [this](Process &process) {
        if (!m_device) {
            reportStoppedImpl();
            return SetupResult::StopWithError;
        }
        process.setCommand({FilePath::fromString("/usr/bin/xcrun"),
                            {"devicectl",
                             "device",
                             "process",
                             "signal",
                             "--device",
                             m_device->uniqueInternalDeviceId(),
                             "--quiet",
                             "--json-output",
                             "-",
                             "--signal",
                             "SIGKILL",
                             "--pid",
                             QString::number(m_processIdentifier)}});
        return SetupResult::Continue;
    };
    const auto onDone = [this](const Process &process) {
        if (process.error() != QProcess::UnknownError) {
            reportFailure(Tr::tr("Failed to run devicectl: %1.").arg(process.errorString()));
            return DoneResult::Error;
        }
        const Utils::expected_str<QJsonValue> resultValue = parseDevicectlResult(
            process.rawStdOut());
        if (!resultValue) {
            reportFailure(resultValue.error());
            return DoneResult::Error;
        }
        reportStoppedImpl();
        return DoneResult::Success;
    };
    m_stopTask.reset(new TaskTree(Group{ProcessTask(onSetup, onDone)}));
    m_stopTask->start();
}

void DeviceCtlPollingRunner::checkProcess()
{
    if (m_pollTask)
        return;
    const auto onSetup = [this](Process &process) {
        if (!m_device)
            return SetupResult::StopWithError;
        process.setCommand(
            {FilePath::fromString("/usr/bin/xcrun"),
             {"devicectl",
              "device",
              "info",
              "processes",
              "--device",
              m_device->uniqueInternalDeviceId(),
              "--quiet",
              "--json-output",
              "-",
              "--filter",
              QLatin1String("processIdentifier == %1").arg(QString::number(m_processIdentifier))}});
        return SetupResult::Continue;
    };
    const auto onDone = [this](const Process &process) {
        const Utils::expected_str<QJsonValue> resultValue = parseDevicectlResult(
            process.rawStdOut());
        if (!resultValue || (*resultValue)["runningProcesses"].toArray().size() < 1) {
            // no process with processIdentifier found, or some error occurred, device disconnected
            // or such, assume "stopped"
            m_pollTimer.stop();
            reportStoppedImpl();
        }
        if (m_pollTask)
            m_pollTask.release()->deleteLater();
        return DoneResult::Success;
    };
    m_pollTask.reset(new TaskTree(Group{ProcessTask(onSetup, onDone)}));
    m_pollTask->start();
}

DeviceCtlRunner::DeviceCtlRunner(RunControl *runControl)
    : DeviceCtlRunnerBase(runControl)
{}

void DeviceCtlRunner::stop()
{
    if (m_process.isRunning())
        m_process.stop();
}

GroupItem DeviceCtlRunner::launchTask(const QString &bundleIdentifier)
{
    const auto onSetup = [this, bundleIdentifier] {
        if (!m_device) {
            reportFailure(Tr::tr("Running failed. No iOS device found."));
            return false;
        }
        m_deviceCtlOutput.reset(new TemporaryFile("devicectl"));
        if (!m_deviceCtlOutput->open() || m_deviceCtlOutput->fileName().isEmpty()) {
            reportFailure(Tr::tr("Running failed. Failed to create the temporary output file."));
            return false;
        }
        const QStringList startStoppedArg = m_startStopped ? QStringList("--start-stopped")
                                                           : QStringList();
        const QStringList arguments = QStringList(
                                          {"devicectl",
                                           "device",
                                           "process",
                                           "launch",
                                           "--device",
                                           m_device->uniqueInternalDeviceId(),
                                           "--quiet",
                                           "--json-output",
                                           m_deviceCtlOutput->fileName()})
                                      + startStoppedArg
                                      + QStringList({"--console", bundleIdentifier}) + m_arguments;
        m_process.setCommand({FilePath::fromString("/usr/bin/xcrun"), arguments});
        connect(&m_process, &Process::started, this, [this, bundleIdentifier] {
            // devicectl does report the process ID in its json output, but that is broken
            // for --console. When that is used, the json output is only written after the process
            // finished, which is not helpful.
            // Manually find the process ID for the bundle identifier.
            Storage<AppInfo> appInfo;
            m_processIdTask.reset(new TaskTree(Group{
                sequential,
                appInfo,
                findApp(bundleIdentifier, appInfo),
                findProcess(appInfo),
                onGroupDone([this, appInfo](DoneWith doneWith) {
                    if (doneWith == DoneWith::Success) {
                        m_processIdentifier = appInfo->processIdentifier;
                        reportStarted();
                    } else {
                        reportFailure(Tr::tr("Failed to retrieve process ID."));
                    }
                })}));
            m_processIdTask->start();
        });
        connect(&m_process, &Process::done, this, [this] {
            if (m_process.error() != QProcess::UnknownError)
                reportFailure(Tr::tr("Failed to run devicectl: %1.").arg(m_process.errorString()));
            m_deviceCtlOutput->reset();
            m_processIdTask.reset();
            reportStoppedImpl();
        });
        connect(&m_process, &Process::readyReadStandardError, this, [this] {
            appendMessage(m_process.readAllStandardError(), StdErrFormat, false);
        });
        connect(&m_process, &Process::readyReadStandardOutput, this, [this] {
            appendMessage(m_process.readAllStandardOutput(), StdOutFormat, false);
        });

        m_process.start();
        return true;
    };
    return Sync(onSetup);
}

class IosRunner : public RunWorker
{
public:
    IosRunner(RunControl *runControl);
    ~IosRunner() override;

    void setCppDebugging(bool cppDebug);
    void setQmlDebugging(QmlDebugServicesPreset qmlDebugServices);

    void start() override;
    void stop() final;

    Port gdbServerPort() const;
    Port qmlServerPort();
    qint64 pid() const;
    bool isAppRunning() const;

private:
    Utils::FilePath bundlePath() const;
    QString deviceId() const;
    IosToolHandler::RunKind runType() const;
    bool cppDebug() const;
    bool qmlDebug() const;

    void handleGotServerPorts(Ios::IosToolHandler *handler, const FilePath &bundlePath,
                              const QString &deviceId, Port gdbPort, Port qmlPort);
    void handleGotInferiorPid(Ios::IosToolHandler *handler, const FilePath &bundlePath,
                              const QString &deviceId, qint64 pid);
    void handleAppOutput(Ios::IosToolHandler *handler, const QString &output);
    void handleMessage(const QString &msg);
    void handleErrorMsg(Ios::IosToolHandler *handler, const QString &msg);
    void handleToolExited(Ios::IosToolHandler *handler, int code);
    void handleFinished(Ios::IosToolHandler *handler);

    IosToolHandler *m_toolHandler = nullptr;
    FilePath m_bundleDir;
    IDeviceConstPtr m_device;
    IosDeviceType m_deviceType;
    bool m_cppDebug = false;
    QmlDebugServicesPreset m_qmlDebugServices = NoQmlDebugServices;

    bool m_cleanExit = false;
    Port m_gdbServerPort;
    qint64 m_pid = 0;
};

IosRunner::IosRunner(RunControl *runControl)
    : RunWorker(runControl)
{
    setId("IosRunner");
    stopRunningRunControl(runControl);
    const IosDeviceTypeAspect::Data *data = runControl->aspectData<IosDeviceTypeAspect>();
    QTC_ASSERT(data, return);
    m_bundleDir = data->bundleDirectory;
    m_device = RunDeviceKitAspect::device(runControl->kit());
    m_deviceType = data->deviceType;
}

IosRunner::~IosRunner()
{
    stop();
}

void IosRunner::setCppDebugging(bool cppDebug)
{
    m_cppDebug = cppDebug;
}

void IosRunner::setQmlDebugging(QmlDebugServicesPreset qmlDebugServices)
{
    m_qmlDebugServices = qmlDebugServices;
}

FilePath IosRunner::bundlePath() const
{
    return m_bundleDir;
}

QString IosRunner::deviceId() const
{
    IosDevice::ConstPtr dev = std::dynamic_pointer_cast<const IosDevice>(m_device);
    if (!dev)
        return {};
    return dev->uniqueDeviceID();
}

IosToolHandler::RunKind IosRunner::runType() const
{
    if (m_cppDebug)
        return IosToolHandler::DebugRun;
    return IosToolHandler::NormalRun;
}

bool IosRunner::cppDebug() const
{
    return m_cppDebug;
}

bool IosRunner::qmlDebug() const
{
    return m_qmlDebugServices != NoQmlDebugServices;
}

Port IosRunner::qmlServerPort()
{
    return Port(runControl()->qmlChannel().port());
}

void IosRunner::start()
{
    if (m_toolHandler && isAppRunning())
        m_toolHandler->stop();

    m_cleanExit = false;
    if (!m_bundleDir.exists()) {
        TaskHub::addTask(DeploymentTask(Task::Warning,
            Tr::tr("Could not find %1.").arg(m_bundleDir.toUserOutput())));
        reportFailure();
        return;
    }

    m_toolHandler = new IosToolHandler(m_deviceType, this);
    connect(m_toolHandler, &IosToolHandler::appOutput,
            this, &IosRunner::handleAppOutput);
    connect(m_toolHandler, &IosToolHandler::message, this, &IosRunner::handleMessage);
    connect(m_toolHandler, &IosToolHandler::errorMsg, this, &IosRunner::handleErrorMsg);
    connect(m_toolHandler, &IosToolHandler::gotServerPorts,
            this, &IosRunner::handleGotServerPorts);
    connect(m_toolHandler, &IosToolHandler::gotInferiorPid,
            this, &IosRunner::handleGotInferiorPid);
    connect(m_toolHandler, &IosToolHandler::toolExited,
            this, &IosRunner::handleToolExited);
    connect(m_toolHandler, &IosToolHandler::finished,
            this, &IosRunner::handleFinished);

    const CommandLine command = runControl()->commandLine();
    QStringList args = ProcessArgs::splitArgs(command.arguments(), OsTypeMac);
    const Port portOnDevice = qmlServerPort();
    if (portOnDevice.isValid()) {
        QUrl qmlServer;
        qmlServer.setPort(portOnDevice.number());
        args.append(qmlDebugTcpArguments(m_qmlDebugServices, qmlServer));
    }

    appendMessage(Tr::tr("Starting remote process."), NormalMessageFormat);
    m_toolHandler->requestRunApp(bundlePath(), args, runType(), deviceId());
}

void IosRunner::stop()
{
    if (isAppRunning())
        m_toolHandler->stop();
}

void IosRunner::handleGotServerPorts(IosToolHandler *handler, const FilePath &bundlePath,
                                     const QString &deviceId, Port gdbPort,
                                     Port qmlPort)
{
    // Called when debugging on Device.
    Q_UNUSED(bundlePath)
    Q_UNUSED(deviceId)

    if (m_toolHandler != handler)
        return;

    const Port portOnDevice = qmlServerPort();

    m_gdbServerPort = gdbPort;
    // The run control so far knows about the port on the device side,
    // but the QML Profiler has to actually connect to a corresponding
    // local port. That port is reported here, so we need to adapt the runControl's
    // "qmlChannel", so the QmlProfilerRunner uses the right port.
    QUrl qmlChannel = runControl()->qmlChannel();
    qmlChannel.setPort(qmlPort.number());
    runControl()->setQmlChannel(qmlChannel);

    if (cppDebug()) {
        if (!m_gdbServerPort.isValid()) {
            reportFailure(Tr::tr("Failed to get a local debugger port."));
            return;
        }
        appendMessage(
            Tr::tr("Listening for debugger on local port %1.").arg(m_gdbServerPort.number()),
            LogMessageFormat);
    }
    if (qmlDebug()) {
        if (!qmlPort.isValid()) {
            reportFailure(Tr::tr("Failed to get a local debugger port."));
            return;
        }
        appendMessage(
            Tr::tr("Listening for QML debugger on local port %1 (port %2 on the device).")
                .arg(qmlPort.number())
                .arg(portOnDevice.number()),
            LogMessageFormat);
    }

    reportStarted();
}

void IosRunner::handleGotInferiorPid(IosToolHandler *handler, const FilePath &bundlePath,
                                     const QString &deviceId, qint64 pid)
{
    // Called when debugging on Simulator.
    Q_UNUSED(bundlePath)
    Q_UNUSED(deviceId)

    if (m_toolHandler != handler)
        return;

    if (pid <= 0) {
        reportFailure(Tr::tr("Could not get inferior PID."));
        return;
    }
    m_pid = pid;

    if (qmlDebug() && !qmlServerPort().isValid())
        reportFailure(Tr::tr("Could not get necessary ports for the debugger connection."));
    else
        reportStarted();
}

void IosRunner::handleAppOutput(IosToolHandler *handler, const QString &output)
{
    Q_UNUSED(handler)
    appendMessage(output, StdOutFormat);
}

void IosRunner::handleMessage(const QString &msg)
{
    appendMessage(msg, StdOutFormat);
}

void IosRunner::handleErrorMsg(IosToolHandler *handler, const QString &msg)
{
    Q_UNUSED(handler)
    QString res(msg);
    QString lockedErr ="Unexpected reply: ELocked (454c6f636b6564) vs OK (4f4b)";
    if (msg.contains("AMDeviceStartService returned -402653150")) {
        TaskHub::addTask(DeploymentTask(Task::Warning, Tr::tr("Run failed. "
           "The settings in the Organizer window of Xcode might be incorrect.")));
    } else if (res.contains(lockedErr)) {
        QString message = Tr::tr("The device is locked, please unlock.");
        TaskHub::addTask(DeploymentTask(Task::Error, message));
        res.replace(lockedErr, message);
    }
    appendMessage(res, StdErrFormat);
}

void IosRunner::handleToolExited(IosToolHandler *handler, int code)
{
    Q_UNUSED(handler)
    m_cleanExit = (code == 0);
}

void IosRunner::handleFinished(IosToolHandler *handler)
{
    if (m_toolHandler == handler) {
        if (m_cleanExit)
            appendMessage(Tr::tr("Run ended."), NormalMessageFormat);
        else
            appendMessage(Tr::tr("Run ended with error."), ErrorMessageFormat);
        m_toolHandler = nullptr;
    }
    handler->deleteLater();
    reportStopped();
}

qint64 IosRunner::pid() const
{
    return m_pid;
}

bool IosRunner::isAppRunning() const
{
    return m_toolHandler && m_toolHandler->isRunning();
}

Port IosRunner::gdbServerPort() const
{
    return m_gdbServerPort;
}

//
// IosQmlProfilerSupport
//

class IosQmlProfilerSupport : public RunWorker
{

public:
    IosQmlProfilerSupport(RunControl *runControl);

private:
    void start() override;
    IosRunner *m_runner = nullptr;
    RunWorker *m_profiler = nullptr;
};

IosQmlProfilerSupport::IosQmlProfilerSupport(RunControl *runControl)
    : RunWorker(runControl)
{
    setId("IosQmlProfilerSupport");

    m_runner = new IosRunner(runControl);
    m_runner->setQmlDebugging(QmlProfilerServices);
    addStartDependency(m_runner);

    m_profiler = runControl->createWorker(ProjectExplorer::Constants::QML_PROFILER_RUNNER);
    m_profiler->addStartDependency(this);
}

void IosQmlProfilerSupport::start()
{
    const Port qmlPort = Port(runControl()->qmlChannel().port());
    if (qmlPort.isValid())
        reportStarted();
    else
        reportFailure(Tr::tr("Could not get necessary ports for the profiler connection."));
}

static expected_str<FilePath> findDeviceSdk(IosDevice::ConstPtr dev)
{
    const QString osVersion = dev->osVersion();
    const QString productType = dev->productType();
    const QString cpuArchitecture = dev->cpuArchitecture();
    const FilePath home = FilePath::fromString(QDir::homePath());
    const FilePaths symbolsPathCandidates
        = {home / "Library/Developer/Xcode/iOS DeviceSupport" / (productType + " " + osVersion)
               / "Symbols",
           home / "Library/Developer/Xcode/iOS DeviceSupport" / (osVersion + " " + cpuArchitecture)
               / "Symbols",
           home / "Library/Developer/Xcode/iOS DeviceSupport" / osVersion / "Symbols",
           IosConfigurations::developerPath() / "Platforms/iPhoneOS.platform/DeviceSupport"
               / osVersion / "Symbols"};
    const FilePath deviceSdk = Utils::findOrDefault(symbolsPathCandidates, &FilePath::isDir);
    if (deviceSdk.isEmpty()) {
        return Utils::make_unexpected(
            Tr::tr("Could not find device specific debug symbols at %1. "
                   "Debugging initialization will be slow until you open the Organizer window of "
                   "Xcode with the device connected to have the symbols generated.")
                .arg(symbolsPathCandidates.constFirst().toUserOutput()));
    }
    return deviceSdk;
}

// Factories

IosRunWorkerFactory::IosRunWorkerFactory()
{
    setProducer([](RunControl *control) -> RunWorker * {
        IosDevice::ConstPtr iosdevice = std::dynamic_pointer_cast<const IosDevice>(control->device());
        if (iosdevice && iosdevice->handler() == IosDevice::Handler::DeviceCtl) {
            if (IosDeviceManager::isDeviceCtlOutputSupported())
                return new DeviceCtlRunner(control);
            // TODO Remove the polling runner when we decide not to support iOS 17+ devices
            // with Xcode < 15.4 at all
            return new DeviceCtlPollingRunner(control);
        }
        control->setIcon(Icons::RUN_SMALL_TOOLBAR);
        control->setDisplayName(QString("Run on %1")
                                       .arg(iosdevice ? iosdevice->displayName() : QString()));
        return new IosRunner(control);
    });
    addSupportedRunMode(ProjectExplorer::Constants::NORMAL_RUN_MODE);
    addSupportedRunConfig(Constants::IOS_RUNCONFIG_ID);
}

static void startDebugger(RunControl *runControl, DebuggerRunTool *debugger,
                          IosRunner *iosRunner, DeviceCtlRunner *deviceCtlRunner)
{
    DebuggerRunParameters &rp = debugger->runParameters();
    const IosDeviceTypeAspect::Data *data = runControl->aspectData<IosDeviceTypeAspect>();
    QTC_ASSERT(data, debugger->reportFailure("Broken IosDeviceTypeAspect setup."); return);
    rp.setDisplayName(data->applicationName);
    rp.setContinueAfterAttach(true);

    IosDevice::ConstPtr dev = std::dynamic_pointer_cast<const IosDevice>(runControl->device());
    const bool isIosDeviceType = runControl->device()->type() == Ios::Constants::IOS_DEVICE_TYPE;
    const bool isIosDeviceInstance = bool(dev);
    // type info and device class must match
    QTC_ASSERT(isIosDeviceInstance == isIosDeviceType,
               debugger->reportFailure(Tr::tr("Internal error.")); return);
    if (isIosDeviceInstance && dev->handler() == IosDevice::Handler::DeviceCtl) {
        const auto msgOnlyCppDebuggingSupported = [] {
            return Tr::tr("Only C++ debugging is supported for devices with iOS 17 and later.");
        };
        if (!rp.isCppDebugging()) {
            debugger->reportFailure(msgOnlyCppDebuggingSupported());
            return;
        }
        if (rp.isQmlDebugging()) {
            rp.setQmlDebugging(false);
            debugger->appendMessage(msgOnlyCppDebuggingSupported(),
                                    OutputFormat::LogMessageFormat, true);
        }
        runControl->setAttachPid(ProcessHandle(deviceCtlRunner->processIdentifier()));
        rp.setInferiorExecutable(data->localExecutable);
        return;
    }

    if (!iosRunner->isAppRunning()) {
        debugger->reportFailure(Tr::tr("Application not running."));
        return;
    }

    const Port gdbServerPort = iosRunner->gdbServerPort();
    const Port qmlServerPort = iosRunner->qmlServerPort();
    runControl->setAttachPid(ProcessHandle(iosRunner->pid()));

    const bool cppDebug = rp.isCppDebugging();
    const bool qmlDebug = rp.isQmlDebugging();
    if (cppDebug) {
        rp.setInferiorExecutable(data->localExecutable);
        rp.setRemoteChannel("connect://localhost:" + gdbServerPort.toString());

        QString bundlePath = data->bundleDirectory.toUrlishString();
        bundlePath.chop(4);
        const FilePath dsymPath = FilePath::fromString(bundlePath.append(".dSYM"));
        if (dsymPath.exists()
            && dsymPath.lastModified() < data->localExecutable.lastModified()) {
            TaskHub::addTask(DeploymentTask(Task::Warning,
                                            Tr::tr("The dSYM %1 seems to be outdated, it might confuse the debugger.")
                                                .arg(dsymPath.toUserOutput())));
        }
    }

    QUrl qmlServer;
    if (qmlDebug) {
        QTcpServer server;
        const bool isListening = server.listen(QHostAddress::LocalHost)
                                 || server.listen(QHostAddress::LocalHostIPv6);
        QTC_ASSERT(isListening, return);
        qmlServer.setHost(server.serverAddress().toString());
        if (!cppDebug)
            rp.setStartMode(AttachToRemoteServer);
    }

    if (qmlServerPort.isValid())
        qmlServer.setPort(qmlServerPort.number());

    rp.setQmlServer(qmlServer);
}

static RunWorker *createWorker(RunControl *runControl)
{
<<<<<<< HEAD
    DebuggerRunTool *debugger = new DebuggerRunTool(runControl);
    debugger->setId("IosDebugSupport");

    IosDevice::ConstPtr dev = std::dynamic_pointer_cast<const IosDevice>(runControl->device());
    const bool isIosDeviceType = runControl->device()->type() == Ios::Constants::IOS_DEVICE_TYPE;
    const bool isIosDeviceInstance = bool(dev);
    // type info and device class must match
    QTC_ASSERT(isIosDeviceInstance == isIosDeviceType, return debugger);
    DebuggerRunParameters &rp = debugger->runParameters();
    // TODO cannot use setupPortsGatherer() from DebuggerRunTool, because that also requests
    // the "debugChannel", which then results in runControl trying to retrieve ports&URL for that
    // via IDevice, which doesn't really work with the iOS setup, and also completely changes
    // how the DebuggerRunTool works, breaking debugging on iOS <= 16 devices.
    if (rp.isQmlDebugging())
        runControl->requestQmlChannel();

    IosRunner *iosRunner = nullptr;
    DeviceCtlRunner *deviceCtlRunner = nullptr;
    RunWorker *runner = nullptr;
    if (!isIosDeviceInstance /*== simulator */ || dev->handler() == IosDevice::Handler::IosTool) {
        runner = iosRunner = new IosRunner(runControl);
        iosRunner->setCppDebugging(rp.isCppDebugging());
        iosRunner->setQmlDebugging(rp.isQmlDebugging() ? QmlDebuggerServices : NoQmlDebugServices);
    } else {
        QTC_CHECK(rp.isCppDebugging());
        runner = deviceCtlRunner = new DeviceCtlRunner(runControl);
        deviceCtlRunner->setStartStopped(true);
    }
    debugger->addStartDependency(runner);

    if (isIosDeviceInstance) {
        if (dev->handler() == IosDevice::Handler::DeviceCtl) {
            QTC_CHECK(IosDeviceManager::isDeviceCtlDebugSupported());
            rp.setStartMode(AttachToIosDevice);
            rp.setDeviceUuid(dev->uniqueInternalDeviceId());
        } else {
            rp.setStartMode(AttachToRemoteProcess);
=======
    setProducer([](RunControl *control) -> RunWorker * {
        IosDevice::ConstPtr iosdevice = std::dynamic_pointer_cast<const IosDevice>(control->device());
        if (iosdevice && iosdevice->handler() == IosDevice::Handler::DeviceCtl) {
            if (IosDeviceManager::isDeviceCtlOutputSupported())
                return new DeviceCtlRunner(control);
            // TODO Remove the polling runner when we decide not to support iOS 17+ devices
            // with Xcode < 16 at all
            return new DeviceCtlPollingRunner(control);
>>>>>>> 804ae764
        }
        rp.setLldbPlatform("remote-ios");
        const expected_str<FilePath> deviceSdk = findDeviceSdk(dev);

        if (!deviceSdk)
            TaskHub::addTask(DeploymentTask(Task::Warning, deviceSdk.error()));
        else
            rp.setDeviceSymbolsRoot(deviceSdk->path());
    } else {
        rp.setStartMode(AttachToLocalProcess);
        rp.setLldbPlatform("ios-simulator");
    }

    QObject::connect(runner, &RunWorker::started, debugger,
                     [runControl, debugger, iosRunner, deviceCtlRunner] {
                         startDebugger(runControl, debugger, iosRunner, deviceCtlRunner);
                     });

    return debugger;
}

IosDebugWorkerFactory::IosDebugWorkerFactory()
{
    setProducer([](RunControl *runControl) { return createWorker(runControl); });
    addSupportedRunMode(ProjectExplorer::Constants::DEBUG_RUN_MODE);
    addSupportedRunConfig(Constants::IOS_RUNCONFIG_ID);
}

IosQmlProfilerWorkerFactory::IosQmlProfilerWorkerFactory()
{
    setProduct<IosQmlProfilerSupport>();
    addSupportedRunMode(ProjectExplorer::Constants::QML_PROFILER_RUN_MODE);
    addSupportedRunConfig(Constants::IOS_RUNCONFIG_ID);
}

} // Ios::Internal<|MERGE_RESOLUTION|>--- conflicted
+++ resolved
@@ -869,7 +869,7 @@
             if (IosDeviceManager::isDeviceCtlOutputSupported())
                 return new DeviceCtlRunner(control);
             // TODO Remove the polling runner when we decide not to support iOS 17+ devices
-            // with Xcode < 15.4 at all
+            // with Xcode < 16 at all
             return new DeviceCtlPollingRunner(control);
         }
         control->setIcon(Icons::RUN_SMALL_TOOLBAR);
@@ -959,7 +959,6 @@
 
 static RunWorker *createWorker(RunControl *runControl)
 {
-<<<<<<< HEAD
     DebuggerRunTool *debugger = new DebuggerRunTool(runControl);
     debugger->setId("IosDebugSupport");
 
@@ -997,16 +996,6 @@
             rp.setDeviceUuid(dev->uniqueInternalDeviceId());
         } else {
             rp.setStartMode(AttachToRemoteProcess);
-=======
-    setProducer([](RunControl *control) -> RunWorker * {
-        IosDevice::ConstPtr iosdevice = std::dynamic_pointer_cast<const IosDevice>(control->device());
-        if (iosdevice && iosdevice->handler() == IosDevice::Handler::DeviceCtl) {
-            if (IosDeviceManager::isDeviceCtlOutputSupported())
-                return new DeviceCtlRunner(control);
-            // TODO Remove the polling runner when we decide not to support iOS 17+ devices
-            // with Xcode < 16 at all
-            return new DeviceCtlPollingRunner(control);
->>>>>>> 804ae764
         }
         rp.setLldbPlatform("remote-ios");
         const expected_str<FilePath> deviceSdk = findDeviceSdk(dev);
