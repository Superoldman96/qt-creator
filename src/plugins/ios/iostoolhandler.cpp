// Copyright (C) 2016 The Qt Company Ltd.
// SPDX-License-Identifier: LicenseRef-Qt-Commercial OR GPL-3.0-only WITH Qt-GPL-exception-1.0

#include "iostoolhandler.h"

#include "iosconfigurations.h"
#include "iossimulator.h"
#include "iostr.h"
#include "simulatorcontrol.h"

#include <coreplugin/icore.h>

#include <debugger/debuggerconstants.h>

#include <utils/async.h>
#include <utils/futuresynchronizer.h>
#include <utils/qtcprocess.h>
#include <utils/qtcassert.h>
#include <utils/temporarydirectory.h>

#include <QDir>
#include <QLoggingCategory>
#include <QTemporaryFile>
#include <QXmlStreamReader>

#include <signal.h>

static Q_LOGGING_CATEGORY(toolHandlerLog, "qtc.ios.toolhandler", QtWarningMsg)

using namespace Utils;

namespace Ios {

namespace Internal {

using namespace std::placeholders;

// As per the currrent behavior, any absolute path given to simctl --stdout --stderr where the
// directory after the root also exists on the simulator's file system will map to
// simulator's file system i.e. simctl translates $TMPDIR/somwhere/out.txt to
// your_home_dir/Library/Developer/CoreSimulator/Devices/data/$TMP_DIR/somwhere/out.txt.
// Because /var also exists on simulator's file system.
// Though the log files located at CONSOLE_PATH_TEMPLATE are deleted on
// app exit any leftovers shall be removed on simulator restart.
static QString CONSOLE_PATH_TEMPLATE = QDir::homePath() +
        "/Library/Developer/CoreSimulator/Devices/%1/data/tmp/%2";

class LogTailFiles : public QObject
{
    Q_OBJECT

public:
    void exec(QPromise<void> &promise, std::shared_ptr<QTemporaryFile> stdoutFile,
              std::shared_ptr<QTemporaryFile> stderrFile)
    {
        if (promise.isCanceled())
            return;

        // The future is canceled when app on simulator is stopped.
        QEventLoop loop;
        QFutureWatcher<void> watcher;
        connect(&watcher, &QFutureWatcher<void>::canceled, &loop, [&] { loop.quit(); });
        watcher.setFuture(promise.future());

        // Process to print the console output while app is running.
        auto logProcess = [&](Process *tailProcess, std::shared_ptr<QTemporaryFile> file) {
            QObject::connect(tailProcess, &Process::readyReadStandardOutput, &loop, [&, tailProcess] {
                if (!promise.isCanceled())
                    emit logMessage(tailProcess->readAllStandardOutput());
            });
            tailProcess->setCommand({"tail", {"-f", file->fileName()}});
            tailProcess->start();
        };

        Process tailStdout;
        if (stdoutFile)
            logProcess(&tailStdout, stdoutFile);

        Process tailStderr;
        if (stderrFile)
            logProcess(&tailStderr, stderrFile);

        // Blocks untill tool is deleted or toolexited is called.
        loop.exec();
    }

signals:
    void logMessage(const QString &message);
};

struct ParserState {
    enum Kind {
        Msg,
        Error,
        DeviceId,
        Key,
        Value,
        QueryResult,
        AppOutput,
        ControlChar,
        AppStarted,
        InferiorPid,
        ServerPorts,
        Item,
        Status,
        AppTransfer,
        DeviceInfo,
        Exit
    };
    Kind kind;
    QString elName;
    QString chars;
    QString key;
    QString value;
    QMap<QString,QString> info;
    int progress = 0, maxProgress = 0;
    int gdbPort, qmlPort;
    bool collectChars() {
        switch (kind) {
        case Msg:
        case Error:
        case DeviceId:
        case Key:
        case Value:
        case Status:
        case InferiorPid:
        case AppOutput:
            return true;
        case ServerPorts:
        case QueryResult:
        case ControlChar:
        case AppStarted:
        case AppTransfer:
        case Item:
        case DeviceInfo:
        case Exit:
            break;
        }
        return false;
    }

    ParserState(Kind kind) :
        kind(kind), gdbPort(0), qmlPort(0) { }
};

class IosToolHandlerPrivate
{
public:
    explicit IosToolHandlerPrivate(const IosDeviceType &devType, IosToolHandler *q);
    virtual ~IosToolHandlerPrivate();
    virtual void requestTransferApp(const FilePath &bundlePath, const QString &deviceId,
                                    int timeout = 1000) = 0;
    virtual void requestRunApp(const FilePath &bundlePath, const QStringList &extraArgs,
                               IosToolHandler::RunKind runKind,
                               const QString &deviceId, int timeout = 1000) = 0;
    virtual void requestDeviceInfo(const QString &deviceId, int timeout = 1000) = 0;
    virtual bool isRunning() const = 0;
    virtual void stop(int errorCode) = 0;

    // signals
    void isTransferringApp(const FilePath &bundlePath, const QString &deviceId, int progress,
                           int maxProgress, const QString &info);
    void didTransferApp(const FilePath &bundlePath, const QString &deviceId,
                        IosToolHandler::OpStatus status);
    void didStartApp(const FilePath &bundlePath, const QString &deviceId,
                     IosToolHandler::OpStatus status);
    void gotServerPorts(Port gdbPort, Port qmlPort);
    void gotInferiorPid(qint64 pid);
    void deviceInfo(const QString &deviceId, const IosToolHandler::Dict &info);
    void appOutput(const QString &output);
    void errorMsg(const QString &msg);
    void toolExited(int code);
    int exitCode() const { return m_exitCode; }

protected:
    IosToolHandler *q;
    QString m_deviceId;
    FilePath m_bundlePath;
    IosToolHandler::RunKind m_runKind = IosToolHandler::NormalRun;
    IosDeviceType m_devType;
    int m_exitCode = 0;
};

class IosDeviceToolHandlerPrivate final : public IosToolHandlerPrivate
{
    enum State {
        NonStarted,
        Starting,
        StartedInferior,
        XmlEndProcessed,
        Stopped
    };
    enum Op {
        OpNone,
        OpAppTransfer,
        OpDeviceInfo,
        OpAppRun
    };
public:
    explicit IosDeviceToolHandlerPrivate(const IosDeviceType &devType, IosToolHandler *q);

// IosToolHandlerPrivate overrides
public:
    void requestTransferApp(const FilePath &bundlePath, const QString &deviceId,
                            int timeout = 1000) override;
    void requestRunApp(const FilePath &bundlePath, const QStringList &extraArgs,
                       IosToolHandler::RunKind runKind,
                       const QString &deviceId, int timeout = 1000) override;
    void requestDeviceInfo(const QString &deviceId, int timeout = 1000) override;
    bool isRunning() const override;
    void start(const QString &exe, const QStringList &args);
    void stop(int errorCode) override;

private:
    void subprocessHasData();
    void processXml();

    struct Deleter {
        void operator()(Process *process) const
        {
            if (process->state() != QProcess::NotRunning) {
                process->write("k\n\r");
                process->closeWriteChannel();
            }
            delete process;
        };
    };
    std::unique_ptr<Process, Deleter> process;
    State state = NonStarted;
    Op op = OpNone;
    QXmlStreamReader outputParser;
    QList<ParserState> stack;
};

/****************************************************************************
 * Flow to install an app on simulator:-
 *      +------------------+
 *      |   Transfer App   |
 *      +--------+---------+
 *               |
 *               v
 *     +---------+----------+             +--------------------------------+
 *     |  SimulatorRunning  +---No------> +SimulatorControl::startSimulator|
 *     +---------+----------+             +--------+-----------------------+
 *              Yes                                |
 *               |                                 |
 *               v                                 |
 * +---------+--------------------+                |
 * | SimulatorControl::installApp | <--------------+
 * +------------------------------+
 *
 *
 *
 * Flow to launch an app on Simulator:-
 *            +---------+
 *            | Run App |
 *            +----+----+
 *                 |
 *                 v
 *       +-------------------+             +----------------------------- - --+
 *       | SimulatorRunning? +---NO------> + SimulatorControl::startSimulator |
 *       +--------+----------+             +----------------+-----------------+
 *                YES                                       |
 *                 |                                        |
 *                 v                                        |
 * +---------+------------------------------+               |
 * | SimulatorControl::launchAppOnSimulator | <-------------+
 * +----------------------------------------+
 *
 ***************************************************************************/
class IosSimulatorToolHandlerPrivate : public IosToolHandlerPrivate
{
public:
    explicit IosSimulatorToolHandlerPrivate(const IosDeviceType &devType, IosToolHandler *q);

// IosToolHandlerPrivate overrides
public:
    void requestTransferApp(const FilePath &appBundlePath, const QString &deviceIdentifier,
                            int timeout = 1000) override;
    void requestRunApp(const FilePath &appBundlePath, const QStringList &extraArgs,
                       IosToolHandler::RunKind runKind,
                       const QString &deviceIdentifier, int timeout = 1000) override;
    void requestDeviceInfo(const QString &deviceId, int timeout = 1000) override;
    bool isRunning() const override;
    void stop(int errorCode) override;

private:
    void installAppOnSimulator();
    void launchAppOnSimulator(const QStringList &extraArgs);
    bool isResponseValid(const SimulatorControl::ResponseData &responseData);

private:
    qint64 m_pid = -1;
    LogTailFiles outputLogger;
    FutureSynchronizer futureSynchronizer;
};

IosToolHandlerPrivate::IosToolHandlerPrivate(const IosDeviceType &devType,
                                             Ios::IosToolHandler *q) :
    q(q),
    m_devType(devType)
{
}

IosToolHandlerPrivate::~IosToolHandlerPrivate() = default;

// signals
void IosToolHandlerPrivate::isTransferringApp(const FilePath &bundlePath, const QString &deviceId,
                                              int progress, int maxProgress, const QString &info)
{
    emit q->isTransferringApp(q, bundlePath, deviceId, progress, maxProgress, info);
}

void IosToolHandlerPrivate::didTransferApp(const FilePath &bundlePath, const QString &deviceId,
                    Ios::IosToolHandler::OpStatus status)
{
    emit q->didTransferApp(q, bundlePath, deviceId, status);
}

void IosToolHandlerPrivate::didStartApp(const FilePath &bundlePath, const QString &deviceId,
                                        IosToolHandler::OpStatus status)
{
    emit q->didStartApp(q, bundlePath, deviceId, status);
}

void IosToolHandlerPrivate::gotServerPorts(Port gdbPort, Port qmlPort)
{
    emit q->gotServerPorts(gdbPort, qmlPort);
}

void IosToolHandlerPrivate::gotInferiorPid(qint64 pid)
{
    emit q->gotInferiorPid(pid);
}

void IosToolHandlerPrivate::deviceInfo(const QString &deviceId,
                                       const Ios::IosToolHandler::Dict &info)
{
    emit q->deviceInfo(q, deviceId, info);
}

void IosToolHandlerPrivate::appOutput(const QString &output)
{
    emit q->appOutput(output);
}

void IosToolHandlerPrivate::errorMsg(const QString &msg)
{
    emit q->errorMsg(msg);
}

void IosToolHandlerPrivate::toolExited(int code)
{
<<<<<<< HEAD
=======
    m_exitCode = code;
>>>>>>> 46226e93
    emit q->toolExited(code);
}

void IosDeviceToolHandlerPrivate::processXml()
{
    while (!outputParser.atEnd()) {
        QXmlStreamReader::TokenType tt = outputParser.readNext();
        //qCDebug(toolHandlerLog) << "processXml, tt=" << tt;
        switch (tt) {
        case QXmlStreamReader::NoToken:
            // The reader has not yet read anything.
            continue;
        case QXmlStreamReader::Invalid:
            // An error has occurred, reported in error() and errorString().
            break;
        case QXmlStreamReader::StartDocument:
            // The reader reports the XML version number in documentVersion(), and the encoding
            // as specified in the XML document in documentEncoding(). If the document is declared
            // standalone, isStandaloneDocument() returns true; otherwise it returns false.
            break;
        case QXmlStreamReader::EndDocument:
            // The reader reports the end of the document.
            // state = XmlEndProcessed;
            break;
        case QXmlStreamReader::StartElement:
            // The reader reports the start of an element with namespaceUri() and name(). Empty
            // elements are also reported as StartElement, followed directly by EndElement.
            // The convenience function readElementText() can be called to concatenate all content
            // until the corresponding EndElement. Attributes are reported in attributes(),
            // namespace declarations in namespaceDeclarations().
        {
            const auto elName = outputParser.name();
            if (elName == QLatin1String("msg")) {
                stack.append(ParserState(ParserState::Msg));
            } else if (elName == QLatin1String("error")) {
                stack.append(ParserState(ParserState::Error));
            } else if (elName == QLatin1String("exit")) {
                stack.append(ParserState(ParserState::Exit));
                toolExited(outputParser.attributes().value(QLatin1String("code"))
                           .toString().toInt());
            } else if (elName == QLatin1String("device_id")) {
                stack.append(ParserState(ParserState::DeviceId));
            } else if (elName == QLatin1String("key")) {
                stack.append(ParserState(ParserState::Key));
            } else if (elName == QLatin1String("value")) {
                stack.append(ParserState(ParserState::Value));
            } else if (elName == QLatin1String("query_result")) {
                stack.append(ParserState(ParserState::QueryResult));
            } else if (elName == QLatin1String("app_output")) {
                stack.append(ParserState(ParserState::AppOutput));
            } else if (elName == QLatin1String("control_char")) {
                QXmlStreamAttributes attributes = outputParser.attributes();
                QChar c[1] = {QChar::fromLatin1(static_cast<char>(attributes.value(QLatin1String("code")).toString().toInt()))};
                if (stack.size() > 0 && stack.last().collectChars())
                    stack.last().chars.append(c[0]);
                stack.append(ParserState(ParserState::ControlChar));
                break;
            } else if (elName == QLatin1String("item")) {
                stack.append(ParserState(ParserState::Item));
            } else if (elName == QLatin1String("status")) {
                ParserState pState(ParserState::Status);
                QXmlStreamAttributes attributes = outputParser.attributes();
                pState.progress = attributes.value(QLatin1String("progress")).toString().toInt();
                pState.maxProgress = attributes.value(QLatin1String("max_progress")).toString().toInt();
                stack.append(pState);
            } else if (elName == QLatin1String("app_started")) {
                stack.append(ParserState(ParserState::AppStarted));
                QXmlStreamAttributes attributes = outputParser.attributes();
                const auto statusStr = attributes.value(QLatin1String("status"));
                Ios::IosToolHandler::OpStatus status = Ios::IosToolHandler::Unknown;
                if (statusStr.compare(QLatin1String("success"), Qt::CaseInsensitive) == 0)
                    status = Ios::IosToolHandler::Success;
                else if (statusStr.compare(QLatin1String("failure"), Qt::CaseInsensitive) == 0)
                    status = Ios::IosToolHandler::Failure;
                didStartApp(m_bundlePath, m_deviceId, status);
            } else if (elName == QLatin1String("app_transfer")) {
                stack.append(ParserState(ParserState::AppTransfer));
                QXmlStreamAttributes attributes = outputParser.attributes();
                const auto statusStr = attributes.value(QLatin1String("status"));
                Ios::IosToolHandler::OpStatus status = Ios::IosToolHandler::Unknown;
                if (statusStr.compare(QLatin1String("success"), Qt::CaseInsensitive) == 0)
                    status = Ios::IosToolHandler::Success;
                else if (statusStr.compare(QLatin1String("failure"), Qt::CaseInsensitive) == 0)
                    status = Ios::IosToolHandler::Failure;
                didTransferApp(m_bundlePath, m_deviceId, status);
            } else if (elName == QLatin1String("device_info") || elName == QLatin1String("deviceinfo")) {
                stack.append(ParserState(ParserState::DeviceInfo));
            } else if (elName == QLatin1String("inferior_pid")) {
                stack.append(ParserState(ParserState::InferiorPid));
            } else if (elName == QLatin1String("server_ports")) {
                stack.append(ParserState(ParserState::ServerPorts));
                QXmlStreamAttributes attributes = outputParser.attributes();
                Port gdbServerPort(
                    attributes.value(QLatin1String("gdb_server")).toString().toInt());
                Port qmlServerPort(
                    attributes.value(QLatin1String("qml_server")).toString().toInt());
                gotServerPorts(gdbServerPort, qmlServerPort);
            } else {
                qCWarning(toolHandlerLog) << "unexpected element " << elName;
            }
            break;
        }
        case QXmlStreamReader::EndElement:
            // The reader reports the end of an element with namespaceUri() and name().
        {
            ParserState p = stack.last();
            stack.removeLast();
            switch (p.kind) {
            case ParserState::Msg:
                emit q->message(p.chars);
                break;
            case ParserState::Error:
                errorMsg(p.chars);
                break;
            case ParserState::DeviceId:
                if (m_deviceId.isEmpty())
                    m_deviceId = p.chars;
                else
                    QTC_CHECK(m_deviceId.compare(p.chars, Qt::CaseInsensitive) == 0);
                break;
            case ParserState::Key:
                stack.last().key = p.chars;
                break;
            case ParserState::Value:
                stack.last().value = p.chars;
                break;
            case ParserState::Status:
                isTransferringApp(m_bundlePath, m_deviceId, p.progress, p.maxProgress, p.chars);
                break;
            case ParserState::QueryResult:
                state = XmlEndProcessed;
                stop(0);
                return;
            case ParserState::AppOutput:
                appOutput(p.chars);
                break;
            case ParserState::ControlChar:
                break;
            case ParserState::AppStarted:
                break;
            case ParserState::AppTransfer:
                break;
            case ParserState::Item:
                stack.last().info.insert(p.key, p.value);
                break;
            case ParserState::DeviceInfo:
                deviceInfo(m_deviceId, p.info);
                break;
            case ParserState::Exit:
                break;
            case ParserState::InferiorPid:
                gotInferiorPid(p.chars.toLongLong());
                break;
            case ParserState::ServerPorts:
                break;
            }
            break;
        }
        case QXmlStreamReader::Characters:
            // The reader reports characters in text(). If the characters are all white-space,
            // isWhitespace() returns true. If the characters stem from a CDATA section,
            // isCDATA() returns true.
            if (stack.isEmpty())
                break;
            if (stack.last().collectChars())
                stack.last().chars.append(outputParser.text());
            break;
        case QXmlStreamReader::Comment:
            // The reader reports a comment in text().
            break;
        case QXmlStreamReader::DTD:
            // The reader reports a DTD in text(), notation declarations in notationDeclarations(),
            // and entity declarations in entityDeclarations(). Details of the DTD declaration are
            // reported in in dtdName(), dtdPublicId(), and dtdSystemId().
            break;
        case QXmlStreamReader::EntityReference:
            // The reader reports an entity reference that could not be resolved. The name of
            // the reference is reported in name(), the replacement text in text().
            break;
        case QXmlStreamReader::ProcessingInstruction:
            break;
        }
    }
    if (outputParser.hasError()
            && outputParser.error() != QXmlStreamReader::PrematureEndOfDocumentError) {
        qCWarning(toolHandlerLog) << "error parsing iosTool output:" << outputParser.errorString();
        stop(-1);
    }
}

void IosDeviceToolHandlerPrivate::subprocessHasData()
{
    qCDebug(toolHandlerLog) << "subprocessHasData, state:" << state;
    while (true) {
        switch (state) {
        case NonStarted:
            qCWarning(toolHandlerLog) << "IosToolHandler unexpected state in subprocessHasData: NonStarted";
            Q_FALLTHROUGH();
        case Starting:
        case StartedInferior:
            // read some data
        {
            while (isRunning()) {
                const QByteArray buffer = process->readAllRawStandardOutput();
                if (buffer.isEmpty())
                    return;
                qCDebug(toolHandlerLog) << "subprocessHasData read " << buffer;
                outputParser.addData(buffer);
                processXml();
            }
            break;
        }
        case XmlEndProcessed:
            stop(0);
            return;
        case Stopped:
            return;
        }
    }
}

// IosDeviceToolHandlerPrivate

IosDeviceToolHandlerPrivate::IosDeviceToolHandlerPrivate(const IosDeviceType &devType,
                                                         IosToolHandler *q)
    : IosToolHandlerPrivate(devType, q)
    , process(new Process, Deleter())
{
    // Prepare & set process Environment.
    const Environment systemEnv = Environment::systemEnvironment();
    Environment env(systemEnv);
    systemEnv.forEachEntry([&env](const QString &key, const QString &, bool enabled) {
        if (enabled && key.startsWith(QLatin1String("DYLD_")))
            env.unset(key);
    });

    QStringList frameworkPaths;
    const FilePath libPath = IosConfigurations::developerPath().pathAppended("Platforms/iPhoneSimulator.platform/Developer/Library");
    for (const auto framework : {"PrivateFrameworks", "OtherFrameworks", "SharedFrameworks"}) {
        const QString frameworkPath =
                libPath.pathAppended(QLatin1String(framework)).toFileInfo().canonicalFilePath();
        if (!frameworkPath.isEmpty())
            frameworkPaths << frameworkPath;
    }
    frameworkPaths << "/System/Library/Frameworks" << "/System/Library/PrivateFrameworks";
    env.set(QLatin1String("DYLD_FALLBACK_FRAMEWORK_PATH"), frameworkPaths.join(QLatin1Char(':')));
    qCDebug(toolHandlerLog) << "IosToolHandler runEnv:" << env.toStringList();
    process->setEnvironment(env);
    process->setProcessMode(ProcessMode::Writer);
    using namespace std::chrono_literals;
    process->setReaperTimeout(1500ms);

    QObject::connect(process.get(), &Process::readyReadStandardOutput,
                     q, [this] { subprocessHasData(); });
    QObject::connect(process.get(), &Process::done, q, [this] {
        if (process->result() == ProcessResult::FinishedWithSuccess) {
            stop((process->exitStatus() == QProcess::NormalExit) ? process->exitCode() : -1);
            qCDebug(toolHandlerLog) << "IosToolHandler::finished(" << this << ")";
        } else {
            if (state != Stopped)
                errorMsg(Tr::tr("iOS tool error %1").arg(process->error()));
            stop(-1);
            if (process->result() == ProcessResult::StartFailed)
                qCDebug(toolHandlerLog) << "IosToolHandler::finished(" << this << ")";
        }
        emit IosToolHandlerPrivate::q->finished();
    });
}

void IosDeviceToolHandlerPrivate::requestTransferApp(const FilePath &bundlePath,
                                                     const QString &deviceId, int timeout)
{
    m_bundlePath = bundlePath;
    m_deviceId = deviceId;
    QString tmpDeltaPath = TemporaryDirectory::masterDirectoryFilePath().pathAppended("ios").toUrlishString();
    QStringList args;
    args << QLatin1String("--id") << deviceId << QLatin1String("--bundle")
         << bundlePath.path() << QLatin1String("--timeout") << QString::number(timeout)
         << QLatin1String("--install")
         << QLatin1String("--delta-path")
         << tmpDeltaPath;

    start(IosToolHandler::iosDeviceToolPath(), args);
}

void IosDeviceToolHandlerPrivate::requestRunApp(const FilePath &bundlePath,
                                                const QStringList &extraArgs,
                                                IosToolHandler::RunKind runType,
                                                const QString &deviceId, int timeout)
{
    m_bundlePath = bundlePath;
    m_deviceId = deviceId;
    m_runKind = runType;
    QStringList args;
    args << QLatin1String("--id") << deviceId << QLatin1String("--bundle")
         << bundlePath.path() << QLatin1String("--timeout") << QString::number(timeout);
    switch (runType) {
    case IosToolHandler::NormalRun:
        args << QLatin1String("--run");
        break;
    case IosToolHandler::DebugRun:
        args << QLatin1String("--debug");
        break;
    }
    args << QLatin1String("--") << extraArgs;
    op = OpAppRun;
    start(IosToolHandler::iosDeviceToolPath(), args);
}

void IosDeviceToolHandlerPrivate::requestDeviceInfo(const QString &deviceId, int timeout)
{
    m_deviceId = deviceId;
    QStringList args;
    args << QLatin1String("--id") << m_deviceId << QLatin1String("--device-info")
         << QLatin1String("--timeout") << QString::number(timeout);
    op = OpDeviceInfo;
    start(IosToolHandler::iosDeviceToolPath(), args);
}

bool IosDeviceToolHandlerPrivate::isRunning() const
{
    return process && (process->state() != QProcess::NotRunning);
}

void IosDeviceToolHandlerPrivate::start(const QString &exe, const QStringList &args)
{
    Q_ASSERT(process);
    QTC_CHECK(state == NonStarted);
    state = Starting;
    qCDebug(toolHandlerLog) << "running " << exe << args;
    process->setCommand({FilePath::fromString(exe), args});
    process->start();
    state = StartedInferior;
}

void IosDeviceToolHandlerPrivate::stop(int errorCode)
{
    qCDebug(toolHandlerLog) << "IosToolHandlerPrivate::stop";
    State oldState = state;
    state = Stopped;
    switch (oldState) {
    case NonStarted:
        qCWarning(toolHandlerLog) << "IosToolHandler::stop() when state was NonStarted";
        Q_FALLTHROUGH();
    case Starting:
        switch (op){
        case OpNone:
            qCWarning(toolHandlerLog) << "IosToolHandler::stop() when op was OpNone";
            break;
        case OpAppTransfer:
            didTransferApp(m_bundlePath, m_deviceId, IosToolHandler::Failure);
            break;
        case OpAppRun:
            didStartApp(m_bundlePath, m_deviceId, IosToolHandler::Failure);
            break;
        case OpDeviceInfo:
            break;
        }
        Q_FALLTHROUGH();
    case StartedInferior:
    case XmlEndProcessed:
        toolExited(errorCode);
        break;
    case Stopped:
        return;
    }
    if (isRunning()) {
        process->write("k\n\r");
        process->closeWriteChannel();
        process->stop();
    }
}


// IosSimulatorToolHandlerPrivate

IosSimulatorToolHandlerPrivate::IosSimulatorToolHandlerPrivate(const IosDeviceType &devType,
                                                               IosToolHandler *q)
    : IosToolHandlerPrivate(devType, q)
{
    QObject::connect(&outputLogger, &LogTailFiles::logMessage,
                     q, [q](const QString &message) { q->appOutput(message); });
}

void IosSimulatorToolHandlerPrivate::requestTransferApp(const FilePath &appBundlePath,
                                                        const QString &deviceIdentifier, int timeout)
{
    Q_UNUSED(timeout)
    m_bundlePath = appBundlePath;
    m_deviceId = deviceIdentifier;
    isTransferringApp(m_bundlePath, m_deviceId, 0, 100, "");

    auto onSimulatorStart = [this](const SimulatorControl::Response &response) {
        if (response) {
            if (!isResponseValid(*response))
                return;

            installAppOnSimulator();
        } else {
            errorMsg(Tr::tr("Application install on simulator failed. Simulator not running."));
            if (!response.error().isEmpty())
                errorMsg(response.error());
            didTransferApp(m_bundlePath, m_deviceId, IosToolHandler::Failure);
            emit q->finished();
        }
    };

    if (SimulatorControl::isSimulatorRunning(m_deviceId))
        installAppOnSimulator();
    else
        futureSynchronizer.addFuture(Utils::onResultReady(
            SimulatorControl::startSimulator(m_deviceId), q, onSimulatorStart));
}

void IosSimulatorToolHandlerPrivate::requestRunApp(const FilePath &appBundlePath,
                                                   const QStringList &extraArgs,
                                                   IosToolHandler::RunKind runType,
                                                   const QString &deviceIdentifier, int timeout)
{
    Q_UNUSED(timeout)
    Q_UNUSED(deviceIdentifier)
    m_bundlePath = appBundlePath;
    m_deviceId = m_devType.identifier;
    m_runKind = runType;

    if (!m_bundlePath.exists()) {
        errorMsg(Tr::tr("Application launch on simulator failed. Invalid bundle path %1")
                 .arg(m_bundlePath.toUserOutput()));
        didStartApp(m_bundlePath, m_deviceId, Ios::IosToolHandler::Failure);
        return;
    }

    auto onSimulatorStart = [this, extraArgs](const SimulatorControl::Response &response) {
        if (response) {
            if (!isResponseValid(*response))
                return;

            launchAppOnSimulator(extraArgs);
        } else {
            errorMsg(Tr::tr("Application launch on simulator failed. Simulator not running. %1")
                         .arg(response.error()));
            didStartApp(m_bundlePath, m_deviceId, Ios::IosToolHandler::Failure);
        }
    };

    if (SimulatorControl::isSimulatorRunning(m_deviceId))
        launchAppOnSimulator(extraArgs);
    else
        futureSynchronizer.addFuture(Utils::onResultReady(
            SimulatorControl::startSimulator(m_deviceId), q, onSimulatorStart));
}

void IosSimulatorToolHandlerPrivate::requestDeviceInfo(const QString &deviceId, int timeout)
{
    Q_UNUSED(timeout)
    Q_UNUSED(deviceId)
}

bool IosSimulatorToolHandlerPrivate::isRunning() const
{
#ifdef Q_OS_UNIX
    return m_pid > 0 && (kill(m_pid, 0) == 0);
#else
    return false;
#endif
}

void IosSimulatorToolHandlerPrivate::stop(int errorCode)
{
#ifdef Q_OS_UNIX
    if (m_pid > 0)
        kill(m_pid, SIGKILL);
#endif
    m_pid = -1;
    futureSynchronizer.cancelAllFutures();
    futureSynchronizer.flushFinishedFutures();

    toolExited(errorCode);
    emit q->finished();
}

void IosSimulatorToolHandlerPrivate::installAppOnSimulator()
{
    auto onResponseAppInstall = [this](const SimulatorControl::Response &response) {
        if (response) {
            if (!isResponseValid(*response))
                return;
            isTransferringApp(m_bundlePath, m_deviceId, 100, 100, "");
            didTransferApp(m_bundlePath, m_deviceId, IosToolHandler::Success);
        } else {
            errorMsg(Tr::tr("Application install on simulator failed. %1").arg(response.error()));
            didTransferApp(m_bundlePath, m_deviceId, IosToolHandler::Failure);
        }
        emit q->finished();
    };

    isTransferringApp(m_bundlePath, m_deviceId, 20, 100, "");
    auto installFuture = SimulatorControl::installApp(m_deviceId, m_bundlePath);
    futureSynchronizer.addFuture(Utils::onResultReady(installFuture, q, onResponseAppInstall));
}

#ifdef Q_OS_UNIX
static void monitorPid(QPromise<void> &promise, qint64 pid)
{
    do {
        // Poll every 1 sec to check whether the app is running.
        QThread::msleep(1000);
    } while (!promise.isCanceled() && kill(pid, 0) == 0);
}
#endif

void IosSimulatorToolHandlerPrivate::launchAppOnSimulator(const QStringList &extraArgs)
{
    const QString bundleId = SimulatorControl::bundleIdentifier(m_bundlePath);
    const bool debugRun = m_runKind == IosToolHandler::DebugRun;
    bool captureConsole = IosConfigurations::xcodeVersion() >= QVersionNumber(8);
    std::shared_ptr<QTemporaryFile> stdoutFile;
    std::shared_ptr<QTemporaryFile> stderrFile;

    if (captureConsole) {
        const QString fileTemplate = CONSOLE_PATH_TEMPLATE.arg(m_deviceId).arg(bundleId);
        stdoutFile.reset(new QTemporaryFile(fileTemplate + ".stdout"));
        stderrFile.reset(new QTemporaryFile(fileTemplate + ".stderr"));

        captureConsole = stdoutFile->open() && stderrFile->open();
        if (!captureConsole)
            errorMsg(Tr::tr("Cannot capture console output from %1. "
                            "Error redirecting output to %2.*")
                     .arg(bundleId).arg(fileTemplate));
    } else {
        errorMsg(Tr::tr("Cannot capture console output from %1. "
                        "Install Xcode 8 or later.").arg(bundleId));
    }

    auto onResponseAppLaunch = [this, captureConsole, stdoutFile, stderrFile](
                                   const SimulatorControl::Response &response) {
        if (response) {
            if (!isResponseValid(*response))
                return;
            m_pid = response->inferiorPid;
            gotInferiorPid(response->inferiorPid);
            didStartApp(m_bundlePath, m_deviceId, Ios::IosToolHandler::Success);
#ifdef Q_OS_UNIX
            // Start monitoring app's life signs.
            futureSynchronizer.addFuture(Utils::onFinished(
                Utils::asyncRun(monitorPid, response->inferiorPid), q,
                [this](const QFuture<void> &future) {
                    if (!future.isCanceled())
                        stop(0);
                }));
#endif
            if (captureConsole)
                futureSynchronizer.addFuture(Utils::asyncRun(&LogTailFiles::exec, &outputLogger,
                                                             stdoutFile, stderrFile));
        } else {
            m_pid = -1;
            errorMsg(Tr::tr("Application launch on simulator failed. %1").arg(response.error()));
            didStartApp(m_bundlePath, m_deviceId, Ios::IosToolHandler::Failure);
            stop(-1);
            emit q->finished();
        }
    };

    futureSynchronizer.addFuture(Utils::onResultReady(SimulatorControl::launchApp(
            m_deviceId, bundleId, debugRun, extraArgs,
            captureConsole ? stdoutFile->fileName() : QString(),
            captureConsole ? stderrFile->fileName() : QString()),
        q, onResponseAppLaunch));
}

bool IosSimulatorToolHandlerPrivate::isResponseValid(const SimulatorControl::ResponseData &responseData)
{
    if (responseData.simUdid.compare(m_deviceId) != 0) {
        errorMsg(Tr::tr("Invalid simulator response. Device Id mismatch. "
                        "Device Id = %1 Response Id = %2")
                 .arg(responseData.simUdid)
                 .arg(m_deviceId));
        emit q->finished();
        return false;
    }
    return true;
}

} // namespace Internal

QString IosToolHandler::iosDeviceToolPath()
{
    return Core::ICore::libexecPath("ios/iostool").toUrlishString();
}

IosToolHandler::IosToolHandler(const Internal::IosDeviceType &devType, QObject *parent) :
    QObject(parent)
{
    if (devType.type == Internal::IosDeviceType::IosDevice)
        d = new Internal::IosDeviceToolHandlerPrivate(devType, this);
    else
        d = new Internal::IosSimulatorToolHandlerPrivate(devType, this);
}

IosToolHandler::~IosToolHandler()
{
    delete d;
}

void IosToolHandler::stop()
{
    d->stop(-1);
}

int IosToolHandler::exitCode() const
{
    return d->exitCode();
}

void IosToolHandler::requestTransferApp(const FilePath &bundlePath, const QString &deviceId,
                                        int timeout)
{
    d->requestTransferApp(bundlePath, deviceId, timeout);
}

void IosToolHandler::requestRunApp(const FilePath &bundlePath, const QStringList &extraArgs,
                                   RunKind runType, const QString &deviceId, int timeout)
{
    d->requestRunApp(bundlePath, extraArgs, runType, deviceId, timeout);
}

void IosToolHandler::requestDeviceInfo(const QString &deviceId, int timeout)
{
    d->requestDeviceInfo(deviceId, timeout);
}

bool IosToolHandler::isRunning() const
{
    return d->isRunning();
}

void IosToolRunner::setStartHandler(const StartHandler &startHandler)
{
    m_startHandler = startHandler;
}

void IosToolRunner::setDeviceType(const Internal::IosDeviceType &type)
{
    m_deviceType = type;
}

IosToolTaskAdapter::IosToolTaskAdapter() {}

void IosToolTaskAdapter::start()
{
    task()->m_iosToolHandler.reset(new IosToolHandler(Internal::IosDeviceType(task()->m_deviceType)));
    connect(task()->m_iosToolHandler.get(), &IosToolHandler::finished, this, [this] {
        const Tasking::DoneResult result = task()->m_iosToolHandler->exitCode() == 0
            ? Tasking::DoneResult::Success : Tasking::DoneResult::Error;
        task()->m_iosToolHandler.release()->deleteLater();
        emit done(result);
    });
    task()->m_startHandler(task()->m_iosToolHandler.get());
}

} // namespace Ios

#include "iostoolhandler.moc"<|MERGE_RESOLUTION|>--- conflicted
+++ resolved
@@ -351,10 +351,7 @@
 
 void IosToolHandlerPrivate::toolExited(int code)
 {
-<<<<<<< HEAD
-=======
     m_exitCode = code;
->>>>>>> 46226e93
     emit q->toolExited(code);
 }
 
