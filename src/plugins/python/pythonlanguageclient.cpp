--- conflicted
+++ resolved
@@ -263,16 +263,8 @@
                 extraCompiler,
                 &QObject::destroyed,
                 this,
-<<<<<<< HEAD
-                [this, extraCompiler, file = extraCompiler->targets().constFirst()]() {
-                    for (QList<ProjectExplorer::ExtraCompiler *> &extraCompilers :
-                         m_extraCompilers) {
-                        QTC_CHECK(extraCompilers.removeAll(extraCompiler) == 0);
-                    }
-=======
                 [this, extraCompiler, file = extraCompiler->targets().constFirst()] {
                     QTC_CHECK(m_extraCompilers.removeAll(extraCompiler) == 0);
->>>>>>> 46226e93
                     closeExtraCompiler(extraCompiler, file);
                 });
             if (extraCompiler->isDirty())
@@ -281,11 +273,7 @@
             m_extraCompilers << oldCompilers.takeAt(index);
         }
     }
-<<<<<<< HEAD
-    for (ProjectExplorer::ExtraCompiler *compiler : std::as_const(oldCompilers))
-=======
     for (ExtraCompiler *compiler : std::as_const(oldCompilers))
->>>>>>> 46226e93
         closeExtraCompiler(compiler, compiler->targets().first());
 }
 
