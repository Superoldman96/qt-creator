import qbs 1.0

QtcPlugin {
    name: "Python"

    Depends { name: "Qt.widgets" }

    Depends { name: "QmlJS" }
    Depends { name: "Utils" }

    Depends { name: "Core" }
    Depends { name: "LanguageClient" }
    Depends { name: "LanguageServerProtocol" }
    Depends { name: "ProjectExplorer" }
    Depends { name: "QtSupport" }
    Depends { name: "TextEditor" }

    Group {
        name: "General"
        files: [
            "../../libs/3rdparty/toml11/toml.hpp",
            "pipsupport.cpp",
            "pipsupport.h",
            "pyprojecttoml.cpp",
            "pyprojecttoml.h",
            "pyside.cpp",
            "pyside.h",
            "pythonbuildconfiguration.cpp",
            "pythonbuildconfiguration.h",
            "pysideuicextracompiler.cpp",
            "pysideuicextracompiler.h",
            "pythonbuildsystem.cpp",
            "pythonbuildsystem.h",
            "pythonconstants.h",
            "pythoneditor.cpp",
            "pythoneditor.h",
            "pythonformattoken.h",
            "pythonhighlighter.cpp",
            "pythonhighlighter.h",
            "pythonindenter.cpp",
            "pythonindenter.h",
            "pythonkitaspect.cpp",
            "pythonkitaspect.h",
            "pythonlanguageclient.cpp",
            "pythonlanguageclient.h",
            "pythonplugin.cpp",
            "pythonproject.cpp",
            "pythonproject.h",
            "pythonrunconfiguration.cpp",
            "pythonrunconfiguration.h",
            "pythonscanner.cpp",
            "pythonscanner.h",
            "pythonsettings.cpp",
            "pythonsettings.h",
            "pythontr.h",
            "pythonutils.cpp",
            "pythonutils.h",
            "pythonwizardpage.cpp",
            "pythonwizardpage.h",
        ]
    }

<<<<<<< HEAD
    QtcTestFiles {
=======
    Group {
        name: "images"
        prefix: "images/"
        fileTags: "qt.core.resource_data"
        files: [
            "qtforpython_neon.png",
            "settingscategory_python.png",
            "settingscategory_python@2x.png",
        ]
    }

    QtcTestFiles {
        name: "tests"
>>>>>>> 46226e93
        prefix: "tests/"
        files: [
            "pyprojecttoml_test.cpp",
            "pyprojecttoml_test.h",
<<<<<<< HEAD
            "testfiles/testfiles.qrc",
        ]
    }
=======
        ]
    }
    QtcTestResources {
        Qt.core.resourceSourceBase: product.sourceDirectory + "/tests/testfiles"
        Qt.core.resourcePrefix: "/unittests/Python"
        files: "tests/testfiles/*"
    }
>>>>>>> 46226e93
}<|MERGE_RESOLUTION|>--- conflicted
+++ resolved
@@ -60,9 +60,6 @@
         ]
     }
 
-<<<<<<< HEAD
-    QtcTestFiles {
-=======
     Group {
         name: "images"
         prefix: "images/"
@@ -76,16 +73,10 @@
 
     QtcTestFiles {
         name: "tests"
->>>>>>> 46226e93
         prefix: "tests/"
         files: [
             "pyprojecttoml_test.cpp",
             "pyprojecttoml_test.h",
-<<<<<<< HEAD
-            "testfiles/testfiles.qrc",
-        ]
-    }
-=======
         ]
     }
     QtcTestResources {
@@ -93,5 +84,4 @@
         Qt.core.resourcePrefix: "/unittests/Python"
         files: "tests/testfiles/*"
     }
->>>>>>> 46226e93
 }