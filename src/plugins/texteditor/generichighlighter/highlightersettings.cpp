/**************************************************************************
**
** This file is part of Qt Creator
**
** Copyright (c) 2010 Nokia Corporation and/or its subsidiary(-ies).
**
** Contact: Nokia Corporation (qt-info@nokia.com)
**
** Commercial Usage
**
** Licensees holding valid Qt Commercial licenses may use this file in
** accordance with the Qt Commercial License Agreement provided with the
** Software or, alternatively, in accordance with the terms contained in
** a written agreement between you and Nokia.
**
** GNU Lesser General Public License Usage
**
** Alternatively, this file may be used under the terms of the GNU Lesser
** General Public License version 2.1 as published by the Free Software
** Foundation and appearing in the file LICENSE.LGPL included in the
** packaging of this file.  Please review the following information to
** ensure the GNU Lesser General Public License version 2.1 requirements
** will be met: http://www.gnu.org/licenses/old-licenses/lgpl-2.1.html.
**
** If you are unsure which license is appropriate for your use, please
** contact the sales department at http://qt.nokia.com/contact.
**
**************************************************************************/

#include "highlightersettings.h"

#include <coreplugin/icore.h>

#include <QtCore/QSettings>
#include <QtCore/QLatin1String>
#include <QtCore/QLatin1Char>
#include <QtCore/QDir>
#include <QtCore/QFile>
#include <QtCore/QStringList>
#ifdef Q_OS_UNIX
#include <QtCore/QProcess>
#endif

namespace TextEditor {
namespace Internal {

QString findFallbackDefinitionsLocation()
{
<<<<<<< HEAD
#if defined(Q_OS_UNIX) && !defined(Q_OS_MAC)
=======
    QDir dir;
    dir.setNameFilters(QStringList(QLatin1String("*.xml")));

#ifdef Q_OS_UNIX
>>>>>>> fb46c319
    static const QLatin1String kateSyntax[] = {
        QLatin1String("/share/apps/katepart/syntax"),
        QLatin1String("/share/kde4/apps/katepart/syntax")
    };
    static const int kateSyntaxCount =
        sizeof(kateSyntax) / sizeof(kateSyntax[0]);

    // Some wild guesses.
    for (int i = 0; i < kateSyntaxCount; ++i) {
        QStringList paths;
        paths << QLatin1String("/usr") + kateSyntax[i]
              << QLatin1String("/usr/local") + kateSyntax[i]
              << QLatin1String("/opt") + kateSyntax[i];
        foreach (const QString &path, paths) {
            dir.setPath(path);
            if (dir.exists() && !dir.entryInfoList().isEmpty())
                return dir.path();
        }
    }

    // Try kde-config.
    QStringList programs;
    programs << QLatin1String("kde-config") << QLatin1String("kde4-config");
    foreach (const QString &program, programs) {
        QProcess process;
        process.start(program, QStringList(QLatin1String("--prefix")));
        if (process.waitForStarted(5000)) {
            process.waitForFinished(5000);
            QString output = QString::fromLocal8Bit(process.readAllStandardOutput());
            output.remove(QLatin1Char('\n'));
            for (int i = 0; i < kateSyntaxCount; ++i) {
                dir.setPath(output + kateSyntax[i]);
                if (dir.exists() && !dir.entryInfoList().isEmpty())
                    return dir.path();
            }
        }
    }
#endif

    dir.setPath(Core::ICore::instance()->resourcePath() + QLatin1String("/generic-highlighter"));
    if (dir.exists() && !dir.entryInfoList().isEmpty())
        return dir.path();

    return QString();
}

} // namespace Internal
} // namespace TextEditor

namespace {

static const QLatin1String kDefinitionFilesPath("UserDefinitionFilesPath");
static const QLatin1String kFallbackDefinitionFilesPath("FallbackDefinitionFilesPath");
static const QLatin1String kAlertWhenDefinitionIsNotFound("AlertWhenDefinitionsIsNotFound");
static const QLatin1String kUseFallbackLocation("UseFallbackLocation");
static const QLatin1String kIgnoredFilesPatterns("IgnoredFilesPatterns");
static const QLatin1String kGroupPostfix("HighlighterSettings");

QString groupSpecifier(const QString &postFix, const QString &category)
{
    if (category.isEmpty())
        return postFix;
    return QString(category + postFix);
}

} // namespace anonymous

using namespace TextEditor;
using namespace Internal;

HighlighterSettings::HighlighterSettings() :
    m_alertWhenNoDefinition(true), m_useFallbackLocation(true)
{}

void HighlighterSettings::toSettings(const QString &category, QSettings *s) const
{
    const QString &group = groupSpecifier(kGroupPostfix, category);
    s->beginGroup(group);
    s->setValue(kDefinitionFilesPath, m_definitionFilesPath);
    s->setValue(kFallbackDefinitionFilesPath, m_fallbackDefinitionFilesPath);
    s->setValue(kAlertWhenDefinitionIsNotFound, m_alertWhenNoDefinition);
    s->setValue(kUseFallbackLocation, m_useFallbackLocation);
    s->setValue(kIgnoredFilesPatterns, ignoredFilesPatterns());
    s->endGroup();
}

void HighlighterSettings::fromSettings(const QString &category, QSettings *s)
{
    const QString &group = groupSpecifier(kGroupPostfix, category);
    s->beginGroup(group);
    m_definitionFilesPath = s->value(kDefinitionFilesPath, QString()).toString();
    if (!s->contains(kDefinitionFilesPath))
        assignDefaultDefinitionsPath();
    else
        m_definitionFilesPath = s->value(kDefinitionFilesPath).toString();
    if (!s->contains(kFallbackDefinitionFilesPath)) {
        m_fallbackDefinitionFilesPath = findFallbackDefinitionsLocation();
        if (m_fallbackDefinitionFilesPath.isEmpty())
            m_useFallbackLocation = false;
        else
            m_useFallbackLocation = true;
    } else {
        m_fallbackDefinitionFilesPath = s->value(kFallbackDefinitionFilesPath).toString();
        m_useFallbackLocation = s->value(kUseFallbackLocation, true).toBool();
    }
    m_alertWhenNoDefinition = s->value(kAlertWhenDefinitionIsNotFound, true).toBool();
    if (!s->contains(kIgnoredFilesPatterns))
        assignDefaultIgnoredPatterns();
    else
        setIgnoredFilesPatterns(s->value(kIgnoredFilesPatterns, QString()).toString());
    s->endGroup();
}

void HighlighterSettings::setIgnoredFilesPatterns(const QString &patterns)
{
    setExpressionsFromList(patterns.split(QLatin1Char(','), QString::SkipEmptyParts));
}

QString HighlighterSettings::ignoredFilesPatterns() const
{
    return listFromExpressions().join(QLatin1String(","));
}

void HighlighterSettings::assignDefaultIgnoredPatterns()
{
    QStringList patterns;
    patterns << QLatin1String("*.txt")
        << QLatin1String("LICENSE*")
        << QLatin1String("README")
        << QLatin1String("INSTALL")
        << QLatin1String("COPYING")
        << QLatin1String("NEWS")
        << QLatin1String("qmldir");
    setExpressionsFromList(patterns);
}

void HighlighterSettings::assignDefaultDefinitionsPath()
{
    const QString &path =
        Core::ICore::instance()->userResourcePath() + QLatin1String("/generic-highlighter");
    if (QFile::exists(path) || QDir().mkpath(path))
        m_definitionFilesPath = path;
}

bool HighlighterSettings::isIgnoredFilePattern(const QString &fileName) const
{
    foreach (const QRegExp &regExp, m_ignoredFiles)
        if (regExp.indexIn(fileName) != -1)
            return true;

    return false;
}

bool HighlighterSettings::equals(const HighlighterSettings &highlighterSettings) const
{
    return m_definitionFilesPath == highlighterSettings.m_definitionFilesPath &&
           m_fallbackDefinitionFilesPath == highlighterSettings.m_fallbackDefinitionFilesPath &&
           m_alertWhenNoDefinition == highlighterSettings.m_alertWhenNoDefinition &&
           m_useFallbackLocation == highlighterSettings.m_useFallbackLocation &&
           m_ignoredFiles == highlighterSettings.m_ignoredFiles;
}

void HighlighterSettings::setExpressionsFromList(const QStringList &patterns)
{
    m_ignoredFiles.clear();
    QRegExp regExp;
    regExp.setCaseSensitivity(Qt::CaseInsensitive);
    regExp.setPatternSyntax(QRegExp::Wildcard);
    foreach (const QString &s, patterns) {
        regExp.setPattern(s);
        m_ignoredFiles.append(regExp);
    }
}

QStringList HighlighterSettings::listFromExpressions() const
{
    QStringList patterns;
    foreach (const QRegExp &regExp, m_ignoredFiles)
        patterns.append(regExp.pattern());
    return patterns;
}<|MERGE_RESOLUTION|>--- conflicted
+++ resolved
@@ -46,14 +46,10 @@
 
 QString findFallbackDefinitionsLocation()
 {
-<<<<<<< HEAD
-#if defined(Q_OS_UNIX) && !defined(Q_OS_MAC)
-=======
     QDir dir;
     dir.setNameFilters(QStringList(QLatin1String("*.xml")));
 
-#ifdef Q_OS_UNIX
->>>>>>> fb46c319
+#if defined(Q_OS_UNIX) && !defined(Q_OS_MAC)
     static const QLatin1String kateSyntax[] = {
         QLatin1String("/share/apps/katepart/syntax"),
         QLatin1String("/share/kde4/apps/katepart/syntax")
