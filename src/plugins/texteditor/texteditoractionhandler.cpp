--- conflicted
+++ resolved
@@ -330,13 +330,8 @@
             [this] (TextEditorWidget *w) { w->openLinkUnderCursor(); }, true, tr("Jump To File Under Cursor"),
             QKeySequence(Qt::Key_F2));
     m_jumpToFileInNextSplitAction = registerAction(JUMP_TO_FILE_UNDER_CURSOR_IN_NEXT_SPLIT,
-<<<<<<< HEAD
-            [this] (TextEditorWidget *w) { w->openLinkUnderCursorInNextSplit(); }, true,
+            [this] (TextEditorWidget *w) { w->openLinkUnderCursorInNextSplit(); }, true, tr("Jump to File Under Cursor in Next Split"),
             QKeySequence(Utils::HostOsInfo::isMacHost() ? tr("Meta+E, F2") : tr("Ctrl+E, F2")).toString());
-=======
-            SLOT(openLinkUnderCursorInNextSplit()), true, tr("Jump to File Under Cursor in Next Split"),
-            QKeySequence(Utils::HostOsInfo::isMacHost() ? tr("Meta+E, F2") : tr("Ctrl+E, F2")));
->>>>>>> 061392e0
 
     m_viewPageUpAction = registerAction(VIEW_PAGE_UP,
             [this] (TextEditorWidget *w) { w->viewPageUp(); }, true, tr("Move the View a Page Up and Keep the Cursor Position"),
