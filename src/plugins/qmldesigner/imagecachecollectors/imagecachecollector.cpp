--- conflicted
+++ resolved
@@ -151,23 +151,16 @@
         return false;
 
     auto [workingDirectoryPath, puppetPath] = QmlDesigner::QmlPuppetPaths::qmlPuppetPaths(
-<<<<<<< HEAD
         target()->kit(), m_externalDependencies.designerSettings());
-=======
-        target(), m_externalDependencies.designerSettings());
->>>>>>> 715ce2c3
     if (puppetPath.isEmpty())
         return false;
 
     QProcessUniquePointer puppetProcess{new QProcess};
 
-<<<<<<< HEAD
-=======
     QProcessEnvironment env = QProcessEnvironment::systemEnvironment();
     env.remove("QSG_RHI_BACKEND");
     puppetProcess->setProcessEnvironment(env);
 
->>>>>>> 715ce2c3
     QObject::connect(QCoreApplication::instance(),
                      &QCoreApplication::aboutToQuit,
                      puppetProcess.get(),
