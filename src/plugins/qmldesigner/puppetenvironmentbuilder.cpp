--- conflicted
+++ resolved
@@ -2,26 +2,19 @@
 // SPDX-License-Identifier: LicenseRef-Qt-Commercial OR GPL-3.0-only WITH Qt-GPL-exception-1.0
 
 #include "puppetenvironmentbuilder.h"
+#include "designermcumanager.h"
 #include "designersettings.h"
 #include "qmldesignerplugin.h"
 
 #include <model.h>
 
-<<<<<<< HEAD
-#include <designermcumanager.h>
-#include <extensionsystem/pluginmanager.h>
-#include <extensionsystem/pluginspec.h>
+#include <projectexplorer/buildsystem.h>
 #include <projectexplorer/kit.h>
 #include <projectexplorer/projectmanager.h>
 #include <projectexplorer/target.h>
-=======
-#include <projectexplorer/buildsystem.h>
-#include <projectexplorer/kit.h>
-#include <utils/algorithm.h>
-#include <utils/hostosinfo.h>
->>>>>>> d114082f
 #include <qmlprojectmanager/qmlmultilanguageaspect.h>
 #include <qmlprojectmanager/qmlproject.h>
+#include <qmlprojectmanager/qmlprojectconstants.h>
 #include <qtsupport/qtkitaspect.h>
 #include <qtsupport/qtversions.h>
 #include <utils/algorithm.h>
@@ -126,14 +119,6 @@
 
 void PuppetEnvironmentBuilder::addKit() const
 {
-<<<<<<< HEAD
-    if (m_availablePuppetType == PuppetType::Kit && m_target) {
-        m_target->kit()->addToBuildEnvironment(m_environment);
-        const QtSupport::QtVersion *qt = QtSupport::QtKitAspect::qtVersion(m_target->kit());
-        if (qt) { // Kits without a Qt version should not have a puppet!
-            // Update PATH to include QT_HOST_BINS
-            m_environment.prependOrSetPath(qt->hostBinPath());
-=======
     if (m_buildSystem) {
         if (m_availablePuppetType == PuppetType::Kit) {
             m_buildSystem->kit()->addToBuildEnvironment(m_environment);
@@ -142,7 +127,6 @@
                 // Update PATH to include QT_HOST_BINS
                 m_environment.prependOrSetPath(qt->hostBinPath());
             }
->>>>>>> d114082f
         }
     }
 }
@@ -291,17 +275,11 @@
 
 void PuppetEnvironmentBuilder::addMcuFonts() const
 {
-<<<<<<< HEAD
-    const Utils::expected_str<Utils::FilePath> mcuFontsDir = QmlProjectManager::mcuFontsDir();
+    const Utils::Result<Utils::FilePath> mcuFontsDir = QmlProjectManager::mcuFontsDir();
     if (!mcuFontsDir) {
         qCWarning(puppetEnvirmentBuild)
             << "Failed to locate MCU installation." << mcuFontsDir.error();
         return;
-=======
-    if (m_buildSystem && m_buildSystem->kit() && m_buildSystem->kit()->isValid()) {
-        if (m_qmlPuppetPath.isExecutableFile())
-            return PuppetType::Kit;
->>>>>>> d114082f
     }
 
     m_environment.set(QmlProjectManager::Constants::QMLPUPPET_ENV_MCU_FONTS_DIR,
@@ -314,14 +292,13 @@
 PuppetType PuppetEnvironmentBuilder::determinePuppetType() const
 {
     auto hasValidKit = [&]() -> bool {
-        auto *kit = m_target ? m_target->kit() : nullptr;
-        return kit && kit->isValid();
+        return m_buildSystem && m_buildSystem->kit() && m_buildSystem->kit()->isValid();
     };
 
     auto isExecutable = [&]() -> bool { return m_qmlPuppetPath.isExecutableFile(); };
 
     auto inHostBin = [&]() -> bool {
-        auto *qt = QtSupport::QtKitAspect::qtVersion(m_target->kit());
+        auto *qt = QtSupport::QtKitAspect::qtVersion(m_buildSystem->kit());
         return qt && m_qmlPuppetPath.startsWith(qt->hostBinPath().path());
     };
 
