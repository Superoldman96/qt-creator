--- conflicted
+++ resolved
@@ -8,10 +8,7 @@
 #include "assetslibraryview.h"
 #include <qmldesignertr.h>
 
-<<<<<<< HEAD
 #include <asynchronousimagecache.h>
-=======
->>>>>>> 28dbc1cf
 #include <createtexture.h>
 #include <designeractionmanager.h>
 #include <designermcumanager.h>
@@ -406,29 +403,15 @@
     if (m_assetsModel->currentProjectDirPath().size() < 4)
         return;
 
-<<<<<<< HEAD
+    Utils::FilePath effectsDir = ModelNodeOperations::getEffectsImportDirectory();
+
     // Delete the asset modules
     for (const Utils::FilePath &dir : assetData) {
         if (dir.exists() && dir.toFSPathString().startsWith(m_assetsModel->currentProjectDirPath())) {
-            QString error;
-            dir.removeRecursively(&error);
-
-            if (!error.isEmpty()) {
-                QMessageBox::warning(Core::ICore::dialogParent(),
-                                     Tr::tr("Failed to Delete Asset Resources"),
-                                     Tr::tr("Could not delete \"%1\".").arg(dir.toFSPathString()));
-=======
-    Utils::FilePath effectsDir = ModelNodeOperations::getEffectsImportDirectory();
-
-    // Delete the effect modules
-    for (const QString &effectName : effectNames) {
-        Utils::FilePath eDir = effectsDir.pathAppended(effectName);
-        if (eDir.exists() && eDir.toUrlishString().startsWith(m_assetsModel->currentProjectDirPath())) {
-            if (!eDir.removeRecursively()) {
+            if (!dir.removeRecursively()) {
                 QMessageBox::warning(Core::ICore::dialogParent(),
                                      Tr::tr("Failed to Delete Effect Resources"),
-                                     Tr::tr("Could not delete \"%1\".").arg(eDir.toUserOutput()));
->>>>>>> 28dbc1cf
+                                     Tr::tr("Could not delete \"%1\".").arg(dir.toUserOutput()));
             }
         }
     }
