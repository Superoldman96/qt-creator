--- conflicted
+++ resolved
@@ -223,20 +223,14 @@
     const QStringList pendingTypes = m_pendingTypes.keys();
     for (const QString &pendingType : pendingTypes) {
         NodeMetaInfo metaInfo = model->metaInfo(pendingType.toUtf8());
-<<<<<<< HEAD
-        if (metaInfo.isValid() && !metaInfo.superClasses().empty()) {
-            m_pendingTypes.removeAll(pendingType);
-            emit importFinished(metaInfo);
-=======
         const bool isImport = m_pendingTypes[pendingType];
-        const bool typeComplete = metaInfo.isValid() && !metaInfo.superClasses().isEmpty();
+        const bool typeComplete = metaInfo.isValid() && !metaInfo.superClasses().empty();
         if (isImport == typeComplete) {
             m_pendingTypes.remove(pendingType);
             if (isImport)
                 emit importFinished(metaInfo);
             else
                 emit unimportFinished(metaInfo);
->>>>>>> 6276f551
         }
     }
 
@@ -293,11 +287,6 @@
     FilePath qmldirPath = bundleImportPath.resolvePath(QStringLiteral("qmldir"));
     const std::optional<QByteArray> qmldirContent = qmldirPath.fileContents();
     QByteArray newContent;
-<<<<<<< HEAD
-    if (qmldirContent) {
-        QByteArray qmlType = qmlFilePath.baseName().toUtf8();
-        int typeIndex = qmldirContent->indexOf(qmlType);
-=======
 
     QString qmlType = qmlFilePath.baseName();
     const QString fullTypeName = QStringLiteral("%1.%2.%3")
@@ -305,9 +294,8 @@
     if (m_pendingTypes.contains(fullTypeName) && m_pendingTypes[fullTypeName])
         return QStringLiteral("Unable to unimport while importing the same type: '%1'").arg(fullTypeName);
 
-    if (!qmldirContent.isEmpty()) {
-        int typeIndex = qmldirContent.indexOf(qmlType.toUtf8());
->>>>>>> 6276f551
+    if (qmldirContent) {
+        int typeIndex = qmldirContent->indexOf(qmlType.toUtf8());
         if (typeIndex != -1) {
             int newLineIndex = qmldirContent->indexOf('\n', typeIndex);
             newContent = qmldirContent->left(typeIndex);
