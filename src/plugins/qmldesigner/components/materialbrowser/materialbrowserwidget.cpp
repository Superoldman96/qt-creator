// Copyright (C) 2022 The Qt Company Ltd.
// SPDX-License-Identifier: LicenseRef-Qt-Commercial OR GPL-3.0+ OR GPL-3.0 WITH Qt-GPL-exception-1.0

#include "materialbrowserwidget.h"

#include "materialbrowsermodel.h"
#include "materialbrowsertexturesmodel.h"
#include "materialbrowserview.h"

#include <designeractionmanager.h>
#include <designermcumanager.h>
#include <documentmanager.h>
#include <propertyeditorimageprovider.h>
#include <qmldesignerconstants.h>
#include <qmldesignerplugin.h>
#include <variantproperty.h>

#include <theme.h>

#include <utils/algorithm.h>
#include <utils/environment.h>
#include <utils/hdrimage.h>
#include <utils/qtcassert.h>
#include <utils/stylehelper.h>

#include <QMenu>
#include <QMimeData>
#include <QMouseEvent>
#include <QJsonArray>
#include <QJsonDocument>
#include <QQmlContext>
#include <QQmlEngine>
#include <QQuickImageProvider>
#include <QQuickItem>
#include <QQuickWidget>
#include <QShortcut>
#include <QStackedWidget>
#include <QTabBar>
#include <QToolButton>
#include <QVBoxLayout>
#include <QWheelEvent>

namespace QmlDesigner {

static QString propertyEditorResourcesPath()
{
#ifdef SHARE_QML_PATH
    if (Utils::qtcEnvironmentVariableIsSet("LOAD_QML_FROM_SOURCE"))
        return QLatin1String(SHARE_QML_PATH) + "/propertyEditorQmlSources";
#endif
    return Core::ICore::resourcePath("qmldesigner/propertyEditorQmlSources").toString();
}

class PreviewImageProvider : public QQuickImageProvider
{
    QHash<qint32, QPixmap> m_pixmaps;

public:
    PreviewImageProvider()
        : QQuickImageProvider(Pixmap) {}

    void setPixmap(const ModelNode &node, const QPixmap &pixmap)
    {
        m_pixmaps.insert(node.internalId(), pixmap);
    }

    void clearPixmapCache()
    {
        m_pixmaps.clear();
    }

    QPixmap requestPixmap(const QString &id,
                          QSize *size,
                          [[maybe_unused]] const QSize &requestedSize) override
    {
        static QPixmap defaultPreview = QPixmap::fromImage(QImage(":/materialeditor/images/defaultmaterialpreview.png"));

        QPixmap pixmap{150, 150};

        qint32 internalId = id.toInt();
        if (m_pixmaps.contains(internalId))
            pixmap = m_pixmaps.value(internalId);
        else
            pixmap = defaultPreview;

        if (size)
            *size = pixmap.size();

        return pixmap;
    }
};

bool MaterialBrowserWidget::eventFilter(QObject *obj, QEvent *event)
{
    if (event->type() == QEvent::FocusOut) {
        if (obj == m_quickWidget.data())
            QMetaObject::invokeMethod(m_quickWidget->rootObject(), "closeContextMenu");
    } else if (event->type() == QMouseEvent::MouseMove) {
        DesignDocument *document = QmlDesignerPlugin::instance()->currentDesignDocument();
        QTC_ASSERT(document, return false);
        Model *model = document->currentModel();
        QTC_ASSERT(model, return false);

        if (m_materialToDrag.isValid() || m_textureToDrag.isValid()) {
            QMouseEvent *me = static_cast<QMouseEvent *>(event);
            if ((me->globalPos() - m_dragStartPoint).manhattanLength() > 20) {
                bool isMaterial = m_materialToDrag.isValid();
<<<<<<< HEAD
                QByteArray data;
                QMimeData *mimeData = new QMimeData;
                QDataStream stream(&data, QIODevice::WriteOnly);
                stream << m_materialToDrag.internalId();
                mimeData->setData(isMaterial ? QString::fromLatin1(Constants::MIME_TYPE_MATERIAL)
                                             : QString::fromLatin1(Constants::MIME_TYPE_TEXTURE),
                                  data);
                mimeData->removeFormat("text/plain");

                if (isMaterial) {
                    model->startDrag(mimeData, m_previewImageProvider->requestPixmap(
                                     QString::number(m_materialToDrag.internalId()), nullptr, {128, 128}));
                } else {
=======
                QMimeData *mimeData = new QMimeData;
                QByteArray internalId;

                if (isMaterial) {
                    internalId.setNum(m_materialToDrag.internalId());
                    mimeData->setData(Constants::MIME_TYPE_MATERIAL, internalId);
                    model->startDrag(mimeData, m_previewImageProvider->requestPixmap(
                                     QString::number(m_materialToDrag.internalId()), nullptr, {128, 128}));
                } else {
                    internalId.setNum(m_textureToDrag.internalId());
                    mimeData->setData(Constants::MIME_TYPE_TEXTURE, internalId);
>>>>>>> 249c3561
                    QString iconPath = QLatin1String("%1/%2")
                                    .arg(DocumentManager::currentResourcePath().path(),
                                         m_textureToDrag.variantProperty("source").value().toString());

<<<<<<< HEAD
                    model->startDrag(mimeData, QPixmap(iconPath).scaled({128, 128}));
=======
                    QPixmap pixmap;
                    const QString suffix = iconPath.split('.').last().toLower();
                    if (suffix == "hdr")
                        pixmap = HdrImage{iconPath}.toPixmap();
                    else
                        pixmap = Utils::StyleHelper::dpiSpecificImageFile(iconPath);
                    if (pixmap.isNull())
                        pixmap = Utils::StyleHelper::dpiSpecificImageFile(":/textureeditor/images/texture_default.png");
                    model->startDrag(mimeData, pixmap.scaled({128, 128}));
>>>>>>> 249c3561
                }
                m_materialToDrag = {};
                m_textureToDrag = {};
            }
        }
    } else if (event->type() == QMouseEvent::MouseButtonRelease) {
        m_materialToDrag = {};
        m_textureToDrag = {};
    }

    return QObject::eventFilter(obj, event);
}

MaterialBrowserWidget::MaterialBrowserWidget(AsynchronousImageCache &imageCache,
                                             MaterialBrowserView *view)
    : m_materialBrowserView(view)
    , m_materialBrowserModel(new MaterialBrowserModel(this))
    , m_materialBrowserTexturesModel(new MaterialBrowserTexturesModel(this))
    , m_quickWidget(new QQuickWidget(this))
    , m_previewImageProvider(new PreviewImageProvider())
{
    QImage defaultImage;
    defaultImage.load(Utils::StyleHelper::dpiSpecificImageFile(":/textureeditor/images/texture_default.png"));
    m_textureImageProvider = new PropertyEditorImageProvider(imageCache, defaultImage);

    setWindowTitle(tr("Material Browser", "Title of material browser widget"));
    setMinimumWidth(120);

    Core::Context context(Constants::C_QMLMATERIALBROWSER);
    m_context = new Core::IContext(this);
    m_context->setContext(context);
    m_context->setWidget(this);

    m_quickWidget->setResizeMode(QQuickWidget::SizeRootObjectToView);
    m_quickWidget->engine()->addImportPath(propertyEditorResourcesPath() + "/imports");
    m_quickWidget->setClearColor(Theme::getColor(Theme::Color::DSpanelBackground));

    m_quickWidget->rootContext()->setContextProperties({
        {"rootView", QVariant::fromValue(this)},
        {"materialBrowserModel", QVariant::fromValue(m_materialBrowserModel.data())},
        {"materialBrowserTexturesModel", QVariant::fromValue(m_materialBrowserTexturesModel.data())},
    });

    m_quickWidget->engine()->addImageProvider("materialBrowser", m_previewImageProvider);
    m_quickWidget->engine()->addImageProvider("materialBrowserTex", m_textureImageProvider);

    Theme::setupTheme(m_quickWidget->engine());
    m_quickWidget->installEventFilter(this);

    auto layout = new QVBoxLayout(this);
    layout->setContentsMargins({});
    layout->setSpacing(0);
    layout->addWidget(m_quickWidget.data());

    updateSearch();

    setStyleSheet(Theme::replaceCssColors(
        QString::fromUtf8(Utils::FileReader::fetchQrc(":/qmldesigner/stylesheet.css"))));

    m_qmlSourceUpdateShortcut = new QShortcut(QKeySequence(Qt::CTRL + Qt::Key_F8), this);
    connect(m_qmlSourceUpdateShortcut, &QShortcut::activated, this, &MaterialBrowserWidget::reloadQmlSource);

    connect(m_materialBrowserModel, &MaterialBrowserModel::isEmptyChanged, this, [&] {
        if (m_materialBrowserModel->isEmpty())
            focusMaterialSection(false);
    });

    connect(m_materialBrowserTexturesModel, &MaterialBrowserTexturesModel::isEmptyChanged, this, [&] {
        if (m_materialBrowserTexturesModel->isEmpty())
            focusMaterialSection(true);
    });

    QmlDesignerPlugin::trackWidgetFocusTime(this, Constants::EVENT_MATERIALBROWSER_TIME);

    reloadQmlSource();
}

void MaterialBrowserWidget::updateMaterialPreview(const ModelNode &node, const QPixmap &pixmap)
{
    m_previewImageProvider->setPixmap(node, pixmap);
    int idx = m_materialBrowserModel->materialIndex(node);
    if (idx != -1)
        QMetaObject::invokeMethod(m_quickWidget->rootObject(), "refreshPreview", Q_ARG(QVariant, idx));
}

void MaterialBrowserWidget::deleteSelectedItem()
{
    if (m_materialSectionFocused)
        m_materialBrowserModel->deleteSelectedMaterial();
    else
        m_materialBrowserTexturesModel->deleteSelectedTexture();
}

QList<QToolButton *> MaterialBrowserWidget::createToolBarWidgets()
{
    return {};
}

void MaterialBrowserWidget::contextHelp(const Core::IContext::HelpCallback &callback) const
{
    if (m_materialBrowserView)
        QmlDesignerPlugin::contextHelp(callback, m_materialBrowserView->contextHelpId());
    else
        callback({});
}

void MaterialBrowserWidget::handleSearchFilterChanged(const QString &filterText)
{
    if (filterText != m_filterText) {
        m_filterText = filterText;
        updateSearch();
    }
}

void MaterialBrowserWidget::startDragMaterial(int index, const QPointF &mousePos)
{
    m_materialToDrag = m_materialBrowserModel->materialAt(index);
    m_dragStartPoint = mousePos.toPoint();
}

void MaterialBrowserWidget::startDragTexture(int index, const QPointF &mousePos)
{
    m_textureToDrag = m_materialBrowserTexturesModel->textureAt(index);
    m_dragStartPoint = mousePos.toPoint();
}

void MaterialBrowserWidget::acceptBundleMaterialDrop()
{
    m_materialBrowserView->emitCustomNotification("drop_bundle_material", {}, {}); // To ContentLibraryView
}

<<<<<<< HEAD
=======
void MaterialBrowserWidget::acceptBundleTextureDrop()
{
    m_materialBrowserView->emitCustomNotification("drop_bundle_texture", {}, {}); // To ContentLibraryView
}

void MaterialBrowserWidget::acceptTextureDropOnMaterial(int matIndex, const QString &texId)
{
    ModelNode mat = m_materialBrowserModel->materialAt(matIndex);
    ModelNode tex = m_materialBrowserView->modelNodeForInternalId(texId.toInt());

    if (mat.isValid() && tex.isValid()) {
        m_materialBrowserModel->selectMaterial(matIndex);
        m_materialBrowserView->applyTextureToMaterial({mat}, tex);
    }
}

void MaterialBrowserWidget::focusMaterialSection(bool focusMatSec)
{
    if (focusMatSec != m_materialSectionFocused) {
        m_materialSectionFocused = focusMatSec;
        emit materialSectionFocusedChanged();
    }
}

>>>>>>> 249c3561
QString MaterialBrowserWidget::qmlSourcesPath()
{
#ifdef SHARE_QML_PATH
    if (Utils::qtcEnvironmentVariableIsSet("LOAD_QML_FROM_SOURCE"))
        return QLatin1String(SHARE_QML_PATH) + "/materialBrowserQmlSource";
#endif
    return Core::ICore::resourcePath("qmldesigner/materialBrowserQmlSource").toString();
}

void MaterialBrowserWidget::clearSearchFilter()
{
    QMetaObject::invokeMethod(m_quickWidget->rootObject(), "clearSearchFilter");
}

void MaterialBrowserWidget::reloadQmlSource()
{
    const QString materialBrowserQmlPath = qmlSourcesPath() + "/MaterialBrowser.qml";

    QTC_ASSERT(QFileInfo::exists(materialBrowserQmlPath), return);

    m_quickWidget->engine()->clearComponentCache();
    m_quickWidget->setSource(QUrl::fromLocalFile(materialBrowserQmlPath));
}

void MaterialBrowserWidget::updateSearch()
{
    m_materialBrowserModel->setSearchText(m_filterText);
<<<<<<< HEAD
=======
    m_materialBrowserTexturesModel->setSearchText(m_filterText);
>>>>>>> 249c3561
    m_quickWidget->update();
}

QQuickWidget *MaterialBrowserWidget::quickWidget() const
{
    return m_quickWidget.data();
}

void MaterialBrowserWidget::clearPreviewCache()
{
    m_previewImageProvider->clearPixmapCache();
}

QPointer<MaterialBrowserModel> MaterialBrowserWidget::materialBrowserModel() const
{
    return m_materialBrowserModel;
}

QPointer<MaterialBrowserTexturesModel> MaterialBrowserWidget::materialBrowserTexturesModel() const
{
    return m_materialBrowserTexturesModel;
}

} // namespace QmlDesigner<|MERGE_RESOLUTION|>--- conflicted
+++ resolved
@@ -105,21 +105,6 @@
             QMouseEvent *me = static_cast<QMouseEvent *>(event);
             if ((me->globalPos() - m_dragStartPoint).manhattanLength() > 20) {
                 bool isMaterial = m_materialToDrag.isValid();
-<<<<<<< HEAD
-                QByteArray data;
-                QMimeData *mimeData = new QMimeData;
-                QDataStream stream(&data, QIODevice::WriteOnly);
-                stream << m_materialToDrag.internalId();
-                mimeData->setData(isMaterial ? QString::fromLatin1(Constants::MIME_TYPE_MATERIAL)
-                                             : QString::fromLatin1(Constants::MIME_TYPE_TEXTURE),
-                                  data);
-                mimeData->removeFormat("text/plain");
-
-                if (isMaterial) {
-                    model->startDrag(mimeData, m_previewImageProvider->requestPixmap(
-                                     QString::number(m_materialToDrag.internalId()), nullptr, {128, 128}));
-                } else {
-=======
                 QMimeData *mimeData = new QMimeData;
                 QByteArray internalId;
 
@@ -131,14 +116,10 @@
                 } else {
                     internalId.setNum(m_textureToDrag.internalId());
                     mimeData->setData(Constants::MIME_TYPE_TEXTURE, internalId);
->>>>>>> 249c3561
                     QString iconPath = QLatin1String("%1/%2")
                                     .arg(DocumentManager::currentResourcePath().path(),
                                          m_textureToDrag.variantProperty("source").value().toString());
 
-<<<<<<< HEAD
-                    model->startDrag(mimeData, QPixmap(iconPath).scaled({128, 128}));
-=======
                     QPixmap pixmap;
                     const QString suffix = iconPath.split('.').last().toLower();
                     if (suffix == "hdr")
@@ -148,7 +129,6 @@
                     if (pixmap.isNull())
                         pixmap = Utils::StyleHelper::dpiSpecificImageFile(":/textureeditor/images/texture_default.png");
                     model->startDrag(mimeData, pixmap.scaled({128, 128}));
->>>>>>> 249c3561
                 }
                 m_materialToDrag = {};
                 m_textureToDrag = {};
@@ -280,8 +260,6 @@
     m_materialBrowserView->emitCustomNotification("drop_bundle_material", {}, {}); // To ContentLibraryView
 }
 
-<<<<<<< HEAD
-=======
 void MaterialBrowserWidget::acceptBundleTextureDrop()
 {
     m_materialBrowserView->emitCustomNotification("drop_bundle_texture", {}, {}); // To ContentLibraryView
@@ -306,7 +284,6 @@
     }
 }
 
->>>>>>> 249c3561
 QString MaterialBrowserWidget::qmlSourcesPath()
 {
 #ifdef SHARE_QML_PATH
@@ -334,10 +311,7 @@
 void MaterialBrowserWidget::updateSearch()
 {
     m_materialBrowserModel->setSearchText(m_filterText);
-<<<<<<< HEAD
-=======
     m_materialBrowserTexturesModel->setSearchText(m_filterText);
->>>>>>> 249c3561
     m_quickWidget->update();
 }
 
