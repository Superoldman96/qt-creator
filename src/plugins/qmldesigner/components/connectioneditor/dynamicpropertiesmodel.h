// Copyright (C) 2016 The Qt Company Ltd.
// SPDX-License-Identifier: LicenseRef-Qt-Commercial OR GPL-3.0-only WITH Qt-GPL-exception-1.0

#pragma once

#include "dynamicpropertiesitem.h"

#include "nodeinstanceglobal.h"
#include "studioquickwidget.h"

#include <QStandardItemModel>

#include <memory>

namespace QmlDesigner {

class AbstractView;
class AbstractProperty;
class ModelNode;

class DynamicPropertiesModelBackendDelegate;

class DynamicPropertiesModel : public QStandardItemModel
{
    Q_OBJECT

signals:
    void currentIndexChanged();

public:
    Q_PROPERTY(int currentIndex READ currentIndex WRITE setCurrentIndex NOTIFY currentIndexChanged)
    Q_PROPERTY(DynamicPropertiesModelBackendDelegate *delegate READ delegate CONSTANT)

    DynamicPropertiesModel(bool explicitSelection, AbstractView *view);

    AbstractView *view() const;
    DynamicPropertiesModelBackendDelegate *delegate() const;

    int currentIndex() const;
    AbstractProperty currentProperty() const;
    AbstractProperty propertyForRow(int row) const;

    Q_INVOKABLE void add();
    Q_INVOKABLE void remove(int row);

    void reset(const QList<ModelNode> &modelNodes = {});
    void setCurrentIndex(int i);
    void setCurrentProperty(const AbstractProperty &property);
    void setCurrent(int internalId, const PropertyName &name);

    void updateItem(const AbstractProperty &property);
    void removeItem(const AbstractProperty &property);

    void commitPropertyType(int row, const TypeName &type);
    void commitPropertyName(int row, const PropertyName &name);
    void commitPropertyValue(int row, const QVariant &value);

    void dispatchPropertyChanges(const AbstractProperty &abstractProperty);

protected:
    QHash<int, QByteArray> roleNames() const override;

private:
    std::optional<int> findRow(int nodeId, const PropertyName &name) const;
    DynamicPropertiesItem *itemForRow(int row) const;
    DynamicPropertiesItem *itemForProperty(const AbstractProperty &property) const;
    ModelNode modelNodeForItem(DynamicPropertiesItem *item);

    void addModelNode(const ModelNode &node);
    void addProperty(const AbstractProperty &property);

public:
    // TODO: Remove. This is a model for properties. Not nodes.
    // Use reset with a list of nodes instead if all properties
    // from a set of given nodes should be added.
    const QList<ModelNode> selectedNodes() const;
    void setSelectedNode(const ModelNode &node);
    const ModelNode singleSelectedNode() const;

private:
    AbstractView *m_view = nullptr;
    std::unique_ptr<DynamicPropertiesModelBackendDelegate> m_delegate;
    int m_currentIndex = -1;

    // TODO: Remove.
    QList<ModelNode> m_selectedNodes = {};
    bool m_explicitSelection = false;
};

class DynamicPropertiesModelBackendDelegate : public QObject
{
    Q_OBJECT

    Q_PROPERTY(QString targetNode READ targetNode NOTIFY targetNodeChanged)
    Q_PROPERTY(StudioQmlComboBoxBackend *type READ type CONSTANT)
    Q_PROPERTY(StudioQmlTextBackend *name READ name CONSTANT)
    Q_PROPERTY(StudioQmlTextBackend *value READ value CONSTANT)

public:
<<<<<<< HEAD
    DynamicPropertiesModelBackendDelegate();
=======
    DynamicPropertiesModelBackendDelegate(DynamicPropertiesModel &model);
>>>>>>> 8790cbc9

    void update(const AbstractProperty &property);

signals:
    void nameChanged();
    void valueChanged();
    void targetNodeChanged();

private:
    void handleTypeChanged();
    void handleNameChanged();
    void handleValueChanged();

    StudioQmlComboBoxBackend *type();
    StudioQmlTextBackend *name();
    StudioQmlTextBackend *value();
    QString targetNode() const;

    DynamicPropertiesModel &m_model;
    std::optional<int> m_internalNodeId;
    StudioQmlComboBoxBackend m_type;
    StudioQmlTextBackend m_name;
    StudioQmlTextBackend m_value;
    QString m_targetNode;
};

} // namespace QmlDesigner<|MERGE_RESOLUTION|>--- conflicted
+++ resolved
@@ -97,11 +97,7 @@
     Q_PROPERTY(StudioQmlTextBackend *value READ value CONSTANT)
 
 public:
-<<<<<<< HEAD
-    DynamicPropertiesModelBackendDelegate();
-=======
     DynamicPropertiesModelBackendDelegate(DynamicPropertiesModel &model);
->>>>>>> 8790cbc9
 
     void update(const AbstractProperty &property);
 
