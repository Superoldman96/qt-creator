--- conflicted
+++ resolved
@@ -91,24 +91,16 @@
 
 double FormEditorScene::canvasWidth() const
 {
-<<<<<<< HEAD
+    NanotraceHR::Tracer tracer{"form editor scene canvas width", category()};
+
     return designerSettings().value(DesignerSettingsKey::CANVASWIDTH).toDouble();
-=======
-    NanotraceHR::Tracer tracer{"form editor scene canvas width", category()};
-
-    return QmlDesignerPlugin::settings().value(DesignerSettingsKey::CANVASWIDTH).toDouble();
->>>>>>> 549a485b
 }
 
 double FormEditorScene::canvasHeight() const
 {
-<<<<<<< HEAD
+    NanotraceHR::Tracer tracer{"form editor scene canvas height", category()};
+
     return designerSettings().value(DesignerSettingsKey::CANVASHEIGHT).toDouble();
-=======
-    NanotraceHR::Tracer tracer{"form editor scene canvas height", category()};
-
-    return QmlDesignerPlugin::settings().value(DesignerSettingsKey::CANVASHEIGHT).toDouble();
->>>>>>> 549a485b
 }
 
 QList<FormEditorItem *> FormEditorScene::itemsForQmlItemNodes(
