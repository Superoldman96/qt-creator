--- conflicted
+++ resolved
@@ -229,8 +229,10 @@
             jumpToModelNode(selectedNode);
         } else {
             if (currentState.affectsModelNode(selectedNode)) {
-                auto propertyChanges = currentState.propertyChanges(selectedNode);
-                jumpToModelNode(propertyChanges.modelNode());
+                // FIXME: QMLDESIGNER_MERGE
+                QTC_CHECK(false);
+                // auto propertyChanges = currentState.propertyChanges(selectedNode);
+                // jumpToModelNode(propertyChanges.modelNode());
             } else {
                 jumpToModelNode(currentState.modelNode());
             }
@@ -576,8 +578,6 @@
     m_widget->textEditor()->editorWidget()->updateFoldingHighlight(QTextCursor());
 }
 
-<<<<<<< HEAD
-=======
 void TextEditorView::createTextEditor()
 {
     DesignDocument *designDocument = QmlDesignerPlugin::instance()->currentDesignDocument();
@@ -598,9 +598,4 @@
                                          [this] { m_widget->setTextEditor(nullptr); });
 }
 
-void TextEditorView::instancePropertyChanged(const QList<QPair<ModelNode, PropertyName> > &/*propertyList*/)
-{
-}
-
->>>>>>> 549a485b
 } // namespace QmlDesigner