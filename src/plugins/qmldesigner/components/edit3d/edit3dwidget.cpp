// Copyright (C) 2020 The Qt Company Ltd.
// SPDX-License-Identifier: LicenseRef-Qt-Commercial OR GPL-3.0+ OR GPL-3.0 WITH Qt-GPL-exception-1.0

#include "edit3dwidget.h"
#include "designdocumentview.h"
#include "edit3dactions.h"
#include "edit3dcanvas.h"
#include "edit3dview.h"
#include "edit3dvisibilitytogglesmenu.h"
#include "metainfo.h"
#include "modelnodeoperations.h"
#include "nodeabstractproperty.h"
#include "qmldesignerconstants.h"
#include "qmldesignerplugin.h"
#include "qmlvisualnode.h"
#include "timelineactions.h"
#include "viewmanager.h"

#include <auxiliarydataproperties.h>
#include <designeractionmanager.h>
#include <import.h>
#include <nodeinstanceview.h>
#include <seekerslider.h>

#include <coreplugin/actionmanager/actionmanager.h>
#include <coreplugin/actionmanager/command.h>
#include <coreplugin/icore.h>
#include <toolbox.h>
#include <utils/qtcassert.h>
#include <utils/utilsicons.h>

#include <QActionGroup>
#include <QApplication>
#include <QClipboard>
#include <QMimeData>
#include <QVBoxLayout>

namespace QmlDesigner {

Edit3DWidget::Edit3DWidget(Edit3DView *view)
    : m_view(view)
{
    setAcceptDrops(true);

    Core::Context context(Constants::C_QMLEDITOR3D);
    m_context = new Core::IContext(this);
    m_context->setContext(context);
    m_context->setWidget(this);

    setMouseTracking(true);
    setFocusPolicy(Qt::WheelFocus);

    auto fillLayout = new QVBoxLayout(this);
    fillLayout->setContentsMargins(0, 0, 0, 0);
    fillLayout->setSpacing(0);
    setLayout(fillLayout);

    SeekerSlider *seeker = new SeekerSlider(this);
    seeker->setEnabled(false);

    // Initialize toolbar
    m_toolBox = new ToolBox(seeker, this);
    fillLayout->addWidget(m_toolBox.data());

    // Iterate through view actions. A null action indicates a separator and a second null action
    // after separator indicates an exclusive group.
    auto handleActions = [this, &context](const QVector<Edit3DAction *> &actions, QMenu *menu, bool left) {
        bool previousWasSeparator = true;
        QActionGroup *group = nullptr;
        QActionGroup *proxyGroup = nullptr;
        for (auto action : actions) {
            if (action) {
                QAction *a = action->action();
                if (group)
                    group->addAction(a);
                if (menu) {
                    menu->addAction(a);
                } else {
                    addAction(a);
                    if (left)
                        m_toolBox->addLeftSideAction(a);
                    else
                        m_toolBox->addRightSideAction(a);
                }
                previousWasSeparator = false;

                // Register action as creator command to make it configurable
                Core::Command *command = Core::ActionManager::registerAction(
                            a, action->menuId().constData(), context);
                command->setDefaultKeySequence(a->shortcut());
                if (proxyGroup)
                    proxyGroup->addAction(command->action());
                // Menu actions will have custom tooltips
                if (menu)
                    a->setToolTip(command->stringWithAppendedShortcut(a->toolTip()));
                else
                    command->augmentActionWithShortcutToolTip(a);

                // Clear action shortcut so it doesn't conflict with command's override action
                a->setShortcut({});
            } else {
                if (previousWasSeparator) {
                    group = new QActionGroup(this);
                    proxyGroup = new QActionGroup(this);
                    previousWasSeparator = false;
                } else {
                    group = nullptr;
                    proxyGroup = nullptr;
                    auto separator = new QAction(this);
                    separator->setSeparator(true);
                    if (menu) {
                        menu->addAction(separator);
                    } else {
                        addAction(separator);
                        if (left)
                            m_toolBox->addLeftSideAction(separator);
                        else
                            m_toolBox->addRightSideAction(separator);
                    }
                    previousWasSeparator = true;
                }
            }
        }
    };

    handleActions(view->leftActions(), nullptr, true);
    handleActions(view->rightActions(), nullptr, false);

    m_visibilityTogglesMenu = new Edit3DVisibilityTogglesMenu(this);
    handleActions(view->visibilityToggleActions(), m_visibilityTogglesMenu, false);

    m_backgroundColorMenu = new QMenu(this);
    m_backgroundColorMenu->setToolTipsVisible(true);

    handleActions(view->backgroundColorActions(), m_backgroundColorMenu, false);

    createContextMenu();

    view->setSeeker(seeker);
    seeker->setToolTip(QLatin1String("Seek particle system time when paused."));

    QObject::connect(seeker, &SeekerSlider::positionChanged, [seeker, view]() {
        view->emitView3DAction(View3DActionType::ParticlesSeek, seeker->position());
    });

    // Onboarding label contains instructions for new users how to get 3D content into the project
    m_onboardingLabel = new QLabel(this);
    QString labelText =
            tr("Your file does not import Qt Quick 3D.<br><br>"
               "To create a 3D view, add the"
               " <b>QtQuick3D</b>"
               " module in the"
               " <b>Components</b>"
               " view or click"
               " <a href=\"#add_import\"><span style=\"text-decoration:none;color:%1\">here</span></a>"
               ".<br><br>"
               "To import 3D assets, select"
               " <b>+</b>"
               " in the"
               " <b>Assets</b>"
               " view.");
    m_onboardingLabel->setText(labelText.arg(Utils::creatorTheme()->color(Utils::Theme::TextColorLink).name()));
    m_onboardingLabel->setAlignment(Qt::AlignHCenter | Qt::AlignVCenter);
    connect(m_onboardingLabel, &QLabel::linkActivated, this, &Edit3DWidget::linkActivated);
    fillLayout->addWidget(m_onboardingLabel.data());

    // Canvas is used to render the actual edit 3d view
    m_canvas = new Edit3DCanvas(this);
    fillLayout->addWidget(m_canvas.data());
    showCanvas(false);
}

void Edit3DWidget::createContextMenu()
{
    m_contextMenu = new QMenu(this);

    m_editComponentAction = m_contextMenu->addAction(tr("Edit Component"), [&] {
        DocumentManager::goIntoComponent(m_view->singleSelectedModelNode());
    });

    m_editMaterialAction = m_contextMenu->addAction(tr("Edit Material"), [&] {
        SelectionContext selCtx(m_view);
        selCtx.setTargetNode(m_contextMenuTarget);
        ModelNodeOperations::editMaterial(selCtx);
    });

    m_contextMenu->addSeparator();

    m_duplicateAction = m_contextMenu->addAction(tr("Duplicate"), [&] {
        QmlDesignerPlugin::instance()->currentDesignDocument()->duplicateSelected();
    });

    m_copyAction = m_contextMenu->addAction(tr("Copy"), [&] {
        QmlDesignerPlugin::instance()->currentDesignDocument()->copySelected();
    });

    m_pasteAction = m_contextMenu->addAction(tr("Paste"), [&] {
        QmlDesignerPlugin::instance()->currentDesignDocument()->pasteToPosition(m_contextMenuPos3d);
    });

    m_deleteAction = m_contextMenu->addAction(tr("Delete"), [&] {
        view()->executeInTransaction("Edit3DWidget::createContextMenu", [&] {
            for (ModelNode &node : m_view->selectedModelNodes())
                node.destroy();
        });
    });

    m_contextMenu->addSeparator();

    m_fitSelectedAction = m_contextMenu->addAction(tr("Fit Selected Items to View"), [&] {
        view()->emitView3DAction(View3DActionType::FitToView, true);
    });

    m_alignCameraAction = m_contextMenu->addAction(tr("Align Camera to View"), [&] {
        view()->emitView3DAction(View3DActionType::AlignCamerasToView, true);
    });

    m_alignViewAction = m_contextMenu->addAction(tr("Align View to Camera"), [&] {
        view()->emitView3DAction(View3DActionType::AlignViewToCamera, true);
    });

    m_contextMenu->addSeparator();

    m_selectParentAction = m_contextMenu->addAction(tr("Select Parent"), [&] {
        ModelNode parentNode = ModelNode::lowestCommonAncestor(view()->selectedModelNodes());
        if (!parentNode.isValid())
            return;

        if (!parentNode.isRootNode() && view()->isSelectedModelNode(parentNode))
            parentNode = parentNode.parentProperty().parentModelNode();

        view()->setSelectedModelNode(parentNode);
    });

    m_contextMenu->addSeparator();
}

bool Edit3DWidget::isPasteAvailable() const
{
<<<<<<< HEAD
    if (TimelineActions::clipboardContainsKeyframes())
        return false;

    auto pasteModel(DesignDocumentView::pasteToModel(view()->externalDependencies()));
    if (!pasteModel)
        return false;

    DesignDocumentView docView{view()->externalDependencies()};
    pasteModel->attachView(&docView);
    auto rootNode = docView.rootModelNode();

    if (rootNode.type() == "empty")
        return false;

    QList<ModelNode> allNodes;
    if (rootNode.id() == "__multi__selection__")
        allNodes << rootNode.directSubModelNodes();
    else
        allNodes << rootNode;

    bool hasNon3DNode = std::any_of(allNodes.begin(), allNodes.end(), [](const ModelNode &node) {
        return !node.metaInfo().isQtQuick3DNode();
    });

    if (hasNon3DNode)
        return false;

    return true;
=======
    return QApplication::clipboard()->text().startsWith(Constants::HEADER_3DPASTE_CONTENT);
>>>>>>> 249c3561
}

// Called by the view to update the "create" sub-menu when the Quick3D entries are ready.
void Edit3DWidget::updateCreateSubMenu(const QStringList &keys,
                                       const QHash<QString, QList<ItemLibraryEntry>> &entriesMap)
{
    if (!m_contextMenu)
        return;

    if (m_createSubMenu) {
        m_contextMenu->removeAction(m_createSubMenu->menuAction());
        m_createSubMenu->deleteLater();
    }

    m_nameToEntry.clear();
    m_createSubMenu = m_contextMenu->addMenu(tr("Create"));

    for (const QString &cat : keys) {
        QList<ItemLibraryEntry> entries = entriesMap.value(cat);
        if (entries.isEmpty())
            continue;

        QMenu *catMenu = m_createSubMenu->addMenu(cat);

        std::sort(entries.begin(), entries.end(), [](const ItemLibraryEntry &a, const ItemLibraryEntry &b) {
            return a.name() < b.name();
        });

        for (const ItemLibraryEntry &entry : std::as_const(entries)) {
            QAction *action = catMenu->addAction(entry.name(), this, &Edit3DWidget::onCreateAction);
            action->setData(entry.name());
            m_nameToEntry.insert(entry.name(), entry);
        }
    }
}

// Action triggered from the "create" sub-menu
void Edit3DWidget::onCreateAction()
{
    QAction *action = qobject_cast<QAction *>(sender());
    if (!action || !m_view || !m_view->model())
        return;

    m_view->executeInTransaction(__FUNCTION__, [&] {
        ItemLibraryEntry entry = m_nameToEntry.value(action->data().toString());
        Import import = Import::createLibraryImport(entry.requiredImport(),
                                                    QString::number(entry.majorVersion())
                                                    + QLatin1Char('.')
                                                    + QString::number(entry.minorVersion()));
        if (!m_view->model()->hasImport(import, true, true))
            m_view->model()->changeImports({import}, {});

        int activeScene = -1;
        auto data = m_view->rootModelNode().auxiliaryData(active3dSceneProperty);
        if (data)
            activeScene = data->toInt();
        auto modelNode = QmlVisualNode::createQml3DNode(m_view, entry,
                                                        activeScene, m_contextMenuPos3d).modelNode();
        QTC_ASSERT(modelNode.isValid(), return);
        m_view->setSelectedModelNode(modelNode);

        // if added node is a Model, assign it a material
        if (modelNode.metaInfo().isQtQuick3DModel())
            m_view->assignMaterialTo3dModel(modelNode);
    });
<<<<<<< HEAD
=======

>>>>>>> 249c3561
}

void Edit3DWidget::contextHelp(const Core::IContext::HelpCallback &callback) const
{
    if (m_view)
        QmlDesignerPlugin::contextHelp(callback, m_view->contextHelpId());
    else
        callback({});
}

void Edit3DWidget::showCanvas(bool show)
{
    if (!show) {
        QImage emptyImage;
        m_canvas->updateRenderImage(emptyImage);
    }
    m_canvas->setVisible(show);
    m_onboardingLabel->setVisible(!show);
}

QMenu *Edit3DWidget::visibilityTogglesMenu() const
{
    return m_visibilityTogglesMenu.data();
}

void Edit3DWidget::showVisibilityTogglesMenu(bool show, const QPoint &pos)
{
    if (m_visibilityTogglesMenu.isNull())
        return;
    if (show)
        m_visibilityTogglesMenu->popup(pos);
    else
        m_visibilityTogglesMenu->close();
}

QMenu *Edit3DWidget::backgroundColorMenu() const
{
    return m_backgroundColorMenu.data();
}

void Edit3DWidget::showBackgroundColorMenu(bool show, const QPoint &pos)
{
    if (m_backgroundColorMenu.isNull())
        return;
    if (show)
        m_backgroundColorMenu->popup(pos);
    else
        m_backgroundColorMenu->close();
}

void Edit3DWidget::showContextMenu(const QPoint &pos, const ModelNode &modelNode, const QVector3D &pos3d)
{
    m_contextMenuTarget = modelNode;
    m_contextMenuPos3d = pos3d;

    const bool isValid = modelNode.isValid();
    const bool isModel = modelNode.metaInfo().isQtQuick3DModel();
    const bool isCamera = isValid && modelNode.metaInfo().isQtQuick3DCamera();
    const bool isSingleComponent = view()->hasSingleSelectedModelNode() && modelNode.isComponent();
    const bool anyNodeSelected = view()->hasSelectedModelNodes();
    const bool selectionExcludingRoot = anyNodeSelected && !view()->rootModelNode().isSelected();

    m_editComponentAction->setEnabled(isSingleComponent);
    m_editMaterialAction->setEnabled(isModel);
    m_duplicateAction->setEnabled(selectionExcludingRoot);
    m_copyAction->setEnabled(selectionExcludingRoot);
    m_pasteAction->setEnabled(isPasteAvailable());
    m_deleteAction->setEnabled(selectionExcludingRoot);
    m_fitSelectedAction->setEnabled(anyNodeSelected);
    m_alignCameraAction->setEnabled(isCamera);
    m_alignViewAction->setEnabled(isCamera);
    m_selectParentAction->setEnabled(selectionExcludingRoot);

    m_contextMenu->popup(mapToGlobal(pos));
}

void Edit3DWidget::linkActivated([[maybe_unused]] const QString &link)
{
    if (m_view)
        m_view->addQuick3DImport();
}

Edit3DCanvas *Edit3DWidget::canvas() const
{
    return m_canvas.data();
}

Edit3DView *Edit3DWidget::view() const
{
    return m_view.data();
}

void Edit3DWidget::dragEnterEvent(QDragEnterEvent *dragEnterEvent)
{
    const DesignerActionManager &actionManager = QmlDesignerPlugin::instance()
                                                     ->viewManager().designerActionManager();
    if (actionManager.externalDragHasSupportedAssets(dragEnterEvent->mimeData())
        || dragEnterEvent->mimeData()->hasFormat(Constants::MIME_TYPE_MATERIAL)
        || dragEnterEvent->mimeData()->hasFormat(Constants::MIME_TYPE_BUNDLE_MATERIAL)
        || dragEnterEvent->mimeData()->hasFormat(Constants::MIME_TYPE_TEXTURE)) {
        dragEnterEvent->acceptProposedAction();
    }
}

void Edit3DWidget::dropEvent(QDropEvent *dropEvent)
{
    const QPointF pos = m_canvas->mapFrom(this, dropEvent->position());

    // handle dropping materials and textures
    if (dropEvent->mimeData()->hasFormat(Constants::MIME_TYPE_MATERIAL)
        || dropEvent->mimeData()->hasFormat(Constants::MIME_TYPE_TEXTURE)) {
        bool isMaterial = dropEvent->mimeData()->hasFormat(Constants::MIME_TYPE_MATERIAL);
        QByteArray data = dropEvent->mimeData()->data(isMaterial
                                          ? QString::fromLatin1(Constants::MIME_TYPE_MATERIAL)
                                          : QString::fromLatin1(Constants::MIME_TYPE_TEXTURE));
        if (ModelNode dropNode = m_view->modelNodeForInternalId(data.toInt())) {
            if (isMaterial)
                m_view->dropMaterial(dropNode, pos);
            else
                m_view->dropTexture(dropNode, pos);
        }
        return;
    }

    // handle dropping bundle materials
    if (dropEvent->mimeData()->hasFormat(Constants::MIME_TYPE_BUNDLE_MATERIAL)) {
        m_view->dropBundleMaterial(pos);
        return;
    }

    // handle dropping external assets
    const DesignerActionManager &actionManager = QmlDesignerPlugin::instance()
                                                     ->viewManager().designerActionManager();
    QHash<QString, QStringList> addedAssets = actionManager.handleExternalAssetsDrop(dropEvent->mimeData());

    view()->executeInTransaction("Edit3DWidget::dropEvent", [&] {
        // add 3D assets to 3d editor (QtQuick3D import will be added if missing)
        ItemLibraryInfo *itemLibInfo = m_view->model()->metaInfo().itemLibraryInfo();

        const QStringList added3DAssets = addedAssets.value(ComponentCoreConstants::add3DAssetsDisplayString);
        for (const QString &assetPath : added3DAssets) {
            QString fileName = QFileInfo(assetPath).baseName();
            fileName = fileName.at(0).toUpper() + fileName.mid(1); // capitalize first letter
            QString type = QString("Quick3DAssets.%1.%1").arg(fileName);
            QList<ItemLibraryEntry> entriesForType = itemLibInfo->entriesForType(type.toLatin1());
            if (!entriesForType.isEmpty()) { // should always be true, but just in case
                QmlVisualNode::createQml3DNode(view(), entriesForType.at(0),
                                               m_canvas->activeScene(), {}, false).modelNode();
            }
        }
    });
}

} // namespace QmlDesigner<|MERGE_RESOLUTION|>--- conflicted
+++ resolved
@@ -237,38 +237,7 @@
 
 bool Edit3DWidget::isPasteAvailable() const
 {
-<<<<<<< HEAD
-    if (TimelineActions::clipboardContainsKeyframes())
-        return false;
-
-    auto pasteModel(DesignDocumentView::pasteToModel(view()->externalDependencies()));
-    if (!pasteModel)
-        return false;
-
-    DesignDocumentView docView{view()->externalDependencies()};
-    pasteModel->attachView(&docView);
-    auto rootNode = docView.rootModelNode();
-
-    if (rootNode.type() == "empty")
-        return false;
-
-    QList<ModelNode> allNodes;
-    if (rootNode.id() == "__multi__selection__")
-        allNodes << rootNode.directSubModelNodes();
-    else
-        allNodes << rootNode;
-
-    bool hasNon3DNode = std::any_of(allNodes.begin(), allNodes.end(), [](const ModelNode &node) {
-        return !node.metaInfo().isQtQuick3DNode();
-    });
-
-    if (hasNon3DNode)
-        return false;
-
-    return true;
-=======
     return QApplication::clipboard()->text().startsWith(Constants::HEADER_3DPASTE_CONTENT);
->>>>>>> 249c3561
 }
 
 // Called by the view to update the "create" sub-menu when the Quick3D entries are ready.
@@ -334,10 +303,6 @@
         if (modelNode.metaInfo().isQtQuick3DModel())
             m_view->assignMaterialTo3dModel(modelNode);
     });
-<<<<<<< HEAD
-=======
-
->>>>>>> 249c3561
 }
 
 void Edit3DWidget::contextHelp(const Core::IContext::HelpCallback &callback) const
