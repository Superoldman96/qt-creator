// Copyright (C) 2020 The Qt Company Ltd.
// SPDX-License-Identifier: LicenseRef-Qt-Commercial OR GPL-3.0-only WITH Qt-GPL-exception-1.0
#pragma once

<<<<<<< HEAD
=======
#include "itemlibraryinfo.h"
>>>>>>> a61f8b02
#include <qmldesignercomponents_global.h>

#include <abstractview.h>
#include <modelcache.h>

#include <QImage>
#include <QPointer>
#include <QSize>
#include <QTimer>
#include <QVariant>
#include <QVector>

QT_BEGIN_NAMESPACE
class QAction;
class QInputEvent;
QT_END_NAMESPACE

namespace QmlDesigner {

class Edit3DWidget;
class Edit3DAction;
class Edit3DCameraAction;
class SeekerSlider;

class QMLDESIGNERCOMPONENTS_EXPORT Edit3DView : public AbstractView
{
    Q_OBJECT

public:
    Edit3DView(ExternalDependenciesInterface &externalDependencies);
    ~Edit3DView() override;

    WidgetInfo widgetInfo() override;

    Edit3DWidget *edit3DWidget() const;

    void selectedNodesChanged(const QList<ModelNode> &selectedNodeList, const QList<ModelNode> &lastSelectedNodeList) override;
    void renderImage3DChanged(const QImage &img) override;
    void updateActiveScene3D(const QVariantMap &sceneState) override;
    void modelAttached(Model *model) override;
    void modelAboutToBeDetached(Model *model) override;
    void importsChanged(const QList<Import> &addedImports, const QList<Import> &removedImports) override;
    void customNotification(const AbstractView *view, const QString &identifier, const QList<ModelNode> &nodeList, const QList<QVariant> &data) override;
    void nodeAtPosReady(const ModelNode &modelNode, const QVector3D &pos3d) override;

    void sendInputEvent(QInputEvent *e) const;
    void edit3DViewResized(const QSize &size) const;

    QSize canvasSize() const;

    void createEdit3DActions();
    QVector<Edit3DAction *> leftActions() const;
    QVector<Edit3DAction *> rightActions() const;
    QVector<Edit3DAction *> visibilityToggleActions() const;
    QVector<Edit3DAction *> backgroundColorActions() const;
    Edit3DAction *edit3DAction(View3DActionType type) const;
    void setSeeker(SeekerSlider *slider);

    void addQuick3DImport();
    void startContextMenu(const QPoint &pos);
    void dropMaterial(const ModelNode &matNode, const QPointF &pos);
    void dropBundleMaterial(const QPointF &pos);
    void dropTexture(const ModelNode &textureNode, const QPointF &pos);
<<<<<<< HEAD
=======
    void dropComponent(const ItemLibraryEntry &entry, const QPointF &pos);
>>>>>>> a61f8b02

private slots:
    void onEntriesChanged();

private:
    enum class NodeAtPosReqType {
        BundleMaterialDrop,
        ComponentDrop,
        MaterialDrop,
        TextureDrop,
        ContextMenu,
        None
    };

    void registerEdit3DAction(Edit3DAction *action);
    void unregisterEdit3DAction(Edit3DAction *action);

    void createEdit3DWidget();
    void checkImports();
    void handleEntriesChanged();
    void showMaterialPropertiesView();

    Edit3DAction *createSelectBackgroundColorAction(QAction *syncBackgroundColorAction);
    Edit3DAction *createGridColorSelectionAction();
    Edit3DAction *createResetColorAction(QAction *syncBackgroundColorAction);
    Edit3DAction *createSyncBackgroundColorAction();

    QPointer<Edit3DWidget> m_edit3DWidget;
    QVector<Edit3DAction *> m_leftActions;
    QVector<Edit3DAction *> m_rightActions;
    QVector<Edit3DAction *> m_visibilityToggleActions;
    QVector<Edit3DAction *> m_backgroundColorActions;
    QMap<View3DActionType, Edit3DAction *> m_edit3DActions;
    Edit3DAction *m_selectionModeAction = nullptr;
    Edit3DAction *m_moveToolAction = nullptr;
    Edit3DAction *m_rotateToolAction = nullptr;
    Edit3DAction *m_scaleToolAction = nullptr;
    Edit3DAction *m_fitAction = nullptr;
    Edit3DCameraAction *m_alignCamerasAction = nullptr;
    Edit3DCameraAction *m_alignViewAction = nullptr;
    Edit3DAction *m_cameraModeAction = nullptr;
    Edit3DAction *m_orientationModeAction = nullptr;
    Edit3DAction *m_editLightAction = nullptr;
    Edit3DAction *m_showGridAction = nullptr;
    Edit3DAction *m_showSelectionBoxAction = nullptr;
    Edit3DAction *m_showIconGizmoAction = nullptr;
    Edit3DAction *m_showCameraFrustumAction = nullptr;
    Edit3DAction *m_showParticleEmitterAction = nullptr;
    Edit3DAction *m_resetAction = nullptr;
    Edit3DAction *m_particleViewModeAction = nullptr;
    Edit3DAction *m_particlesPlayAction = nullptr;
    Edit3DAction *m_particlesRestartAction = nullptr;
    Edit3DAction *m_visibilityTogglesAction = nullptr;
    Edit3DAction *m_backgrondColorMenuAction = nullptr;
    SeekerSlider *m_seeker = nullptr;
    int particlemode;
    ModelCache<QImage> m_canvasCache;
    ModelNode m_droppedModelNode;
<<<<<<< HEAD
=======
    ItemLibraryEntry m_droppedEntry;
>>>>>>> a61f8b02
    NodeAtPosReqType m_nodeAtPosReqType;
    QPoint m_contextMenuPos;
    QTimer m_compressionTimer;

    friend class Edit3DAction;
};

} // namespace QmlDesigner<|MERGE_RESOLUTION|>--- conflicted
+++ resolved
@@ -2,10 +2,7 @@
 // SPDX-License-Identifier: LicenseRef-Qt-Commercial OR GPL-3.0-only WITH Qt-GPL-exception-1.0
 #pragma once
 
-<<<<<<< HEAD
-=======
 #include "itemlibraryinfo.h"
->>>>>>> a61f8b02
 #include <qmldesignercomponents_global.h>
 
 #include <abstractview.h>
@@ -69,10 +66,7 @@
     void dropMaterial(const ModelNode &matNode, const QPointF &pos);
     void dropBundleMaterial(const QPointF &pos);
     void dropTexture(const ModelNode &textureNode, const QPointF &pos);
-<<<<<<< HEAD
-=======
     void dropComponent(const ItemLibraryEntry &entry, const QPointF &pos);
->>>>>>> a61f8b02
 
 private slots:
     void onEntriesChanged();
@@ -131,10 +125,7 @@
     int particlemode;
     ModelCache<QImage> m_canvasCache;
     ModelNode m_droppedModelNode;
-<<<<<<< HEAD
-=======
     ItemLibraryEntry m_droppedEntry;
->>>>>>> a61f8b02
     NodeAtPosReqType m_nodeAtPosReqType;
     QPoint m_contextMenuPos;
     QTimer m_compressionTimer;
