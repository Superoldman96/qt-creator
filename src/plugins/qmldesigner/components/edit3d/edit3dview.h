// Copyright (C) 2020 The Qt Company Ltd.
// SPDX-License-Identifier: LicenseRef-Qt-Commercial OR GPL-3.0-only WITH Qt-GPL-exception-1.0
#pragma once

#include "edit3dactions.h"
#include <itemlibraryentry.h>
#include <qmldesignercomponents_global.h>

#include <abstractview.h>
#include <modelcache.h>

#include <QImage>
#include <QPointer>
#include <QSize>
#include <QTimer>
#include <QVariant>
#include <QVector>
#include <QVector3D>

QT_BEGIN_NAMESPACE
class QAction;
class QInputEvent;
QT_END_NAMESPACE

namespace QmlDesigner {

class BakeLights;
class CameraSpeedConfiguration;
class Edit3DWidget;
class SnapConfiguration;

class QMLDESIGNERCOMPONENTS_EXPORT Edit3DView : public AbstractView
{
    Q_OBJECT

public:
    struct SplitToolState
    {
        int matOverride = 0;
        bool showWireframe = false;
    };

    Edit3DView(ExternalDependenciesInterface &externalDependencies);

    WidgetInfo widgetInfo() override;

    Edit3DWidget *edit3DWidget() const;

    void renderImage3DChanged(const QImage &img) override;
    void updateActiveScene3D(const QVariantMap &sceneState) override;
    void modelAttached(Model *model) override;
    void modelAboutToBeDetached(Model *model) override;
    void importsChanged(const Imports &addedImports, const Imports &removedImports) override;
    void customNotification(const AbstractView *view, const QString &identifier,
                            const QList<ModelNode> &nodeList, const QList<QVariant> &data) override;
    void nodeAtPosReady(const ModelNode &modelNode, const QVector3D &pos3d) override;
    void nodeReparented(const ModelNode &node, const NodeAbstractProperty &newPropertyParent,
                        const NodeAbstractProperty &oldPropertyParent,
                        PropertyChangeFlags propertyChange) override;
    void nodeRemoved(const ModelNode &removedNode, const NodeAbstractProperty &parentProperty,
                     PropertyChangeFlags propertyChange) override;

    void sendInputEvent(QEvent *e) const;
    void edit3DViewResized(const QSize &size) const;

    QSize canvasSize() const;

    void createEdit3DActions();
    QVector<Edit3DAction *> leftActions() const;
    QVector<Edit3DAction *> rightActions() const;
    QVector<Edit3DAction *> visibilityToggleActions() const;
    QVector<Edit3DAction *> backgroundColorActions() const;
    Edit3DAction *edit3DAction(View3DActionType type) const;
    Edit3DBakeLightsAction *bakeLightsAction() const;

    void addQuick3DImport();
    void startContextMenu(const QPoint &pos);
    void showContextMenu();
    void dropMaterial(const ModelNode &matNode, const QPointF &pos);
    void dropBundleMaterial(const QPointF &pos);
    void dropBundleEffect(const QPointF &pos);
    void dropTexture(const ModelNode &textureNode, const QPointF &pos);
    void dropComponent(const ItemLibraryEntry &entry, const QPointF &pos);
    void dropAsset(const QString &file, const QPointF &pos);

    bool isBakingLightsSupported() const;

    void syncSnapAuxPropsToSettings();
    void setCameraSpeedAuxData(double speed, double multiplier);
    void getCameraSpeedAuxData(double &speed, double &multiplier);

    const QList<SplitToolState> &splitToolStates() const;
    void setSplitToolState(int splitIndex, const SplitToolState &state);

    int activeSplit() const;
    bool isSplitView() const;
    void setFlyMode(bool enabled);

private slots:
    void onEntriesChanged();

private:
    enum class NodeAtPosReqType {
        BundleEffectDrop,
        BundleMaterialDrop,
        ComponentDrop,
        MaterialDrop,
        TextureDrop,
        ContextMenu,
        AssetDrop,
        MainScenePick,
        None
    };

    void registerEdit3DAction(Edit3DAction *action);

    void createEdit3DWidget();
    void checkImports();
    void handleEntriesChanged();
    void showMaterialPropertiesView();
    void updateAlignActionStates();
    void setActive3DSceneId(qint32 sceneId);

    void createSelectBackgroundColorAction(QAction *syncEnvBackgroundAction);
    void createGridColorSelectionAction();
    void createResetColorAction(QAction *syncEnvBackgroundAction);
    void createSyncEnvBackgroundAction();
    void createSeekerSliderAction();
    void syncCameraSpeedToNewView();

    QPoint resolveToolbarPopupPos(Edit3DAction *action) const;

    QPointer<Edit3DWidget> m_edit3DWidget;
    QVector<Edit3DAction *> m_leftActions;
    QVector<Edit3DAction *> m_rightActions;
    QVector<Edit3DAction *> m_visibilityToggleActions;
    QVector<Edit3DAction *> m_backgroundColorActions;

    QMap<View3DActionType, Edit3DAction *> m_edit3DActions;
    std::unique_ptr<Edit3DAction> m_selectionModeAction;
    std::unique_ptr<Edit3DAction> m_moveToolAction;
    std::unique_ptr<Edit3DAction> m_rotateToolAction;
    std::unique_ptr<Edit3DAction> m_scaleToolAction;
    std::unique_ptr<Edit3DAction> m_fitAction;
    std::unique_ptr<Edit3DAction> m_alignCamerasAction;
    std::unique_ptr<Edit3DAction> m_alignViewAction;
    std::unique_ptr<Edit3DAction> m_cameraModeAction;
    std::unique_ptr<Edit3DAction> m_orientationModeAction;
    std::unique_ptr<Edit3DAction> m_editLightAction;
    std::unique_ptr<Edit3DAction> m_showGridAction;
    std::unique_ptr<Edit3DAction> m_showSelectionBoxAction;
    std::unique_ptr<Edit3DAction> m_showIconGizmoAction;
    std::unique_ptr<Edit3DAction> m_showCameraFrustumAction;
    std::unique_ptr<Edit3DAction> m_showParticleEmitterAction;
    std::unique_ptr<Edit3DAction> m_particleViewModeAction;
    std::unique_ptr<Edit3DAction> m_particlesPlayAction;
    std::unique_ptr<Edit3DAction> m_particlesRestartAction;
    std::unique_ptr<Edit3DParticleSeekerAction> m_seekerAction;
    std::unique_ptr<Edit3DAction> m_syncEnvBackgroundAction;
    std::unique_ptr<Edit3DAction> m_selectBackgroundColorAction;
    std::unique_ptr<Edit3DAction> m_selectGridColorAction;
    std::unique_ptr<Edit3DAction> m_resetColorAction;
    std::unique_ptr<Edit3DAction> m_splitViewAction;

    // View3DActionType::Empty actions
    std::unique_ptr<Edit3DAction> m_resetAction;
    std::unique_ptr<Edit3DAction> m_visibilityTogglesAction;
    std::unique_ptr<Edit3DAction> m_backgroundColorMenuAction;
    std::unique_ptr<Edit3DAction> m_snapToggleAction;
    std::unique_ptr<Edit3DAction> m_snapConfigAction;
    std::unique_ptr<Edit3DAction> m_cameraSpeedConfigAction;
    std::unique_ptr<Edit3DBakeLightsAction> m_bakeLightsAction;

    int particlemode;
    ModelCache<QImage> m_canvasCache;
    ModelNode m_droppedModelNode;
    ItemLibraryEntry m_droppedEntry;
    QString m_droppedFile;
    NodeAtPosReqType m_nodeAtPosReqType;
    QPoint m_contextMenuPosMouse;
    QVector3D m_contextMenuPos3D;
    QTimer m_compressionTimer;
    QPointer<BakeLights> m_bakeLights;
    bool m_isBakingLightsSupported = false;
    QPointer<SnapConfiguration> m_snapConfiguration;
    QPointer<CameraSpeedConfiguration> m_cameraSpeedConfiguration;
    int m_activeSplit = 0;

    QList<SplitToolState> m_splitToolStates;
    QList<Edit3DAction *> m_flyModeDisabledActions;
    ModelNode m_contextMenuPendingNode;

    double m_previousCameraSpeed = -1.;
    double m_previousCameraMultiplier = -1.;
<<<<<<< HEAD
=======
    QString m_currProjectPath;
>>>>>>> 7dfa7469

    friend class Edit3DAction;
};

} // namespace QmlDesigner<|MERGE_RESOLUTION|>--- conflicted
+++ resolved
@@ -192,10 +192,7 @@
 
     double m_previousCameraSpeed = -1.;
     double m_previousCameraMultiplier = -1.;
-<<<<<<< HEAD
-=======
     QString m_currProjectPath;
->>>>>>> 7dfa7469
 
     friend class Edit3DAction;
 };
