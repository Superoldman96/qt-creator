--- conflicted
+++ resolved
@@ -73,11 +73,7 @@
     connect(&m_compressionTimer, &QTimer::timeout, this, &Edit3DView::handleEntriesChanged);
 
     for (int i = 0; i < 4; ++i)
-<<<<<<< HEAD
-        m_splitToolStates.append({0, false, i == 0});
-=======
         m_viewportToolStates.append({0, false, i == 0});
->>>>>>> 77b2c68f
 }
 
 void Edit3DView::createEdit3DWidget()
@@ -124,26 +120,15 @@
 
 void Edit3DView::updateActiveScene3D(const QVariantMap &sceneState)
 {
-<<<<<<< HEAD
-    const QString activeSplitKey = QStringLiteral("activeSplit");
-    if (sceneState.contains(activeSplitKey)) {
-        setActiveSplit(sceneState[activeSplitKey].toInt());
-        // If the sceneState contained just activeSplit key, then this is simply an active split
-=======
     const QString activeViewportKey = QStringLiteral("activeViewport");
     if (sceneState.contains(activeViewportKey)) {
         setActiveViewport(sceneState[activeViewportKey].toInt());
         // If the sceneState contained just activeViewport key, then this is simply an active Viewport
->>>>>>> 77b2c68f
         // change rather than entire active scene change, and we don't need to process further.
         if (sceneState.size() == 1)
             return;
     } else {
-<<<<<<< HEAD
-        setActiveSplit(0);
-=======
         setActiveViewport(0);
->>>>>>> 77b2c68f
     }
 
     const QString sceneKey              = QStringLiteral("sceneInstanceId");
@@ -192,17 +177,10 @@
     if (sceneState.contains(perspectiveKey)) {
         const QVariantList showList = sceneState[perspectiveKey].toList();
         for (int i = 0; i < 4; ++i)
-<<<<<<< HEAD
-            m_splitToolStates[i].isPerspective = i < showList.size() ? showList[i].toBool() : i == 0;
-    } else {
-        for (int i = 0; i < 4; ++i) {
-            SplitToolState &state = m_splitToolStates[i];
-=======
             m_viewportToolStates[i].isPerspective = i < showList.size() ? showList[i].toBool() : i == 0;
     } else {
         for (int i = 0; i < 4; ++i) {
             ViewportToolState &state = m_viewportToolStates[i];
->>>>>>> 77b2c68f
             state.isPerspective = i == 0;
         }
     }
@@ -291,17 +269,10 @@
     storeCurrentSceneEnvironment();
 }
 
-<<<<<<< HEAD
-void Edit3DView::setActiveSplit(int split)
-{
-    m_activeSplit = split;
-    m_cameraModeAction->action()->setChecked(m_splitToolStates[m_activeSplit].isPerspective);
-=======
 void Edit3DView::setActiveViewport(int viewport)
 {
     m_activeViewport = viewport;
     m_cameraModeAction->action()->setChecked(m_viewportToolStates[m_activeViewport].isPerspective);
->>>>>>> 77b2c68f
 }
 
 void Edit3DView::modelAttached(Model *model)
@@ -341,11 +312,6 @@
             m_isBakingLightsSupported = qtVer->qtVersion() >= QVersionNumber(6, 5, 0);
     }
 #ifdef QDS_USE_PROJECTSTORAGE
-<<<<<<< HEAD
-    // TODO: Handle actual entries changed signal/notification once it is available.
-    //       Until then, we simply get what entries are available at model attach time.
-=======
->>>>>>> 77b2c68f
     onEntriesChanged();
 #else
     connect(model->metaInfo().itemLibraryInfo(),
@@ -489,13 +455,9 @@
             self->m_pickView3dNode = self->modelNodeForInternalId(qint32(data[1].toInt()));
         });
     } else if (identifier == "asset_import_finished" || identifier == "assets_deleted") {
-<<<<<<< HEAD
-        handleEntriesChanged();
-=======
         // TODO: These custom notifications should be removed once QDS-15163 is fixed and
         //       exportedTypeNamesChanged notification is reliable
         onEntriesChanged();
->>>>>>> 77b2c68f
     }
 }
 
@@ -1094,21 +1056,12 @@
 
     SelectionContextOperation cameraModeTrigger = [this](const SelectionContext &) {
         QVariantList list;
-<<<<<<< HEAD
-        for (int i = 0; i < m_splitToolStates.size(); ++i) {
-            Edit3DView::SplitToolState state = m_splitToolStates[i];
-            if (i == m_activeSplit) {
-                bool isChecked = m_cameraModeAction->action()->isChecked();
-                state.isPerspective = isChecked;
-                setSplitToolState(i, state);
-=======
         for (int i = 0; i < m_viewportToolStates.size(); ++i) {
             Edit3DView::ViewportToolState state = m_viewportToolStates[i];
             if (i == m_activeViewport) {
                 bool isChecked = m_cameraModeAction->action()->isChecked();
                 state.isPerspective = isChecked;
                 setViewportToolState(i, state);
->>>>>>> 77b2c68f
                 list.append(isChecked);
             } else {
                 list.append(state.isPerspective);
