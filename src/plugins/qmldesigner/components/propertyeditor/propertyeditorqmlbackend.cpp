--- conflicted
+++ resolved
@@ -91,8 +91,6 @@
 
 using namespace Qt::StringLiterals;
 
-<<<<<<< HEAD
-=======
 static bool isMaterialAuxiliaryKey(AuxiliaryDataKeyView key)
 {
     static constexpr auto previewKeys = Utils::to_array<AuxiliaryDataKeyView>(
@@ -106,7 +104,6 @@
     return std::ranges::find(previewKeys, key) != std::ranges::end(previewKeys);
 }
 
->>>>>>> 715ce2c3
 PropertyEditorQmlBackend::PropertyEditorQmlBackend(PropertyEditorView *propertyEditor,
                                                    AsynchronousImageCache &imageCache)
     : m_view(Utils::makeUniqueObjectPtr<Quick2PropertyEditorView>(imageCache))
@@ -656,12 +653,9 @@
         contextObject()->setSelectedNode(qmlObjectNode);
         contextObject()->setHasQuick3DImport(propertyEditor->model()->hasImport("QtQuick3D"));
 
-<<<<<<< HEAD
-=======
         m_view->instanceImageProvider()->setModelNode(propertyEditor->firstSelectedModelNode());
         updateInstanceImage();
 
->>>>>>> 715ce2c3
         qCInfo(propertyEditorBenchmark) << "final:" << time.elapsed();
     } else {
         qWarning() << "PropertyEditor: invalid node for setup";
