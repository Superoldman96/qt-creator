--- conflicted
+++ resolved
@@ -274,13 +274,8 @@
         valueObject->setName("className");
         valueObject->setModelNode(qmlObjectNode.modelNode());
         valueObject->setValue(qmlObjectNode.modelNode().simplifiedTypeName());
-<<<<<<< HEAD
-        QObject::connect(valueObject, SIGNAL(valueChanged(QString,QVariant)), &m_backendValuesPropertyMap, SIGNAL(valueChanged(QString,QVariant)));
+        QObject::connect(valueObject, &PropertyEditorValue::valueChanged, &backendValuesPropertyMap(), &DesignerPropertyMap::valueChanged);
         m_backendValuesPropertyMap.insert(QLatin1String("className"), QVariant::fromValue(valueObject));
-=======
-        QObject::connect(valueObject, &PropertyEditorValue::valueChanged, &backendValuesPropertyMap(), &DesignerPropertyMap::valueChanged);
-        m_backendValuesPropertyMap.insert("className", QVariant::fromValue(valueObject));
->>>>>>> 8dadafb9
 
         // id
         valueObject = qobject_cast<PropertyEditorValue*>(variantToQObject(m_backendValuesPropertyMap.value(QLatin1String("id"))));
@@ -288,13 +283,8 @@
             valueObject = new PropertyEditorValue(&m_backendValuesPropertyMap);
         valueObject->setName("id");
         valueObject->setValue(qmlObjectNode.id());
-<<<<<<< HEAD
-        QObject::connect(valueObject, SIGNAL(valueChanged(QString,QVariant)), &m_backendValuesPropertyMap, SIGNAL(valueChanged(QString,QVariant)));
+        QObject::connect(valueObject, &PropertyEditorValue::valueChanged, &backendValuesPropertyMap(), &DesignerPropertyMap::valueChanged);
         m_backendValuesPropertyMap.insert(QLatin1String("id"), QVariant::fromValue(valueObject));
-=======
-        QObject::connect(valueObject, &PropertyEditorValue::valueChanged, &backendValuesPropertyMap(), &DesignerPropertyMap::valueChanged);
-        m_backendValuesPropertyMap.insert("id", QVariant::fromValue(valueObject));
->>>>>>> 8dadafb9
 
         QmlItemNode itemNode(qmlObjectNode.modelNode());
 
@@ -352,28 +342,17 @@
     valueObject->setName("className");
 
     valueObject->setValue(typeName);
-<<<<<<< HEAD
-    QObject::connect(valueObject, SIGNAL(valueChanged(QString,QVariant)), &m_backendValuesPropertyMap, SIGNAL(valueChanged(QString,QVariant)));
+    QObject::connect(valueObject, &PropertyEditorValue::valueChanged, &backendValuesPropertyMap(), &DesignerPropertyMap::valueChanged);
     m_backendValuesPropertyMap.insert(QLatin1String("className"), QVariant::fromValue(valueObject));
-=======
-    QObject::connect(valueObject, &PropertyEditorValue::valueChanged, &backendValuesPropertyMap(), &DesignerPropertyMap::valueChanged);
-    m_backendValuesPropertyMap.insert("className", QVariant::fromValue(valueObject));
->>>>>>> 8dadafb9
 
     // id
     valueObject = qobject_cast<PropertyEditorValue*>(variantToQObject(m_backendValuesPropertyMap.value(QLatin1String("id"))));
     if (!valueObject)
         valueObject = new PropertyEditorValue(&m_backendValuesPropertyMap);
     valueObject->setName("id");
-<<<<<<< HEAD
-    valueObject->setValue(QLatin1String("id"));
-    QObject::connect(valueObject, SIGNAL(valueChanged(QString,QVariant)), &m_backendValuesPropertyMap, SIGNAL(valueChanged(QString,QVariant)));
-    m_backendValuesPropertyMap.insert(QLatin1String("id"), QVariant::fromValue(valueObject));
-=======
     valueObject->setValue("id");
     QObject::connect(valueObject, &PropertyEditorValue::valueChanged, &backendValuesPropertyMap(), &DesignerPropertyMap::valueChanged);
-    m_backendValuesPropertyMap.insert("id", QVariant::fromValue(valueObject));
->>>>>>> 8dadafb9
+    m_backendValuesPropertyMap.insert(QLatin1String("id"), QVariant::fromValue(valueObject));
 
     context()->setContextProperty(QLatin1String("anchorBackend"), &m_backendAnchorBinding);
     context()->setContextProperty(QLatin1String("modelNodeBackend"), &m_backendModelNode);
@@ -465,15 +444,8 @@
 
 TypeName PropertyEditorQmlBackend::qmlFileName(const NodeMetaInfo &nodeInfo)
 {
-<<<<<<< HEAD
-    if (nodeInfo.typeName().split('.').last() == "QDeclarativeItem")
-        return "QtQuick/ItemPane.qml";
     const TypeName fixedTypeName = fixTypeNameForPanes(nodeInfo.typeName());
     return fixedTypeName + "Pane.qml";
-=======
-    const QString fixedTypeName = fixTypeNameForPanes(nodeInfo.typeName());
-    return fixedTypeName + QStringLiteral("Pane.qml");
->>>>>>> 8dadafb9
 }
 
 QUrl PropertyEditorQmlBackend::fileToUrl(const QString &filePath)  {
