// Copyright (C) 2016 The Qt Company Ltd.
// SPDX-License-Identifier: LicenseRef-Qt-Commercial OR GPL-3.0-only WITH Qt-GPL-exception-1.0

#pragma once

#include "model.h"
#include "modelnode.h"

#include <QColor>
#include <QObject>
#include <QPoint>
#include <QPointer>
#include <QQmlComponent>
#include <QQmlPropertyMap>
#include <QUrl>

QT_FORWARD_DECLARE_CLASS(QQuickWidget)

namespace QmlDesigner {

class PropertyEditorContextObject : public QObject
{
    Q_OBJECT

    Q_PROPERTY(QUrl specificsUrl READ specificsUrl WRITE setSpecificsUrl NOTIFY specificsUrlChanged)

    Q_PROPERTY(QString specificQmlData READ specificQmlData WRITE setSpecificQmlData NOTIFY specificQmlDataChanged)
    Q_PROPERTY(QString stateName READ stateName WRITE setStateName NOTIFY stateNameChanged)
    Q_PROPERTY(QStringList allStateNames READ allStateNames WRITE setAllStateNames NOTIFY allStateNamesChanged)

    Q_PROPERTY(bool isBaseState READ isBaseState WRITE setIsBaseState NOTIFY isBaseStateChanged)
    Q_PROPERTY(bool selectionChanged READ selectionChanged WRITE setSelectionChanged NOTIFY selectionChangedChanged)

    Q_PROPERTY(int majorVersion READ majorVersion WRITE setMajorVersion NOTIFY majorVersionChanged)
    Q_PROPERTY(int minorVersion READ minorVersion WRITE setMinorVersion NOTIFY minorVersionChanged)
    Q_PROPERTY(int majorQtQuickVersion READ majorQtQuickVersion WRITE setMajorQtQuickVersion NOTIFY majorQtQuickVersionChanged)
    Q_PROPERTY(int minorQtQuickVersion READ minorQtQuickVersion WRITE setMinorQtQuickVersion NOTIFY minorQtQuickVersionChanged)

    Q_PROPERTY(QString activeDragSuffix READ activeDragSuffix NOTIFY activeDragSuffixChanged)

    Q_PROPERTY(bool hasAliasExport READ hasAliasExport NOTIFY hasAliasExportChanged)

    Q_PROPERTY(bool hasActiveTimeline READ hasActiveTimeline NOTIFY hasActiveTimelineChanged)

    Q_PROPERTY(QQmlPropertyMap *backendValues READ backendValues WRITE setBackendValues NOTIFY backendValuesChanged)

    Q_PROPERTY(QQmlComponent *specificQmlComponent READ specificQmlComponent NOTIFY specificQmlComponentChanged)

    Q_PROPERTY(bool hasMultiSelection READ hasMultiSelection WRITE setHasMultiSelection NOTIFY
                   hasMultiSelectionChanged)

    Q_PROPERTY(bool isSelectionLocked READ isSelectionLocked WRITE setIsSelectionLocked NOTIFY isSelectionLockedChanged)

    Q_PROPERTY(bool insightEnabled MEMBER m_insightEnabled NOTIFY insightEnabledChanged)
    Q_PROPERTY(QStringList insightCategories MEMBER m_insightCategories NOTIFY insightCategoriesChanged)

    Q_PROPERTY(bool hasQuick3DImport READ hasQuick3DImport NOTIFY hasQuick3DImportChanged)
    Q_PROPERTY(bool hasMaterialLibrary READ hasMaterialLibrary NOTIFY hasMaterialLibraryChanged)
    Q_PROPERTY(bool isQt6Project READ isQt6Project NOTIFY isQt6ProjectChanged)
<<<<<<< HEAD
    Q_PROPERTY(bool has3DModelSelection READ has3DModelSelection NOTIFY has3DModelSelectionChanged)
=======
    Q_PROPERTY(bool has3DModelSelected READ has3DModelSelected NOTIFY has3DModelSelectedChanged)
>>>>>>> 204d5590

public:
    PropertyEditorContextObject(QQuickWidget *widget, QObject *parent = nullptr);

    QUrl specificsUrl() const {return m_specificsUrl; }
    QString specificQmlData() const {return m_specificQmlData; }
    QString stateName() const {return m_stateName; }
    QStringList allStateNames() const { return m_allStateNames; }

    bool isBaseState() const { return m_isBaseState; }
    bool selectionChanged() const { return m_selectionChanged; }

    QQmlPropertyMap *backendValues() const { return m_backendValues; }

    Q_INVOKABLE QString convertColorToString(const QVariant &color);
    Q_INVOKABLE QColor colorFromString(const QString &colorString);
    Q_INVOKABLE QString translateFunction();

    Q_INVOKABLE QStringList autoComplete(const QString &text, int pos, bool explicitComplete, bool filter);

    Q_INVOKABLE void toggleExportAlias();

    Q_INVOKABLE void goIntoComponent();

    Q_INVOKABLE void changeTypeName(const QString &typeName);
    Q_INVOKABLE void insertKeyframe(const QString &propertyName);

    Q_INVOKABLE void hideCursor();
    Q_INVOKABLE void restoreCursor();
    Q_INVOKABLE void holdCursorInPlace();

    Q_INVOKABLE int devicePixelRatio();

    Q_INVOKABLE QStringList styleNamesForFamily(const QString &family);

    Q_INVOKABLE QStringList allStatesForId(const QString &id);

    Q_INVOKABLE bool isBlocked(const QString &propName) const;

    Q_INVOKABLE void verifyInsightImport();

    Q_INVOKABLE QRect screenRect() const;
    Q_INVOKABLE QPoint globalPos(const QPoint &point) const;

    Q_INVOKABLE void handleToolBarAction(int action);

    Q_INVOKABLE void saveExpandedState(const QString &sectionName, bool expanded);
    Q_INVOKABLE bool loadExpandedState(const QString &sectionName, bool defaultValue) const;

    enum ToolBarAction { SelectionLock, SelectionUnlock };
    Q_ENUM(ToolBarAction)

    QString activeDragSuffix() const;
    void setActiveDragSuffix(const QString &suffix);

    int majorVersion() const;
    int majorQtQuickVersion() const;
    int minorQtQuickVersion() const;
    void setMajorVersion(int majorVersion);
    void setMajorQtQuickVersion(int majorVersion);
    void setMinorQtQuickVersion(int minorVersion);
    int minorVersion() const;
    void setMinorVersion(int minorVersion);

    bool hasActiveTimeline() const;
    void setHasActiveTimeline(bool b);

    void insertInQmlContext(QQmlContext *context);
    QQmlComponent *specificQmlComponent();

    bool hasAliasExport() const { return m_aliasExport; }

    bool hasMultiSelection() const;
    void setHasMultiSelection(bool);

    void setInsightEnabled(bool value);
    void setInsightCategories(const QStringList &categories);

    bool hasQuick3DImport() const;
    void setHasQuick3DImport(bool value);

    bool hasMaterialLibrary() const;
    void setHasMaterialLibrary(bool value);

    bool isQt6Project() const;
    void setIsQt6Project(bool value);

<<<<<<< HEAD
    bool has3DModelSelection() const;
    void set3DHasModelSelection(bool value);

    void setSelectedNode(const ModelNode &node);
=======
    bool has3DModelSelected() const;
    void setHas3DModelSelected(bool value);

    void setEditorNodes(const ModelNodes &nodes);

    void setIsSelectionLocked(bool lock);
    bool isSelectionLocked() const;
>>>>>>> 204d5590

signals:
    void specificsUrlChanged();
    void specificQmlDataChanged();
    void stateNameChanged();
    void allStateNamesChanged();
    void isBaseStateChanged();
    void selectionChangedChanged();
    void backendValuesChanged();
    void majorVersionChanged();
    void minorVersionChanged();
    void majorQtQuickVersionChanged();
    void minorQtQuickVersionChanged();
    void specificQmlComponentChanged();
    void hasAliasExportChanged();
    void hasActiveTimelineChanged();
    void activeDragSuffixChanged();
    void hasMultiSelectionChanged();
    void hasQuick3DImportChanged();
    void hasMaterialLibraryChanged();
<<<<<<< HEAD
    void has3DModelSelectionChanged();
    void isQt6ProjectChanged();
=======
    void has3DModelSelectedChanged();
    void isQt6ProjectChanged();
    void isSelectionLockedChanged();
>>>>>>> 204d5590

    void insightEnabledChanged();
    void insightCategoriesChanged();
    void toolBarAction(int action);

public slots:

     void setSpecificsUrl(const QUrl &newSpecificsUrl);

     void setSpecificQmlData(const QString &newSpecificQmlData);

     void setStateName(const QString &newStateName);

     void setAllStateNames(const QStringList &allStates);

     void setIsBaseState(bool newIsBaseState);

     void setSelectionChanged(bool newSelectionChanged);

     void setBackendValues(QQmlPropertyMap *newBackendValues);

     void setModel(Model *model);

     void triggerSelectionChanged();
     void setHasAliasExport(bool hasAliasExport);

private:
    QUrl m_specificsUrl;

    QString m_specificQmlData;
    QString m_stateName;
    QStringList m_allStateNames;

    bool m_isBaseState;
    bool m_selectionChanged;

    QQmlPropertyMap *m_backendValues;

    int m_majorVersion = 1;
    int m_minorVersion = 1;
    int m_majorQtQuickVersion = 1;
    int m_minorQtQuickVersion = -1;

    bool m_hasQuick3DImport = false;
    bool m_hasMaterialLibrary = false;
<<<<<<< HEAD
    bool m_has3DModelSelection = false;
=======
    bool m_has3DModelSelected = false;
>>>>>>> 204d5590
    bool m_isQt6Project = false;

    QQmlComponent *m_qmlComponent;
    QQmlContext *m_qmlContext;
    QQuickWidget *m_quickWidget = nullptr;

    QPoint m_lastPos;

    QPointer<Model> m_model;

    bool m_aliasExport = false;

    bool m_setHasActiveTimeline = false;

    QString m_activeDragSuffix;

    bool m_hasMultiSelection = false;
    bool m_isSelectionLocked = false;

    bool m_insightEnabled = false;
    QStringList m_insightCategories;

<<<<<<< HEAD
    ModelNode m_selectedNode;
=======
    ModelNodes m_editorNodes; // Nodes that are being edited by PropertyEditor

    inline static QHash<QString, bool> s_expandedStateHash;
>>>>>>> 204d5590
};

class EasingCurveEditor : public QObject
{
    Q_OBJECT

    Q_PROPERTY(QVariant modelNodeBackendProperty READ modelNodeBackend WRITE setModelNodeBackend NOTIFY modelNodeBackendChanged)

public:
    EasingCurveEditor(QObject *parent = nullptr) : QObject(parent)
    {}

    static void registerDeclarativeType();
    Q_INVOKABLE void runDialog();
    void setModelNodeBackend(const QVariant &modelNodeBackend);

signals:
    void modelNodeBackendChanged();

private:
    QVariant modelNodeBackend() const;

private:
    QVariant m_modelNodeBackend;
    QmlDesigner::ModelNode m_modelNode;
};

} //QmlDesigner {<|MERGE_RESOLUTION|>--- conflicted
+++ resolved
@@ -57,11 +57,7 @@
     Q_PROPERTY(bool hasQuick3DImport READ hasQuick3DImport NOTIFY hasQuick3DImportChanged)
     Q_PROPERTY(bool hasMaterialLibrary READ hasMaterialLibrary NOTIFY hasMaterialLibraryChanged)
     Q_PROPERTY(bool isQt6Project READ isQt6Project NOTIFY isQt6ProjectChanged)
-<<<<<<< HEAD
-    Q_PROPERTY(bool has3DModelSelection READ has3DModelSelection NOTIFY has3DModelSelectionChanged)
-=======
     Q_PROPERTY(bool has3DModelSelected READ has3DModelSelected NOTIFY has3DModelSelectedChanged)
->>>>>>> 204d5590
 
 public:
     PropertyEditorContextObject(QQuickWidget *widget, QObject *parent = nullptr);
@@ -149,12 +145,6 @@
     bool isQt6Project() const;
     void setIsQt6Project(bool value);
 
-<<<<<<< HEAD
-    bool has3DModelSelection() const;
-    void set3DHasModelSelection(bool value);
-
-    void setSelectedNode(const ModelNode &node);
-=======
     bool has3DModelSelected() const;
     void setHas3DModelSelected(bool value);
 
@@ -162,7 +152,6 @@
 
     void setIsSelectionLocked(bool lock);
     bool isSelectionLocked() const;
->>>>>>> 204d5590
 
 signals:
     void specificsUrlChanged();
@@ -183,14 +172,9 @@
     void hasMultiSelectionChanged();
     void hasQuick3DImportChanged();
     void hasMaterialLibraryChanged();
-<<<<<<< HEAD
-    void has3DModelSelectionChanged();
-    void isQt6ProjectChanged();
-=======
     void has3DModelSelectedChanged();
     void isQt6ProjectChanged();
     void isSelectionLockedChanged();
->>>>>>> 204d5590
 
     void insightEnabledChanged();
     void insightCategoriesChanged();
@@ -236,11 +220,7 @@
 
     bool m_hasQuick3DImport = false;
     bool m_hasMaterialLibrary = false;
-<<<<<<< HEAD
-    bool m_has3DModelSelection = false;
-=======
     bool m_has3DModelSelected = false;
->>>>>>> 204d5590
     bool m_isQt6Project = false;
 
     QQmlComponent *m_qmlComponent;
@@ -263,13 +243,9 @@
     bool m_insightEnabled = false;
     QStringList m_insightCategories;
 
-<<<<<<< HEAD
-    ModelNode m_selectedNode;
-=======
     ModelNodes m_editorNodes; // Nodes that are being edited by PropertyEditor
 
     inline static QHash<QString, bool> s_expandedStateHash;
->>>>>>> 204d5590
 };
 
 class EasingCurveEditor : public QObject
