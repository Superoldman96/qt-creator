// Copyright (C) 2016 The Qt Company Ltd.
// SPDX-License-Identifier: LicenseRef-Qt-Commercial OR GPL-3.0-only WITH Qt-GPL-exception-1.0

#pragma once

#include "modelnode.h"
#include "qmldesignercorelib_global.h"

#include <QObject>
#include <QQmlPropertyMap>
#include <QtQml>

namespace QmlDesigner {

class PropertyEditorValue;

class PropertyEditorNodeWrapper : public QObject
{
    Q_OBJECT

    Q_PROPERTY(bool exists READ exists NOTIFY existsChanged)
    Q_PROPERTY(QQmlPropertyMap *properties READ properties NOTIFY propertiesChanged)
    Q_PROPERTY(QString type READ type NOTIFY typeChanged)

public:
    PropertyEditorNodeWrapper(QObject *parent = nullptr);
    PropertyEditorNodeWrapper(PropertyEditorValue *parent);

    bool exists() const;
    QString type() const;
    QQmlPropertyMap *properties();
    ModelNode parentModelNode() const;
    PropertyName propertyName() const;

public slots:
    void add(const QString &type = QString());
    void remove();
    void changeValue(const QString &propertyName);
    void update();

signals:
    void existsChanged();
    void propertiesChanged();
    void typeChanged();

private:
    void setup();

    ModelNode m_modelNode;
    QQmlPropertyMap m_valuesPropertyMap;
    PropertyEditorValue *m_editorValue = nullptr;
};

class PropertyEditorValue : public QObject
{
    Q_OBJECT

    Q_PROPERTY(QVariant value READ value WRITE setValueWithEmit NOTIFY valueChangedQml)
    Q_PROPERTY(QVariant enumeration READ enumeration NOTIFY valueChangedQml)
    Q_PROPERTY(QString expression READ expression WRITE setExpressionWithEmit NOTIFY expressionChanged FINAL)
    Q_PROPERTY(QString valueToString READ valueToString NOTIFY valueChangedQml FINAL)
    Q_PROPERTY(bool isInModel READ isInModel NOTIFY isExplicitChanged FINAL)
    Q_PROPERTY(bool isInSubState READ isInSubState NOTIFY isExplicitChanged FINAL)
    Q_PROPERTY(bool isBound READ isBound NOTIFY isBoundChanged FINAL)
    Q_PROPERTY(bool isValid READ isValid NOTIFY isValidChanged FINAL)
    Q_PROPERTY(bool isTranslated READ isTranslated NOTIFY expressionChanged FINAL)
    Q_PROPERTY(bool hasActiveDrag READ hasActiveDrag WRITE setHasActiveDrag NOTIFY hasActiveDragChanged FINAL)

    Q_PROPERTY(bool isIdList READ isIdList NOTIFY expressionChanged FINAL)
    Q_PROPERTY(QStringList expressionAsList READ getExpressionAsList NOTIFY expressionChanged FINAL)

    Q_PROPERTY(QString name READ nameAsQString CONSTANT FINAL)
    Q_PROPERTY(PropertyEditorNodeWrapper *complexNode READ complexNode NOTIFY complexNodeChanged FINAL)

    Q_PROPERTY(bool isAvailable READ isAvailable NOTIFY isBoundChanged)

public:
    PropertyEditorValue(QObject *parent = nullptr);

    QVariant value() const;
    void setValueWithEmit(const QVariant &value);
    void setValue(const QVariant &value);

    QString enumeration() const;

    QString expression() const;
    void setExpressionWithEmit(const QString &expression);
    void setExpression(const QString &expression);

    QString valueToString() const;

    bool isInSubState() const;

    bool isInModel() const;

    bool isBound() const;
    bool isValid() const;

    void setIsValid(bool valid);

    bool isTranslated() const;

    bool hasActiveDrag() const;
    void setHasActiveDrag(bool val);

    bool isAvailable() const;

    PropertyName name() const;
    QString nameAsQString() const;
    void setName(const PropertyName &name);

    ModelNode modelNode() const;
    void setModelNode(const ModelNode &modelNode);

    PropertyEditorNodeWrapper *complexNode();

    static void registerDeclarativeTypes();

    Q_INVOKABLE void exportPropertyAsAlias();
    Q_INVOKABLE bool hasPropertyAlias() const;
    Q_INVOKABLE bool isAttachedProperty() const;
    Q_INVOKABLE void removeAliasExport();

    Q_INVOKABLE QString getTranslationContext() const;

    bool isIdList() const;

    Q_INVOKABLE QStringList getExpressionAsList() const;
    Q_INVOKABLE bool idListAdd(const QString &value);
    Q_INVOKABLE bool idListRemove(int idx);
    Q_INVOKABLE bool idListReplace(int idx, const QString &value);
    Q_INVOKABLE void commitDrop(const QString &dropData);
<<<<<<< HEAD
    Q_INVOKABLE void openMaterialEditor(int idx);
=======
>>>>>>> f7639f45

public slots:
    void resetValue();
    void setEnumeration(const QString &scope, const QString &name);

signals:
    void valueChanged(const QString &name, const QVariant &);
    void valueChangedQml();

    void expressionChanged(const QString &name); // HACK - We use the same notifer for the backend and frontend.
                                                 // If name is empty the signal is used for QML.

    void exportPropertyAsAliasRequested(const QString &name);
    void removeAliasExportRequested(const QString &name);

    void modelStateChanged();
    void modelNodeChanged();
    void complexNodeChanged();
    void isBoundChanged();
    void isValidChanged();
    void isExplicitChanged();
    void hasActiveDragChanged();

private:
    QStringList generateStringList(const QString &string) const;
    QString generateString(const QStringList &stringList) const;

    ModelNode m_modelNode;
    QVariant m_value;
    QString m_expression;
    PropertyName m_name;
    bool m_isInSubState = false;
    bool m_isInModel = false;
    bool m_isBound = false;
    bool m_hasActiveDrag = false;
    bool m_isValid = false; // if the property value belongs to a non-existing complexProperty it is invalid
    PropertyEditorNodeWrapper *m_complexNode;
};

} // namespace QmlDesigner

QML_DECLARE_TYPE(QmlDesigner::PropertyEditorValue)
QML_DECLARE_TYPE(QmlDesigner::PropertyEditorNodeWrapper)<|MERGE_RESOLUTION|>--- conflicted
+++ resolved
@@ -130,10 +130,7 @@
     Q_INVOKABLE bool idListRemove(int idx);
     Q_INVOKABLE bool idListReplace(int idx, const QString &value);
     Q_INVOKABLE void commitDrop(const QString &dropData);
-<<<<<<< HEAD
     Q_INVOKABLE void openMaterialEditor(int idx);
-=======
->>>>>>> f7639f45
 
 public slots:
     void resetValue();
