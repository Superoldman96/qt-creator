--- conflicted
+++ resolved
@@ -35,7 +35,12 @@
     return node.metaInfo().isQtQuickStudioUtilsJsonListModel();
 }
 
-<<<<<<< HEAD
+inline bool isProjectImport(const QmlDesigner::Import &import)
+{
+    ProjectExplorer::Project *currentProject = ProjectExplorer::ProjectManager::startupProject();
+    return currentProject && import.toString() == currentProject->displayName();
+}
+
 inline void setVariantPropertyValue(const QmlDesigner::ModelNode &node,
                                     const QmlDesigner::PropertyName &propertyName,
                                     const QVariant &value)
@@ -48,26 +53,6 @@
                                          const QmlDesigner::PropertyName &propertyName,
                                          const QString &expression)
 {
-=======
-inline bool isProjectImport(const QmlDesigner::Import &import)
-{
-    ProjectExplorer::Project *currentProject = ProjectExplorer::ProjectManager::startupProject();
-    return currentProject && import.toString() == currentProject->displayName();
-}
-
-inline void setVariantPropertyValue(const QmlDesigner::ModelNode &node,
-                                    const QmlDesigner::PropertyName &propertyName,
-                                    const QVariant &value)
-{
-    QmlDesigner::VariantProperty property = node.variantProperty(propertyName);
-    property.setValue(value);
-}
-
-inline void setBindingPropertyExpression(const QmlDesigner::ModelNode &node,
-                                         const QmlDesigner::PropertyName &propertyName,
-                                         const QString &expression)
-{
->>>>>>> 7dfa7469
     QmlDesigner::BindingProperty property = node.bindingProperty(propertyName);
     property.setExpression(expression);
 }
@@ -81,15 +66,6 @@
     , m_dataStore(std::make_unique<DataStoreModelNode>())
 
 {
-<<<<<<< HEAD
-    connect(ProjectExplorer::ProjectManager::instance(),
-            &ProjectExplorer::ProjectManager::startupProjectChanged, this, [this] {
-        resetDataStoreNode();
-        if (m_widget.get())
-            m_widget->collectionDetailsModel()->removeAllCollections();
-    });
-=======
->>>>>>> 7dfa7469
 }
 
 CollectionView::~CollectionView() = default;
@@ -128,11 +104,7 @@
 
         connect(listModel, &CollectionListModel::modelReset, this, [this] {
             CollectionListModel *listModel = m_widget->listModel().data();
-<<<<<<< HEAD
-            if (listModel->sourceNode() == m_dataStore->modelNode())
-=======
             if (listModel->sourceNode() == dataStoreNode())
->>>>>>> 7dfa7469
                 m_dataStore->setCollectionNames(listModel->collections());
         });
 
@@ -180,18 +152,8 @@
 
 void CollectionView::modelAboutToBeDetached([[maybe_unused]] Model *model)
 {
-<<<<<<< HEAD
-    m_libraryInfoIsUpdated = false;
-    m_reloadCounter = 0;
-    m_rewriterAmended = false;
-    m_dataStoreTypeFound = false;
-    disconnect(m_documentUpdateConnection);
-    QTC_ASSERT(m_delayedTasks.isEmpty(), m_delayedTasks.clear());
-    m_widget->listModel()->setDataStoreNode();
-=======
     unloadDataStore();
     m_widget->setProjectImportExists(false);
->>>>>>> 7dfa7469
 }
 
 void CollectionView::selectedNodesChanged(const QList<ModelNode> &selectedNodeList,
@@ -216,11 +178,6 @@
     m_widget->setTargetNodeSelected(singleSelectedHasModelProperty);
 }
 
-<<<<<<< HEAD
-    // More than one model is selected. So ignore them
-    if (selectedCollectionNodes.size() > 1)
-        return;
-=======
 void CollectionView::importsChanged(const Imports &addedImports, const Imports &removedImports)
 {
     if (Utils::anyOf(addedImports, isProjectImport)) {
@@ -230,7 +187,6 @@
         m_widget->setProjectImportExists(false);
         unloadDataStore();
     }
->>>>>>> 7dfa7469
 }
 
 void CollectionView::customNotification(const AbstractView *,
@@ -238,12 +194,9 @@
                                         const QList<ModelNode> &nodeList,
                                         const QList<QVariant> &data)
 {
-<<<<<<< HEAD
-=======
-    if (!m_widget)
-        return;
-
->>>>>>> 7dfa7469
+    if (!m_widget)
+        return;
+
     if (identifier == QLatin1String("item_library_created_by_drop") && !nodeList.isEmpty())
         onItemLibraryNodeCreated(nodeList.first());
     else if (identifier == QLatin1String("open_collection_by_id") && !data.isEmpty())
@@ -282,10 +235,6 @@
     });
 }
 
-<<<<<<< HEAD
-void CollectionView::assignCollectionToNode(const QString &collectionName, const ModelNode &node)
-{
-=======
 void CollectionView::addProjectImport()
 {
     if (!m_widget)
@@ -307,7 +256,6 @@
     if (!m_widget)
         return;
 
->>>>>>> 7dfa7469
     using DataType = CollectionDetails::DataType;
     executeInTransaction("CollectionView::assignCollectionToNode", [&]() {
         m_dataStore->assignCollectionToNode(
@@ -366,24 +314,18 @@
 
 void CollectionView::addNewCollection(const QString &collectionName, const QJsonObject &localCollection)
 {
-<<<<<<< HEAD
-=======
-    if (!m_widget)
-        return;
-
->>>>>>> 7dfa7469
+    if (!m_widget)
+        return;
+
     addTask(QSharedPointer<CollectionTask>(
         new AddCollectionTask(this, m_widget->listModel(), localCollection, collectionName)));
 }
 
 void CollectionView::openCollection(const QString &collectionName)
 {
-<<<<<<< HEAD
-=======
-    if (!m_widget)
-        return;
-
->>>>>>> 7dfa7469
+    if (!m_widget)
+        return;
+
     m_widget->openCollection(collectionName);
 }
 
@@ -400,12 +342,8 @@
 
     m_dataStore->reloadModel();
 
-<<<<<<< HEAD
-    ModelNode dataStore = m_dataStore->modelNode();
-=======
     ModelNode dataStore = dataStoreNode();
     m_widget->setDataStoreExists(dataStore.isValid());
->>>>>>> 7dfa7469
     if (!dataStore || m_widget->listModel()->sourceNode() == dataStore)
         return;
 
@@ -446,31 +384,6 @@
 {
     bool filesJustCreated = false;
     bool filesExist = CollectionEditorUtils::ensureDataStoreExists(filesJustCreated);
-<<<<<<< HEAD
-    if (filesExist) {
-        if (filesJustCreated) {
-            // Force code model reset to notice changes to existing module
-            auto modelManager = QmlJS::ModelManagerInterface::instance();
-            if (modelManager) {
-                m_libraryInfoIsUpdated = false;
-
-                m_expectedDocumentUpdates.clear();
-                m_expectedDocumentUpdates << CollectionEditorUtils::dataStoreQmlFilePath()
-                                          << CollectionEditorUtils::dataStoreJsonFilePath();
-
-                m_documentUpdateConnection = connect(modelManager,
-                                                     &QmlJS::ModelManagerInterface::documentUpdated,
-                                                     this,
-                                                     &CollectionView::onDocumentUpdated);
-
-                modelManager->resetCodeModel();
-            }
-            resetDataStoreNode();
-        } else {
-            m_libraryInfoIsUpdated = true;
-        }
-    }
-=======
     if (filesExist && filesJustCreated) {
         // Force code model reset to notice changes to existing module
         if (auto modelManager = QmlJS::ModelManagerInterface::instance())
@@ -488,25 +401,13 @@
         .toVariantProperty()
         .value()
         .toString();
->>>>>>> 7dfa7469
-}
-
-QString CollectionView::collectionNameFromDataStoreChildren(const PropertyName &childPropertyName) const
-{
-    return dataStoreNode()
-        .nodeProperty(childPropertyName)
-        .modelNode()
-        .property(CollectionEditorConstants::JSONCHILDMODELNAME_PROPERTY)
-        .toVariantProperty()
-        .value()
-        .toString();
-}
-
-<<<<<<< HEAD
+}
+
 NodeMetaInfo CollectionView::jsonCollectionMetaInfo() const
 {
     return model()->metaInfo(CollectionEditorConstants::JSONCOLLECTIONMODEL_TYPENAME);
-=======
+}
+
 void CollectionView::unloadDataStore()
 {
     m_reloadCounter = 0;
@@ -517,7 +418,6 @@
         m_widget->setDataStoreExists(dataStoreNode().isValid());
         m_widget->listModel()->setDataStoreNode();
     }
->>>>>>> 7dfa7469
 }
 
 void CollectionView::ensureStudioModelImport()
@@ -535,42 +435,21 @@
 
 void CollectionView::onItemLibraryNodeCreated(const ModelNode &node)
 {
-<<<<<<< HEAD
-=======
-    if (!m_widget)
-        return;
-
->>>>>>> 7dfa7469
+    if (!m_widget)
+        return;
+
     if (node.metaInfo().isQtQuickListView()) {
         addTask(QSharedPointer<CollectionTask>(
             new DropListViewTask(this, m_widget->listModel(), node)));
     }
 }
 
-<<<<<<< HEAD
-void CollectionView::onDocumentUpdated(const QSharedPointer<const QmlJS::Document> &doc)
-{
-    if (m_expectedDocumentUpdates.contains(doc->fileName()))
-        m_expectedDocumentUpdates.remove(doc->fileName());
-
-    if (m_expectedDocumentUpdates.isEmpty()) {
-        disconnect(m_documentUpdateConnection);
-        m_libraryInfoIsUpdated = true;
-    }
-}
-
-=======
->>>>>>> 7dfa7469
 void CollectionView::addTask(QSharedPointer<CollectionTask> task)
 {
     ensureDataStoreExists();
     if (m_dataStoreTypeFound)
         task->process();
-<<<<<<< HEAD
-    else if (m_dataStore->modelNode())
-=======
     else if (dataStoreNode())
->>>>>>> 7dfa7469
         m_delayedTasks << task;
 }
 
