--- conflicted
+++ resolved
@@ -7,13 +7,6 @@
 
 enum class SourceFormat { Unknown, Json, Csv };
 
-<<<<<<< HEAD
-inline constexpr char SOURCEFILE_PROPERTY[]             = "source";
-
-inline constexpr char COLLECTIONMODEL_IMPORT[]          = "QtQuick.Studio.Utils";
-inline constexpr char JSONCOLLECTIONMODEL_TYPENAME[]    = "QtQuick.Studio.Utils.JsonListModel";
-inline constexpr char CSVCOLLECTIONMODEL_TYPENAME[]     = "QtQuick.Studio.Utils.CsvTableModel";
-=======
 inline constexpr char SOURCEFILE_PROPERTY[]                 = "source";
 inline constexpr char ALLMODELS_PROPERTY[]                  = "allModels";
 inline constexpr char JSONCHILDMODELNAME_PROPERTY[]         = "modelName";
@@ -23,6 +16,5 @@
 inline constexpr char CSVCOLLECTIONMODEL_TYPENAME[]         = "QtQuick.Studio.Utils.CsvTableModel";
 inline constexpr char JSONCOLLECTIONCHILDMODEL_TYPENAME[]   = "QtQuick.Studio.Utils.ChildListModel";
 inline constexpr char JSONBACKEND_TYPENAME[]                = "JsonData";
->>>>>>> dc42b62d
 
 } // namespace QmlDesigner::CollectionEditor