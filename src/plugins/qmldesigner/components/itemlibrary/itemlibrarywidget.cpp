--- conflicted
+++ resolved
@@ -109,12 +109,9 @@
                                << entry.requiredImport();
                 }
 #endif
-<<<<<<< HEAD
 
                 if (m_model) {
                     tracer.tick("start drag");
-=======
->>>>>>> d114082f
 
                     m_model->startDrag(m_itemLibraryModel->getMimeData(entry),
                                        ::Utils::StyleHelper::dpiSpecificImageFile(
