// Copyright (C) 2022 The Qt Company Ltd.
// SPDX-License-Identifier: LicenseRef-Qt-Commercial OR GPL-3.0-only WITH Qt-GPL-exception-1.0

#include "contentlibrarymaterialsmodel.h"

#include "contentlibrarymaterial.h"
#include "contentlibrarymaterialscategory.h"
#include "contentlibrarywidget.h"

#include "designerpaths.h"
#include "filedownloader.h"
#include "fileextractor.h"
#include "multifiledownloader.h"

#include <bundleimporter.h>
#include <qmldesignerplugin.h>

#include <qmldesignerbase/settings/designersettings.h>

#include <utils/algorithm.h>
#include <utils/hostosinfo.h>
#include <utils/qtcassert.h>

#include <QDir>
#include <QJsonArray>
#include <QJsonDocument>
#include <QQmlEngine>
#include <QStandardPaths>
#include <QUrl>

namespace QmlDesigner {

ContentLibraryMaterialsModel::ContentLibraryMaterialsModel(ContentLibraryWidget *parent)
    : QAbstractListModel(parent)
    , m_widget(parent)
{
    m_bundlePath = Utils::FilePath::fromString(Paths::bundlesPathSetting() + "/Materials");

    m_baseUrl = QmlDesignerPlugin::settings()
                    .value(DesignerSettingsKey::DOWNLOADABLE_BUNDLES_URL)
                    .toString() + "/materials/v1";

    qmlRegisterType<QmlDesigner::FileDownloader>("WebFetcher", 1, 0, "FileDownloader");
    qmlRegisterType<QmlDesigner::MultiFileDownloader>("WebFetcher", 1, 0, "MultiFileDownloader");
}

void ContentLibraryMaterialsModel::loadBundle()
{
    if (fetchBundleJsonFile() && fetchBundleIcons())
        loadMaterialBundle();
}

int ContentLibraryMaterialsModel::rowCount(const QModelIndex &) const
{
    return m_bundleCategories.size();
}

QVariant ContentLibraryMaterialsModel::data(const QModelIndex &index, int role) const
{
    QTC_ASSERT(index.isValid() && index.row() < m_bundleCategories.size(), return {});
    QTC_ASSERT(roleNames().contains(role), return {});

    return m_bundleCategories.at(index.row())->property(roleNames().value(role));
}

bool ContentLibraryMaterialsModel::setData(const QModelIndex &index, const QVariant &value, int role)
{
    if (!index.isValid() || !roleNames().contains(role))
        return false;

    QByteArray roleName = roleNames().value(role);
    ContentLibraryMaterialsCategory *bundleCategory = m_bundleCategories.at(index.row());
    QVariant currValue = bundleCategory->property(roleName);

    if (currValue != value) {
        bundleCategory->setProperty(roleName, value);

        emit dataChanged(index, index, {role});
        return true;
    }

    return false;
}

bool ContentLibraryMaterialsModel::isValidIndex(int idx) const
{
    return idx > -1 && idx < rowCount();
}

void ContentLibraryMaterialsModel::updateIsEmpty()
{
    const bool anyCatVisible = Utils::anyOf(m_bundleCategories,
                                            [&](ContentLibraryMaterialsCategory *cat) {
        return cat->visible();
    });

    const bool newEmpty = !anyCatVisible || m_bundleCategories.isEmpty()
            || !m_widget->hasMaterialLibrary() || !hasRequiredQuick3DImport();

    if (newEmpty != m_isEmpty) {
        m_isEmpty = newEmpty;
        emit isEmptyChanged();
    }
}

QHash<int, QByteArray> ContentLibraryMaterialsModel::roleNames() const
{
    static const QHash<int, QByteArray> roles {
        {Qt::UserRole + 1, "bundleCategoryName"},
        {Qt::UserRole + 2, "bundleCategoryVisible"},
        {Qt::UserRole + 3, "bundleCategoryExpanded"},
        {Qt::UserRole + 4, "bundleCategoryMaterials"}
    };
    return roles;
}

bool ContentLibraryMaterialsModel::fetchBundleIcons()
{
    Utils::FilePath iconsFilePath = m_bundlePath.pathAppended("icons");

    if (iconsFilePath.exists() && iconsFilePath.dirEntries(QDir::Files | QDir::Dirs
                                                           | QDir::NoDotAndDotDot).length() > 0) {
        return true;
    }

    QString zipFileUrl = m_baseUrl + "/icons.zip";

    FileDownloader *downloader = new FileDownloader(this);
    downloader->setUrl(zipFileUrl);
    downloader->setProbeUrl(false);
    downloader->setDownloadEnabled(true);

    QObject::connect(downloader, &FileDownloader::finishedChanged, this,
                     [this, downloader] {
        FileExtractor *extractor = new FileExtractor(this);
        extractor->setArchiveName(downloader->completeBaseName());
        extractor->setSourceFile(downloader->outputFile());
        extractor->setTargetPath(m_bundlePath.toFSPathString());
        extractor->setAlwaysCreateDir(false);
        extractor->setClearTargetPathContents(false);

        QObject::connect(extractor, &FileExtractor::finishedChanged, this,
                         [this, downloader, extractor] {
            downloader->deleteLater();
            extractor->deleteLater();

            loadMaterialBundle();
        });

        extractor->extract();
    });

    downloader->start();
    return false;
}

bool ContentLibraryMaterialsModel::fetchBundleJsonFile()
{
    Utils::FilePath jsonFilePath = m_bundlePath.pathAppended("material_bundle.json");

    if (jsonFilePath.exists() && jsonFilePath.fileSize() > 0)
        return true;

    QString bundleJsonUrl = m_baseUrl + "/material_bundle.json";

    FileDownloader *downloader = new FileDownloader(this);
    downloader->setUrl(bundleJsonUrl);
    downloader->setProbeUrl(false);
    downloader->setDownloadEnabled(true);
    downloader->setTargetFilePath(jsonFilePath.toFSPathString());

    QObject::connect(downloader, &FileDownloader::finishedChanged, this,
                     [this, downloader] {
        if (fetchBundleIcons())
            loadMaterialBundle();
        downloader->deleteLater();
    });

    downloader->start();
    return false;
}

void ContentLibraryMaterialsModel::downloadSharedFiles()
{
    QString metaFileUrl = m_baseUrl + "/shared_files.zip";
    FileDownloader *downloader = new FileDownloader(this);
    downloader->setUrl(metaFileUrl);
    downloader->setProbeUrl(false);
    downloader->setDownloadEnabled(true);

    QObject::connect(downloader, &FileDownloader::finishedChanged, this,
                     [this, downloader] {
        FileExtractor *extractor = new FileExtractor(this);
        extractor->setArchiveName(downloader->completeBaseName());
        extractor->setSourceFile(downloader->outputFile());
        extractor->setTargetPath(m_bundlePath.toFSPathString());
        extractor->setAlwaysCreateDir(false);
        extractor->setClearTargetPathContents(false);

        QObject::connect(extractor, &FileExtractor::finishedChanged, this, [downloader, extractor]() {
            downloader->deleteLater();
            extractor->deleteLater();
        });

        extractor->extract();
    });

    downloader->start();
}

QString ContentLibraryMaterialsModel::bundleId() const
{
    return m_bundleId;
}

void ContentLibraryMaterialsModel::loadMaterialBundle(bool forceReload)
{
    auto compUtils = QmlDesignerPlugin::instance()->documentManager().generatedComponentUtils();

    if (!forceReload && m_bundleExists && m_bundleId == compUtils.materialsBundleId())
        return;

    // clean up
    qDeleteAll(m_bundleCategories);
    m_bundleCategories.clear();
    setBundleExists(false);
    m_isEmpty = true;
    m_bundleObj = {};
    m_bundleId.clear();

    Utils::FilePath jsonFilePath = m_bundlePath.pathAppended("material_bundle.json");

    Utils::expected_str<QByteArray> jsonContents = jsonFilePath.fileContents();
    if (!jsonContents.has_value()) {
        qWarning() << __FUNCTION__ << jsonContents.error();
        resetModel();
        return;
    }

    QJsonDocument bundleJsonDoc = QJsonDocument::fromJson(jsonContents.value());
    if (bundleJsonDoc.isNull()) {
        qWarning() << __FUNCTION__ << "Invalid json file" << jsonFilePath;
        resetModel();
        return;
    }

    m_bundleObj = bundleJsonDoc.object();

    QString bundleType = compUtils.materialsBundleType();
    m_bundleId = compUtils.materialsBundleId();

    const QJsonObject catsObj = m_bundleObj.value("categories").toObject();
    const QStringList categories = catsObj.keys();
    for (const QString &cat : categories) {
        auto category = new ContentLibraryMaterialsCategory(this, cat);

        const QJsonObject matsObj = catsObj.value(cat).toObject();
        const QStringList matsNames = matsObj.keys();
        for (const QString &matName : matsNames) {
            const QJsonObject matObj = matsObj.value(matName).toObject();

            if (matObj.contains("minQtVersion")) {
                const Version minQtVersion = Version::fromString(
                    matObj.value("minQtVersion").toString());
                if (minQtVersion > m_quick3dVersion)
                    continue;
            }

            QStringList files;
            const QJsonArray assetsArr = matObj.value("files").toArray();
            for (const QJsonValueConstRef &asset : assetsArr)
                files.append(asset.toString());

            QUrl icon = m_bundlePath.pathAppended(matObj.value("icon").toString()).toUrl();
            QString qml = matObj.value("qml").toString();
            TypeName type = QLatin1String("%1.%2").arg(bundleType, qml.chopped(4)).toLatin1(); // chopped(4): remove .qml

            auto bundleMat = new ContentLibraryMaterial(category, matName, qml, type, icon, files,
                                                        m_bundleId);

            category->addBundleMaterial(bundleMat);
        }
        m_bundleCategories.append(category);
    }

    m_bundleSharedFiles = m_bundleObj.value("sharedFiles").toVariant().toStringList();
    for (const QString &file : std::as_const(m_bundleSharedFiles)) {
        if (!m_bundlePath.pathAppended(file).exists()) {
            downloadSharedFiles();
            break;
        }
    }

<<<<<<< HEAD
    m_bundleExists = true;
=======
    setBundleExists(true);
>>>>>>> 6068df55
    updateIsEmpty();
    resetModel();
}

bool ContentLibraryMaterialsModel::hasRequiredQuick3DImport() const
{
    return m_widget->hasQuick3DImport() && m_quick3dVersion >= Version{6, 3};
}

bool ContentLibraryMaterialsModel::bundleExists() const
{
    return m_bundleExists;
}

QString ContentLibraryMaterialsModel::bundlePath() const
{
    return m_bundlePath.toFSPathString();
}

void ContentLibraryMaterialsModel::setSearchText(const QString &searchText)
{
    QString lowerSearchText = searchText.toLower();

    if (m_searchText == lowerSearchText)
        return;

    m_searchText = lowerSearchText;

    for (int i = 0; i < m_bundleCategories.size(); ++i) {
        ContentLibraryMaterialsCategory *cat = m_bundleCategories.at(i);
        bool catVisibilityChanged = cat->filter(m_searchText);
        if (catVisibilityChanged)
            emit dataChanged(index(i), index(i), {roleNames().keys("bundleCategoryVisible")});
    }

    updateIsEmpty();
}

void ContentLibraryMaterialsModel::updateImportedState(const QStringList &importedItems)
{
    bool changed = false;
    for (ContentLibraryMaterialsCategory *cat : std::as_const(m_bundleCategories))
        changed |= cat->updateImportedState(importedItems);

    if (changed)
        resetModel();
}

void ContentLibraryMaterialsModel::setQuick3DImportVersion(int major, int minor)
{
    bool oldRequiredImport = hasRequiredQuick3DImport();

    const Version newVersion{major, minor};
    if (m_quick3dVersion != newVersion) {
        m_quick3dVersion = newVersion;
        loadMaterialBundle(true);
    }

    bool newRequiredImport = hasRequiredQuick3DImport();

    if (oldRequiredImport == newRequiredImport)
        return;

    emit hasRequiredQuick3DImportChanged();

    updateIsEmpty();
}

void ContentLibraryMaterialsModel::resetModel()
{
    beginResetModel();
    endResetModel();
}

void ContentLibraryMaterialsModel::applyToSelected(ContentLibraryMaterial *mat, bool add)
{
    emit applyToSelectedTriggered(mat, add);
}

void ContentLibraryMaterialsModel::addToProject(ContentLibraryMaterial *mat)
{
    QString err = m_widget->importer()->importComponent(m_bundlePath.toFSPathString(), mat->type(),
                                                        mat->qml(), mat->files() + m_bundleSharedFiles);

    if (err.isEmpty())
        m_widget->setImporterRunning(true);
    else
        qWarning() << __FUNCTION__ << err;
}

void ContentLibraryMaterialsModel::removeFromProject(ContentLibraryMaterial *mat)
{
    QString err = m_widget->importer()->unimportComponent(mat->type(), mat->qml());

    if (err.isEmpty())
        m_widget->setImporterRunning(true);
    else
        qWarning() << __FUNCTION__ << err;
}

bool ContentLibraryMaterialsModel::isMaterialDownloaded(ContentLibraryMaterial *mat) const
{
    return m_bundlePath.pathAppended(mat->qml()).exists();
}

<<<<<<< HEAD
=======
void ContentLibraryMaterialsModel::setBundleExists(bool exists)
{
    if (m_bundleExists == exists)
        return;
    m_bundleExists = exists;
    emit bundleExistsChanged();
}

>>>>>>> 6068df55
} // namespace QmlDesigner<|MERGE_RESOLUTION|>--- conflicted
+++ resolved
@@ -291,11 +291,7 @@
         }
     }
 
-<<<<<<< HEAD
-    m_bundleExists = true;
-=======
     setBundleExists(true);
->>>>>>> 6068df55
     updateIsEmpty();
     resetModel();
 }
@@ -401,8 +397,6 @@
     return m_bundlePath.pathAppended(mat->qml()).exists();
 }
 
-<<<<<<< HEAD
-=======
 void ContentLibraryMaterialsModel::setBundleExists(bool exists)
 {
     if (m_bundleExists == exists)
@@ -411,5 +405,4 @@
     emit bundleExistsChanged();
 }
 
->>>>>>> 6068df55
 } // namespace QmlDesigner