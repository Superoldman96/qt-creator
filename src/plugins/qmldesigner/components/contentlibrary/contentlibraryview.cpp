// Copyright (C) 2022 The Qt Company Ltd.
// SPDX-License-Identifier: LicenseRef-Qt-Commercial OR GPL-3.0-only WITH Qt-GPL-exception-1.0

#include "contentlibraryview.h"

#include "contentlibrarybundleimporter.h"
#include "contentlibraryeffect.h"
#include "contentlibraryeffectsmodel.h"
#include "contentlibrarymaterial.h"
#include "contentlibrarymaterialsmodel.h"
#include "contentlibrarytexture.h"
#include "contentlibrarytexturesmodel.h"
#include "contentlibrarywidget.h"
#include "nodelistproperty.h"
#include "qmldesignerconstants.h"
#include "qmlobjectnode.h"
#include "variantproperty.h"

#include <coreplugin/messagebox.h>
#include <enumeration.h>
#include <utils/algorithm.h>

#ifndef QMLDESIGNER_TEST
#include <projectexplorer/kit.h>
#include <projectexplorer/projectmanager.h>
#include <projectexplorer/target.h>
#include <qtsupport/baseqtversion.h>
#include <qtsupport/qtkitaspect.h>
#endif

#include <QVector3D>

namespace QmlDesigner {

ContentLibraryView::ContentLibraryView(ExternalDependenciesInterface &externalDependencies)
    : AbstractView(externalDependencies)
    , m_createTexture(this)
{}

ContentLibraryView::~ContentLibraryView()
{}

bool ContentLibraryView::hasWidget() const
{
    return true;
}

WidgetInfo ContentLibraryView::widgetInfo()
{
    if (m_widget.isNull()) {
        m_widget = new ContentLibraryWidget();

        connect(m_widget, &ContentLibraryWidget::bundleMaterialDragStarted, this,
                [&] (QmlDesigner::ContentLibraryMaterial *mat) {
            m_draggedBundleMaterial = mat;
        });
        connect(m_widget, &ContentLibraryWidget::bundleTextureDragStarted, this,
                [&] (QmlDesigner::ContentLibraryTexture *tex) {
            m_draggedBundleTexture = tex;
        });
        connect(m_widget, &ContentLibraryWidget::bundleEffectDragStarted, this,
                [&] (QmlDesigner::ContentLibraryEffect *eff) {
            m_draggedBundleEffect = eff;
        });

        connect(m_widget, &ContentLibraryWidget::addTextureRequested, this,
                [&] (const QString &texPath, AddTextureMode mode) {
            executeInTransaction("ContentLibraryView::widgetInfo", [&]() {
                m_createTexture.execute(texPath, mode, m_sceneId);
            });
        });

        connect(m_widget, &ContentLibraryWidget::updateSceneEnvStateRequested, this, [&]() {
            ModelNode activeSceneEnv = m_createTexture.resolveSceneEnv(m_sceneId);
            const bool sceneEnvExists = activeSceneEnv.isValid();
            m_widget->texturesModel()->setHasSceneEnv(sceneEnvExists);
            m_widget->environmentsModel()->setHasSceneEnv(sceneEnvExists);
        });

        ContentLibraryMaterialsModel *materialsModel = m_widget->materialsModel().data();

        connect(materialsModel,
                &ContentLibraryMaterialsModel::applyToSelectedTriggered,
                this,
                [&](ContentLibraryMaterial *bundleMat, bool add) {
                    if (m_selectedModels.isEmpty())
                        return;

                    m_bundleMaterialTargets = m_selectedModels;
                    m_bundleMaterialAddToSelected = add;

                    ModelNode defaultMat = getBundleMaterialDefaultInstance(bundleMat->type());
                    if (defaultMat.isValid())
                        applyBundleMaterialToDropTarget(defaultMat);
                    else
                        m_widget->materialsModel()->addToProject(bundleMat);
                });

#ifdef QDS_USE_PROJECTSTORAGE
        connect(materialsModel,
                &ContentLibraryMaterialsModel::bundleMaterialImported,
                this,
                [&](const QmlDesigner::TypeName &typeName) {
                    applyBundleMaterialToDropTarget({}, typeName);
                    updateBundleMaterialsImportedState();
                });
#else
        connect(materialsModel,
                &ContentLibraryMaterialsModel::bundleMaterialImported,
                this,
                [&](const QmlDesigner::NodeMetaInfo &metaInfo) {
                    applyBundleMaterialToDropTarget({}, metaInfo);
                    updateBundleMaterialsImportedState();
                });
#endif

        connect(materialsModel, &ContentLibraryMaterialsModel::bundleMaterialAboutToUnimport, this,
                [&] (const QmlDesigner::TypeName &type) {
            // delete instances of the bundle material that is about to be unimported
            executeInTransaction("ContentLibraryView::widgetInfo", [&] {
                ModelNode matLib = materialLibraryNode();
                if (!matLib.isValid())
                    return;

                Utils::reverseForeach(matLib.directSubModelNodes(), [&](const ModelNode &mat) {
                    if (mat.isValid() && mat.type() == type)
                        QmlObjectNode(mat).destroy();
                });
            });
        });

        connect(materialsModel, &ContentLibraryMaterialsModel::bundleMaterialUnimported, this,
                &ContentLibraryView::updateBundleMaterialsImportedState);

        ContentLibraryEffectsModel *effectsModel = m_widget->effectsModel().data();

<<<<<<< HEAD
        connect(effectsModel, &ContentLibraryEffectsModel::bundleItemImported, this,
                [&] (const QmlDesigner::NodeMetaInfo &metaInfo) {
            QTC_ASSERT(metaInfo.isValid(), return);

            if (!m_bundleEffectTarget)
                m_bundleEffectTarget = active3DSceneNode();

            QTC_ASSERT(m_bundleEffectTarget, return);

            executeInTransaction("ContentLibraryView::widgetInfo", [&] {
                QVector3D pos = m_bundleEffectPos.value<QVector3D>();
                ModelNode newEffNode = createModelNode(metaInfo.typeName(), metaInfo.majorVersion(),
                                                       metaInfo.minorVersion(),
                                                       {{"x", pos.x()}, {"y", pos.y()}, {"z", pos.z()}});
                m_bundleEffectTarget.defaultNodeListProperty().reparentHere(newEffNode);
                clearSelectedModelNodes();
                selectModelNode(newEffNode);
            });

            updateBundleEffectsImportedState();
            m_bundleEffectTarget = {};
            m_bundleEffectPos = {};
        });

=======
#ifdef QDS_USE_PROJECTSTORAGE
        connect(effectsModel,
                &ContentLibraryEffectsModel::bundleItemImported,
                this,
                [&](const QmlDesigner::TypeName &typeName) {
                    QTC_ASSERT(typeName.size(), return);

                    if (!m_bundleEffectTarget)
                        m_bundleEffectTarget = active3DSceneNode();

                    QTC_ASSERT(m_bundleEffectTarget, return);

                    executeInTransaction("ContentLibraryView::widgetInfo", [&] {
                        QVector3D pos = m_bundleEffectPos.value<QVector3D>();
                        ModelNode newEffNode = createModelNode(
                            typeName, -1, -1, {{"x", pos.x()}, {"y", pos.y()}, {"z", pos.z()}});
                        m_bundleEffectTarget.defaultNodeListProperty().reparentHere(newEffNode);
                        clearSelectedModelNodes();
                        selectModelNode(newEffNode);
                    });

                    updateBundleEffectsImportedState();
                    m_bundleEffectTarget = {};
                    m_bundleEffectPos = {};
                });
#else
        connect(effectsModel,
                &ContentLibraryEffectsModel::bundleItemImported,
                this,
                [&](const QmlDesigner::NodeMetaInfo &metaInfo) {
                    QTC_ASSERT(metaInfo.isValid(), return);

                    if (!m_bundleEffectTarget)
                        m_bundleEffectTarget = active3DSceneNode();

                    QTC_ASSERT(m_bundleEffectTarget, return);

                    executeInTransaction("ContentLibraryView::widgetInfo", [&] {
                        QVector3D pos = m_bundleEffectPos.value<QVector3D>();
                        ModelNode newEffNode = createModelNode(metaInfo.typeName(),
                                                               metaInfo.majorVersion(),
                                                               metaInfo.minorVersion(),
                                                               {{"x", pos.x()},
                                                                {"y", pos.y()},
                                                                {"z", pos.z()}});
                        m_bundleEffectTarget.defaultNodeListProperty().reparentHere(newEffNode);
                        clearSelectedModelNodes();
                        selectModelNode(newEffNode);
                    });

                    updateBundleEffectsImportedState();
                    m_bundleEffectTarget = {};
                    m_bundleEffectPos = {};
                });
#endif
>>>>>>> 3473d9d3
        connect(effectsModel, &ContentLibraryEffectsModel::bundleItemAboutToUnimport, this,
                [&] (const QmlDesigner::TypeName &type) {
                    // delete instances of the bundle effect that is about to be unimported
                    executeInTransaction("ContentLibraryView::widgetInfo", [&] {
                        NodeMetaInfo metaInfo = model()->metaInfo(type);
                        QList<ModelNode> effects = allModelNodesOfType(metaInfo);
                        for (ModelNode &eff : effects)
                            eff.destroy();
                    });
                });

        connect(effectsModel, &ContentLibraryEffectsModel::bundleItemUnimported, this,
                &ContentLibraryView::updateBundleEffectsImportedState);
    }

    return createWidgetInfo(m_widget.data(),
                            "ContentLibrary",
                            WidgetInfo::LeftPane,
                            0,
                            tr("Content Library"));
}

void ContentLibraryView::modelAttached(Model *model)
{
    AbstractView::modelAttached(model);

    m_hasQuick3DImport = model->hasImport("QtQuick3D");

    updateBundlesQuick3DVersion();
    updateBundleMaterialsImportedState();

    const bool hasLibrary = materialLibraryNode().isValid();
    m_widget->setHasMaterialLibrary(hasLibrary);
    m_widget->setHasQuick3DImport(m_hasQuick3DImport);

    m_sceneId = model->active3DSceneId();

    m_widget->setHasActive3DScene(m_sceneId != -1);
    m_widget->clearSearchFilter();

    m_widget->effectsModel()->loadBundle();
    updateBundleEffectsImportedState();
}

void ContentLibraryView::modelAboutToBeDetached(Model *model)
{
    m_widget->setHasMaterialLibrary(false);
    m_widget->setHasQuick3DImport(false);

    AbstractView::modelAboutToBeDetached(model);
}

void ContentLibraryView::importsChanged(const Imports &addedImports, const Imports &removedImports)
{
    Q_UNUSED(addedImports)
    Q_UNUSED(removedImports)

    updateBundlesQuick3DVersion();

    bool hasQuick3DImport = model()->hasImport("QtQuick3D");

    if (hasQuick3DImport == m_hasQuick3DImport)
        return;

    m_hasQuick3DImport = hasQuick3DImport;
    m_widget->setHasQuick3DImport(m_hasQuick3DImport);
}

void ContentLibraryView::active3DSceneChanged(qint32 sceneId)
{
    m_sceneId = sceneId;
    m_widget->setHasActive3DScene(m_sceneId != -1);
}

void ContentLibraryView::selectedNodesChanged(const QList<ModelNode> &selectedNodeList,
                                              const QList<ModelNode> &lastSelectedNodeList)
{
    Q_UNUSED(lastSelectedNodeList)

    m_selectedModels = Utils::filtered(selectedNodeList, [](const ModelNode &node) {
        return node.metaInfo().isQtQuick3DModel();
    });

    m_widget->materialsModel()->setHasModelSelection(!m_selectedModels.isEmpty());
}

void ContentLibraryView::customNotification(const AbstractView *view,
                                            const QString &identifier,
                                            const QList<ModelNode> &nodeList,
                                            const QList<QVariant> &data)
{
    Q_UNUSED(data)

    if (view == this)
        return;

    if (identifier == "drop_bundle_material") {
        ModelNode matLib = materialLibraryNode();
        if (!matLib.isValid())
            return;

        m_bundleMaterialTargets = nodeList;

        ModelNode defaultMat = getBundleMaterialDefaultInstance(m_draggedBundleMaterial->type());
        if (defaultMat.isValid()) {
            if (m_bundleMaterialTargets.isEmpty()) // if no drop target, create a duplicate material
#ifdef QDS_USE_PROJECTSTORAGE
                createMaterial(m_draggedBundleMaterial->type());
#else
                createMaterial(defaultMat.metaInfo());
#endif
            else
                applyBundleMaterialToDropTarget(defaultMat);
        } else {
            m_widget->materialsModel()->addToProject(m_draggedBundleMaterial);
        }

        m_draggedBundleMaterial = nullptr;
    } else if (identifier == "drop_bundle_texture") {
        ModelNode matLib = materialLibraryNode();
        if (!matLib.isValid())
            return;

        m_widget->addTexture(m_draggedBundleTexture);

        m_draggedBundleTexture = nullptr;
    } else if (identifier == "drop_bundle_effect") {
        QTC_ASSERT(nodeList.size() == 1, return);

        m_bundleEffectPos = data.size() == 1 ? data.first() : QVariant();
        m_widget->effectsModel()->addInstance(m_draggedBundleEffect);
        m_bundleEffectTarget = nodeList.first() ? nodeList.first() : active3DSceneNode();
    }
}

void ContentLibraryView::nodeReparented(const ModelNode &node,
                                        [[maybe_unused]] const NodeAbstractProperty &newPropertyParent,
                                        [[maybe_unused]] const NodeAbstractProperty &oldPropertyParent,
                                        [[maybe_unused]] PropertyChangeFlags propertyChange)
{
    if (node.id() == Constants::MATERIAL_LIB_ID)
        m_widget->setHasMaterialLibrary(true);
}

void ContentLibraryView::nodeAboutToBeRemoved(const ModelNode &removedNode)
{
    if (removedNode.id() == Constants::MATERIAL_LIB_ID)
        m_widget->setHasMaterialLibrary(false);
}

#ifdef QDS_USE_PROJECTSTORAGE
void ContentLibraryView::applyBundleMaterialToDropTarget(const ModelNode &bundleMat,
                                                         const TypeName &typeName)
{
    if (!bundleMat.isValid() && !typeName.size())
        return;

    executeInTransaction("ContentLibraryView::applyBundleMaterialToDropTarget", [&] {
        ModelNode newMatNode = typeName.size() ? createMaterial(typeName) : bundleMat;

        // TODO: unify this logic as it exist elsewhere also
        auto expToList = [](const QString &exp) {
            QString copy = exp;
            copy = copy.remove("[").remove("]");

            QStringList tmp = copy.split(',', Qt::SkipEmptyParts);
            for (QString &str : tmp)
                str = str.trimmed();

            return tmp;
        };

        auto listToExp = [](QStringList &stringList) {
            if (stringList.size() > 1)
                return QString("[" + stringList.join(",") + "]");

            if (stringList.size() == 1)
                return stringList.first();

            return QString();
        };

        for (const ModelNode &target : std::as_const(m_bundleMaterialTargets)) {
            if (target.isValid() && target.metaInfo().isQtQuick3DModel()) {
                QmlObjectNode qmlObjNode(target);
                if (m_bundleMaterialAddToSelected) {
                    QStringList matList = expToList(qmlObjNode.expression("materials"));
                    matList.append(newMatNode.id());
                    QString updatedExp = listToExp(matList);
                    qmlObjNode.setBindingProperty("materials", updatedExp);
                } else {
                    qmlObjNode.setBindingProperty("materials", newMatNode.id());
                }
            }

            m_bundleMaterialTargets = {};
            m_bundleMaterialAddToSelected = false;
        }
    });
}
#else
void ContentLibraryView::applyBundleMaterialToDropTarget(const ModelNode &bundleMat,
                                                         const NodeMetaInfo &metaInfo)
{
    if (!bundleMat.isValid() && !metaInfo.isValid())
        return;

    executeInTransaction("ContentLibraryView::applyBundleMaterialToDropTarget", [&] {
        ModelNode newMatNode = metaInfo.isValid() ? createMaterial(metaInfo) : bundleMat;

        // TODO: unify this logic as it exist elsewhere also
        auto expToList = [](const QString &exp) {
            QString copy = exp;
            copy = copy.remove("[").remove("]");

            QStringList tmp = copy.split(',', Qt::SkipEmptyParts);
            for (QString &str : tmp)
                str = str.trimmed();

            return tmp;
        };

        auto listToExp = [](QStringList &stringList) {
            if (stringList.size() > 1)
                return QString("[" + stringList.join(",") + "]");

            if (stringList.size() == 1)
                return stringList.first();

            return QString();
        };

        for (const ModelNode &target : std::as_const(m_bundleMaterialTargets)) {
            if (target.isValid() && target.metaInfo().isQtQuick3DModel()) {
                QmlObjectNode qmlObjNode(target);
                if (m_bundleMaterialAddToSelected) {
                    QStringList matList = expToList(qmlObjNode.expression("materials"));
                    matList.append(newMatNode.id());
                    QString updatedExp = listToExp(matList);
                    qmlObjNode.setBindingProperty("materials", updatedExp);
                } else {
                    qmlObjNode.setBindingProperty("materials", newMatNode.id());
                }
            }

            m_bundleMaterialTargets = {};
            m_bundleMaterialAddToSelected = false;
        }
    });
}
#endif

ModelNode ContentLibraryView::getBundleMaterialDefaultInstance(const TypeName &type)
{
    ModelNode matLib = materialLibraryNode();
    if (!matLib.isValid())
        return {};

    const QList<ModelNode> matLibNodes = matLib.directSubModelNodes();
    for (const ModelNode &mat : matLibNodes) {
        if (mat.isValid() && mat.type() == type) {
            bool isDefault = true;
            const QList<AbstractProperty> props = mat.properties();
            for (const AbstractProperty &prop : props) {
                if (prop.name() != "objectName") {
                    isDefault = false;
                    break;
                }
            }

            if (isDefault)
                return mat;
        }
    }

    return {};
}
#ifdef QDS_USE_PROJECTSTORAGE
ModelNode ContentLibraryView::createMaterial(const TypeName &typeName)
{
    ModelNode matLib = materialLibraryNode();
    if (!matLib.isValid() || !typeName.size())
        return {};

    ModelNode newMatNode = createModelNode(typeName, -1, -1);
    matLib.defaultNodeListProperty().reparentHere(newMatNode);

    static QRegularExpression rgx("([A-Z])([a-z]*)");
    QString newName = QString::fromUtf8(typeName).replace(rgx, " \\1\\2").trimmed();
    if (newName.endsWith(" Material"))
        newName.chop(9); // remove trailing " Material"
    QString newId = model()->generateIdFromName(newName, "material");
    newMatNode.setIdWithRefactoring(newId);

    VariantProperty objNameProp = newMatNode.variantProperty("objectName");
    objNameProp.setValue(newName);

    emitCustomNotification("focus_material_section", {});

    return newMatNode;
}
#else
ModelNode ContentLibraryView::createMaterial(const NodeMetaInfo &metaInfo)
{
    ModelNode matLib = materialLibraryNode();
    if (!matLib.isValid() || !metaInfo.isValid())
        return {};

    ModelNode newMatNode = createModelNode(metaInfo.typeName(),
                                           metaInfo.majorVersion(),
                                           metaInfo.minorVersion());
    matLib.defaultNodeListProperty().reparentHere(newMatNode);

    static QRegularExpression rgx("([A-Z])([a-z]*)");
    QString newName = QString::fromLatin1(metaInfo.simplifiedTypeName()).replace(rgx, " \\1\\2").trimmed();
    if (newName.endsWith(" Material"))
        newName.chop(9); // remove trailing " Material"
    QString newId = model()->generateIdFromName(newName, "material");
    newMatNode.setIdWithRefactoring(newId);

    VariantProperty objNameProp = newMatNode.variantProperty("objectName");
    objNameProp.setValue(newName);

    emitCustomNotification("focus_material_section", {});

    return newMatNode;
}
#endif

void ContentLibraryView::updateBundleMaterialsImportedState()
{
    using namespace Utils;

    if (!m_widget->materialsModel()->bundleImporter())
        return;

    QStringList importedBundleMats;

    FilePath materialBundlePath = m_widget->materialsModel()->bundleImporter()->resolveBundleImportPath();

    if (materialBundlePath.exists()) {
        importedBundleMats = transform(materialBundlePath.dirEntries({{"*.qml"}, QDir::Files}),
                                       [](const FilePath &f) { return f.fileName().chopped(4); });
    }

    m_widget->materialsModel()->updateImportedState(importedBundleMats);
}

void ContentLibraryView::updateBundleEffectsImportedState()
{
    using namespace Utils;

    if (!m_widget->effectsModel()->bundleImporter())
        return;

    QStringList importedBundleEffs;

    FilePath bundlePath = m_widget->effectsModel()->bundleImporter()->resolveBundleImportPath();

    if (bundlePath.exists()) {
        importedBundleEffs = transform(bundlePath.dirEntries({{"*.qml"}, QDir::Files}),
                                       [](const FilePath &f) { return f.fileName().chopped(4); });
    }

    m_widget->effectsModel()->updateImportedState(importedBundleEffs);
}

void ContentLibraryView::updateBundlesQuick3DVersion()
{
    bool hasImport = false;
    int major = -1;
    int minor = -1;
    const QString url{"QtQuick3D"};
    const auto imports = model()->imports();
    for (const auto &import : imports) {
        if (import.url() == url) {
            hasImport = true;
            const int importMajor = import.majorVersion();
            if (major < importMajor) {
                minor = -1;
                major = importMajor;
            }
            if (major == importMajor)
                minor = qMax(minor, import.minorVersion());
        }
    }
#ifndef QMLDESIGNER_TEST
    if (hasImport && major == -1) {
        // Import without specifying version, so we take the kit version
        auto target = ProjectExplorer::ProjectManager::startupTarget();
        if (target) {
            QtSupport::QtVersion *qtVersion = QtSupport::QtKitAspect::qtVersion(target->kit());
            if (qtVersion) {
                major = qtVersion->qtVersion().majorVersion();
                minor = qtVersion->qtVersion().minorVersion();
            }
        }
    }
#endif
    m_widget->materialsModel()->setQuick3DImportVersion(major, minor);
    m_widget->effectsModel()->setQuick3DImportVersion(major, minor);
}

} // namespace QmlDesigner<|MERGE_RESOLUTION|>--- conflicted
+++ resolved
@@ -134,32 +134,6 @@
 
         ContentLibraryEffectsModel *effectsModel = m_widget->effectsModel().data();
 
-<<<<<<< HEAD
-        connect(effectsModel, &ContentLibraryEffectsModel::bundleItemImported, this,
-                [&] (const QmlDesigner::NodeMetaInfo &metaInfo) {
-            QTC_ASSERT(metaInfo.isValid(), return);
-
-            if (!m_bundleEffectTarget)
-                m_bundleEffectTarget = active3DSceneNode();
-
-            QTC_ASSERT(m_bundleEffectTarget, return);
-
-            executeInTransaction("ContentLibraryView::widgetInfo", [&] {
-                QVector3D pos = m_bundleEffectPos.value<QVector3D>();
-                ModelNode newEffNode = createModelNode(metaInfo.typeName(), metaInfo.majorVersion(),
-                                                       metaInfo.minorVersion(),
-                                                       {{"x", pos.x()}, {"y", pos.y()}, {"z", pos.z()}});
-                m_bundleEffectTarget.defaultNodeListProperty().reparentHere(newEffNode);
-                clearSelectedModelNodes();
-                selectModelNode(newEffNode);
-            });
-
-            updateBundleEffectsImportedState();
-            m_bundleEffectTarget = {};
-            m_bundleEffectPos = {};
-        });
-
-=======
 #ifdef QDS_USE_PROJECTSTORAGE
         connect(effectsModel,
                 &ContentLibraryEffectsModel::bundleItemImported,
@@ -215,7 +189,6 @@
                     m_bundleEffectPos = {};
                 });
 #endif
->>>>>>> 3473d9d3
         connect(effectsModel, &ContentLibraryEffectsModel::bundleItemAboutToUnimport, this,
                 [&] (const QmlDesigner::TypeName &type) {
                     // delete instances of the bundle effect that is about to be unimported
