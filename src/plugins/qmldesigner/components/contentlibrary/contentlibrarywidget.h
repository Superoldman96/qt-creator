// Copyright (C) 2022 The Qt Company Ltd.
// SPDX-License-Identifier: LicenseRef-Qt-Commercial OR GPL-3.0-only WITH Qt-GPL-exception-1.0

#pragma once

#include "createtexture.h"

#include <modelfwd.h>

#include <utils/uniqueobjectptr.h>

#include <QFrame>
#include <QPointer>

QT_BEGIN_NAMESPACE
class QDir;
class QShortcut;
class QToolButton;
QT_END_NAMESPACE

class StudioQuickWidget;

namespace QmlDesigner {

class BundleImporter;
class ContentLibraryEffectsModel;
class ContentLibraryIconProvider;
class ContentLibraryItem;
class ContentLibraryMaterial;
class ContentLibraryMaterialsModel;
class ContentLibraryTexture;
class ContentLibraryTexturesModel;
class ContentLibraryUserModel;

class ContentLibraryWidget : public QFrame
{
    Q_OBJECT

    Q_PROPERTY(bool hasQuick3DImport READ hasQuick3DImport NOTIFY hasQuick3DImportChanged)
    Q_PROPERTY(bool hasMaterialLibrary READ hasMaterialLibrary NOTIFY hasMaterialLibraryChanged)
    Q_PROPERTY(bool hasActive3DScene READ hasActive3DScene WRITE setHasActive3DScene NOTIFY hasActive3DSceneChanged)
    Q_PROPERTY(bool isQt6Project READ isQt6Project NOTIFY isQt6ProjectChanged)
    Q_PROPERTY(bool importerRunning READ importerRunning WRITE setImporterRunning NOTIFY importerRunningChanged)
    Q_PROPERTY(bool hasModelSelection READ hasModelSelection NOTIFY hasModelSelectionChanged)

    // Needed for a workaround for a bug where after drag-n-dropping an item, the ScrollView scrolls to a random position
    Q_PROPERTY(bool isDragging MEMBER m_isDragging NOTIFY isDraggingChanged)

public:

    enum class TabIndex {
        MaterialsTab,
        TexturesTab,
        EnvironmentsTab,
        EffectsTab,
        UserAssetsTab
    };
    Q_ENUM(TabIndex)

    ContentLibraryWidget();
    ~ContentLibraryWidget();

    QList<QToolButton *> createToolBarWidgets();

    static QString qmlSourcesPath();
    void clearSearchFilter();

    bool hasQuick3DImport() const;
    void setHasQuick3DImport(bool b);

    bool hasMaterialLibrary() const;
    void setHasMaterialLibrary(bool b);

    bool hasActive3DScene() const;
    void setHasActive3DScene(bool b);

    bool isQt6Project() const;
    void setIsQt6Project(bool b);

    bool importerRunning() const;
    void setImporterRunning(bool b);

    bool hasModelSelection() const;
    void setHasModelSelection(bool b);

    void setMaterialsModel(QPointer<ContentLibraryMaterialsModel> newMaterialsModel);
    void updateImportedState(const QString &bundleId);

    QPointer<ContentLibraryMaterialsModel> materialsModel() const;
    QPointer<ContentLibraryTexturesModel> texturesModel() const;
    QPointer<ContentLibraryTexturesModel> environmentsModel() const;
    QPointer<ContentLibraryEffectsModel> effectsModel() const;
    QPointer<ContentLibraryUserModel> userModel() const;

    Q_INVOKABLE void handleSearchFilterChanged(const QString &filterText);
    Q_INVOKABLE void startDragItem(QmlDesigner::ContentLibraryItem *item, const QPointF &mousePos);
    Q_INVOKABLE void startDragMaterial(QmlDesigner::ContentLibraryMaterial *mat, const QPointF &mousePos);
    Q_INVOKABLE void startDragTexture(QmlDesigner::ContentLibraryTexture *tex, const QPointF &mousePos);
    Q_INVOKABLE void addImage(QmlDesigner::ContentLibraryTexture *tex);
    Q_INVOKABLE void addTexture(QmlDesigner::ContentLibraryTexture *tex);
    Q_INVOKABLE void addLightProbe(QmlDesigner::ContentLibraryTexture *tex);
    Q_INVOKABLE void updateSceneEnvState();
    Q_INVOKABLE void markTextureUpdated(const QString &textureKey);

    QSize sizeHint() const override;

<<<<<<< HEAD
    ContentLibraryBundleImporter *importer() const;
    ContentLibraryIconProvider *iconProvider() const;
=======
    BundleImporter *importer() const;
    ContentLibraryIconProvider *iconProvider() const;

    void showTab(TabIndex tabIndex);
>>>>>>> 6068df55

signals:
    void bundleItemDragStarted(QmlDesigner::ContentLibraryItem *item);
    void bundleMaterialDragStarted(QmlDesigner::ContentLibraryMaterial *bundleMat);
    void bundleTextureDragStarted(QmlDesigner::ContentLibraryTexture *bundleTex);
    void addTextureRequested(const QString texPath, QmlDesigner::AddTextureMode mode);
    void updateSceneEnvStateRequested();
    void hasQuick3DImportChanged();
    void hasMaterialLibraryChanged();
    void hasActive3DSceneChanged();
    void isDraggingChanged();
    void isQt6ProjectChanged();
    void importerRunningChanged();
    void hasModelSelectionChanged();
    void importBundle();
<<<<<<< HEAD
=======
    void requestTab(int tabIndex);
>>>>>>> 6068df55

protected:
    bool eventFilter(QObject *obj, QEvent *event) override;

private:
    void reloadQmlSource();
    void updateSearch();
    void setIsDragging(bool val);
    void loadTextureBundles();
    QVariantMap readTextureBundleJson();
    bool fetchTextureBundleJson(const QDir &bundleDir);
    bool fetchTextureBundleIcons(const QDir &bundleDir);
    void fetchNewTextureIcons(const QVariantMap &existingFiles, const QVariantMap &newFiles,
                              const QString &existingMetaFilePath, const QDir &bundleDir);
    std::tuple<QVariantMap, QVariantMap, QVariantMap> compareTextureMetaFiles(
        const QString &existingMetaFile, const QString downloadedMetaFile);
    QStringList saveNewTextures(const QDir &bundleDir, const QStringList &newFiles);
    void populateTextureBundleModels();
    void createImporter();

    Utils::UniqueObjectPtr<ContentLibraryIconProvider> m_iconProvider;
    Utils::UniqueObjectPtr<StudioQuickWidget> m_quickWidget;
    QPointer<ContentLibraryMaterialsModel> m_materialsModel;
    QPointer<ContentLibraryTexturesModel> m_texturesModel;
    QPointer<ContentLibraryTexturesModel> m_environmentsModel;
    QPointer<ContentLibraryEffectsModel> m_effectsModel;
    QPointer<ContentLibraryUserModel> m_userModel;

    BundleImporter *m_importer = nullptr;
    QShortcut *m_qmlSourceUpdateShortcut = nullptr;

    QString m_filterText;

    ContentLibraryItem *m_itemToDrag = nullptr;
    ContentLibraryMaterial *m_materialToDrag = nullptr;
    ContentLibraryTexture *m_textureToDrag = nullptr;
    QPoint m_dragStartPoint;

    bool m_hasMaterialLibrary = false;
    bool m_hasActive3DScene = false;
    bool m_hasQuick3DImport = false;
    bool m_isDragging = false;
    bool m_isQt6Project = false;
    bool m_importerRunning = false;
    bool m_hasModelSelection = false;
    QString m_textureBundleUrl;
    QString m_bundlePath;
};

} // namespace QmlDesigner<|MERGE_RESOLUTION|>--- conflicted
+++ resolved
@@ -104,15 +104,10 @@
 
     QSize sizeHint() const override;
 
-<<<<<<< HEAD
-    ContentLibraryBundleImporter *importer() const;
-    ContentLibraryIconProvider *iconProvider() const;
-=======
     BundleImporter *importer() const;
     ContentLibraryIconProvider *iconProvider() const;
 
     void showTab(TabIndex tabIndex);
->>>>>>> 6068df55
 
 signals:
     void bundleItemDragStarted(QmlDesigner::ContentLibraryItem *item);
@@ -128,10 +123,7 @@
     void importerRunningChanged();
     void hasModelSelectionChanged();
     void importBundle();
-<<<<<<< HEAD
-=======
     void requestTab(int tabIndex);
->>>>>>> 6068df55
 
 protected:
     bool eventFilter(QObject *obj, QEvent *event) override;
