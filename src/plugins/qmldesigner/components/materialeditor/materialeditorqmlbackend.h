// Copyright (C) 2022 The Qt Company Ltd.
// SPDX-License-Identifier: LicenseRef-Qt-Commercial OR GPL-3.0-only WITH Qt-GPL-exception-1.0

#pragma once

#include "designerpropertymap.h"
#include "qmlanchorbindingproxy.h"
#include "qmlmodelnodeproxy.h"

#include <utils/uniqueobjectptr.h>

#include <nodemetainfo.h>

#include <memory>

class PropertyEditorValue;

QT_BEGIN_NAMESPACE
class QQuickWidget;
QT_END_NAMESPACE

namespace QmlDesigner {

class MaterialEditorContextObject;
class MaterialEditorImageProvider;
class MaterialEditorTransaction;
class MaterialEditorView;

class MaterialEditorQmlBackend
{
    Q_DISABLE_COPY(MaterialEditorQmlBackend)

public:
    MaterialEditorQmlBackend(MaterialEditorView *materialEditor);
    ~MaterialEditorQmlBackend();

    void setup(const QmlObjectNode &selectedMaterialNode, const QString &stateName, const QUrl &qmlSpecificsFile,
               MaterialEditorView *materialEditor);
    void setValue(const QmlObjectNode &fxObjectNode, PropertyNameView name, const QVariant &value);
<<<<<<< HEAD
=======
    void setExpression(PropertyNameView propName, const QString &exp);
>>>>>>> 6068df55

    QQmlContext *context() const;
    MaterialEditorContextObject *contextObject() const;
    QQuickWidget *widget() const;
    void setSource(const QUrl &url);
    QmlAnchorBindingProxy &backendAnchorBinding();
    void updateMaterialPreview(const QPixmap &pixmap);
    void refreshBackendModel();
    DesignerPropertyMap &backendValuesPropertyMap();
    MaterialEditorTransaction *materialEditorTransaction() const;

    PropertyEditorValue *propertyValueForName(const QString &propertyName);

    static QString propertyEditorResourcesPath();

    void emitSelectionToBeChanged();
    void emitSelectionChanged();

    void setValueforAuxiliaryProperties(const QmlObjectNode &qmlObjectNode, AuxiliaryDataKeyView key);

private:
    void createPropertyEditorValue(const QmlObjectNode &qmlObjectNode,
                                   PropertyNameView name,
                                   const QVariant &value,
                                   MaterialEditorView *materialEditor);
    PropertyName auxNamePostFix(PropertyNameView propertyName);

    // to avoid a crash while destructing DesignerPropertyMap in the QQmlData
    // this needs be destructed after m_quickWidget->engine() is destructed
    DesignerPropertyMap m_backendValuesPropertyMap;

    Utils::UniqueObjectPtr<QQuickWidget> m_quickWidget = nullptr;
    QmlAnchorBindingProxy m_backendAnchorBinding;
    QmlModelNodeProxy m_backendModelNode;
    std::unique_ptr<MaterialEditorTransaction> m_materialEditorTransaction;
    std::unique_ptr<MaterialEditorContextObject> m_contextObject;
    QPointer<MaterialEditorImageProvider> m_materialEditorImageProvider;
};

} // namespace QmlDesigner<|MERGE_RESOLUTION|>--- conflicted
+++ resolved
@@ -37,10 +37,7 @@
     void setup(const QmlObjectNode &selectedMaterialNode, const QString &stateName, const QUrl &qmlSpecificsFile,
                MaterialEditorView *materialEditor);
     void setValue(const QmlObjectNode &fxObjectNode, PropertyNameView name, const QVariant &value);
-<<<<<<< HEAD
-=======
     void setExpression(PropertyNameView propName, const QString &exp);
->>>>>>> 6068df55
 
     QQmlContext *context() const;
     MaterialEditorContextObject *contextObject() const;
