/****************************************************************************
**
** Copyright (C) 2014 Digia Plc and/or its subsidiary(-ies).
** Contact: http://www.qt-project.org/legal
**
** This file is part of Qt Creator.
**
** Commercial License Usage
** Licensees holding valid commercial Qt licenses may use this file in
** accordance with the commercial license agreement provided with the
** Software or, alternatively, in accordance with the terms contained in
** a written agreement between you and Digia.  For licensing terms and
** conditions see http://qt.digia.com/licensing.  For further information
** use the contact form at http://qt.digia.com/contact-us.
**
** GNU Lesser General Public License Usage
** Alternatively, this file may be used under the terms of the GNU Lesser
** General Public License version 2.1 as published by the Free Software
** Foundation and appearing in the file LICENSE.LGPL included in the
** packaging of this file.  Please review the following information to
** ensure the GNU Lesser General Public License version 2.1 requirements
** will be met: http://www.gnu.org/licenses/old-licenses/lgpl-2.1.html.
**
** In addition, as a special exception, Digia gives you certain additional
** rights.  These rights are described in the Digia Qt LGPL Exception
** version 1.1, included in the file LGPL_EXCEPTION.txt in this package.
**
****************************************************************************/

#include "modelnodeoperations.h"
#include "modelnodecontextmenu_helper.h"

#include <cmath>
#include <QMessageBox>
#include <QByteArray>
#include <nodeabstractproperty.h>
#include <nodemetainfo.h>
#include <modelnode.h>
#include <qmlitemnode.h>
#include <variantproperty.h>
#include <rewritingexception.h>
#include <rewritertransaction.h>
#include <documentmanager.h>
#include <qmlanchors.h>
#include <limits>

namespace QmlDesigner {

const PropertyName auxDataString("anchors_");

static inline QList<QmlItemNode> siblingsForNode(const QmlItemNode &itemNode)
{
    QList<QmlItemNode> siblingList;

    if (itemNode.isValid() && itemNode.modelNode().hasParentProperty()) {
        QList<ModelNode> modelNodes = itemNode.modelNode().parentProperty().parentModelNode().allDirectSubModelNodes();
        foreach (const ModelNode &node, modelNodes) {
            QmlItemNode childItemNode = node;
            if (childItemNode.isValid())
                siblingList.append(childItemNode);
        }
    }

    return siblingList;
}

static signed int getMaxZValue(const QList<QmlItemNode> &siblingList)
{
    signed int maximum = INT_MIN;
    foreach (const QmlItemNode &node, siblingList) {
        signed int z  = node.instanceValue("z").toInt();
        if (z > maximum)
            maximum = z;
    }
    return maximum;
}

static signed int getMinZValue(const QList<QmlItemNode> &siblingList)
{
    signed int minimum = INT_MAX;
    foreach (const QmlItemNode &node, siblingList) {
        signed int z  = node.instanceValue("z").toInt();
        if (z < minimum)
            minimum = z;
    }
    return minimum;
}

static inline void reparentTo(const ModelNode &node, const QmlItemNode &parent)
{

    if (parent.isValid() && node.isValid()) {
        NodeAbstractProperty parentProperty;

        if (parent.hasDefaultPropertyName())
            parentProperty = parent.defaultNodeAbstractProperty();
        else
            parentProperty = parent.nodeAbstractProperty("data");

        parentProperty.reparentHere(node);
    }
}

static void reparentToNodeAndRemovePositionForModelNodes(const ModelNode &parentModelNode, const QList<ModelNode> &modelNodeList)
{
    foreach (ModelNode modelNode, modelNodeList) {
        reparentTo(modelNode, parentModelNode);
        modelNode.removeProperty("x");
        modelNode.removeProperty("y");
    }
}

static inline QPointF getUpperLeftPosition(const QList<ModelNode> &modelNodeList)
{
    QPointF postion(std::numeric_limits<qreal>::max(), std::numeric_limits<qreal>::max());
    foreach (const ModelNode &modelNode, modelNodeList) {
        if (QmlItemNode::isValidQmlItemNode(modelNode)) {
            QmlItemNode qmlIitemNode = QmlItemNode(modelNode);
            if (qmlIitemNode.instancePosition().x() < postion.x())
                postion.setX(qmlIitemNode.instancePosition().x());
            if (qmlIitemNode.instancePosition().y() < postion.y())
                postion.setY(qmlIitemNode.instancePosition().y());
        }
    }

    return postion;
}

static void setUpperLeftPostionToNode(const ModelNode &layoutNode, const QList<ModelNode> &modelNodeList)
{
    QPointF upperLeftPosition = getUpperLeftPosition(modelNodeList);
    layoutNode.variantProperty("x").setValue(qRound(upperLeftPosition.x()));
    layoutNode.variantProperty("y") .setValue(qRound(upperLeftPosition.y()));
}

namespace ModelNodeOperations {

void goIntoComponent(const ModelNode &modelNode)
{
    DocumentManager::goIntoComponent(modelNode);
}

void select(const SelectionContext &selectionState)
{
    if (selectionState.view())
        selectionState.view()->setSelectedModelNodes(QList<ModelNode>() << selectionState.targetNode());
}

void deSelect(const SelectionContext &selectionState)
{
    if (selectionState.view()) {
        QList<ModelNode> selectedNodes = selectionState.view()->selectedModelNodes();
        foreach (const ModelNode &node, selectionState.selectedModelNodes()) {
            if (selectedNodes.contains(node))
                selectedNodes.removeAll(node);
        }
        selectionState.view()->setSelectedModelNodes(selectedNodes);
    }
}

void cut(const SelectionContext &)
{
}


void copy(const SelectionContext &)
{
}

void deleteSelection(const SelectionContext &)
{
}

void toFront(const SelectionContext &selectionState)
{
    if (!selectionState.view())
        return;

    try {
        QmlItemNode node = selectionState.firstSelectedModelNode();
        if (node.isValid()) {
            signed int maximumZ = getMaxZValue(siblingsForNode(node));
            maximumZ++;
            node.setVariantProperty("z", maximumZ);
        }
    } catch (RewritingException &e) { //better save then sorry
        QMessageBox::warning(0, "Error", e.description());
    }
}


void toBack(const SelectionContext &selectionState)
{
    if (!selectionState.view())
        return;
    try {
        QmlItemNode node = selectionState.firstSelectedModelNode();
        if (node.isValid()) {
            signed int minimumZ = getMinZValue(siblingsForNode(node));
            minimumZ--;
            node.setVariantProperty("z", minimumZ);
        }

    } catch (RewritingException &e) { //better save then sorry
        QMessageBox::warning(0, "Error", e.description());
    }
}

void raise(const SelectionContext &selectionState)
{
    if (!selectionState.view())
        return;

    try {
        RewriterTransaction transaction(selectionState.view(), QByteArrayLiteral("DesignerActionManager|raise"));
        foreach (ModelNode modelNode, selectionState.selectedModelNodes()) {
            QmlItemNode node = modelNode;
            if (node.isValid()) {
                signed int z  = node.instanceValue("z").toInt();
                z++;
                node.setVariantProperty("z", z);
            }
        }
    } catch (RewritingException &e) { //better save then sorry
         QMessageBox::warning(0, "Error", e.description());
    }
}

void lower(const SelectionContext &selectionState)
{

    if (!selectionState.view())
        return;

    try {
        RewriterTransaction transaction(selectionState.view(), QByteArrayLiteral("DesignerActionManager|lower"));
        foreach (ModelNode modelNode, selectionState.selectedModelNodes()) {
            QmlItemNode node = modelNode;
            if (node.isValid()) {
                signed int z  = node.instanceValue("z").toInt();
                z--;
                node.setVariantProperty("z", z);
            }
        }
    } catch (RewritingException &e) { //better save then sorry
        QMessageBox::warning(0, "Error", e.description());
    }
}

void paste(const SelectionContext &)
{
}

void undo(const SelectionContext &)
{
}

void redo(const SelectionContext &)
{
}

void setVisible(const SelectionContext &selectionState)
{
    if (!selectionState.view())
        return;

    try {
        selectionState.selectedModelNodes().first().variantProperty("visible").setValue(selectionState.toggled());
    } catch (RewritingException &e) { //better save then sorry
        QMessageBox::warning(0, "Error", e.description());
    }
}

void setFillWidth(const SelectionContext &selectionState)
{
    if (!selectionState.view()
            || !selectionState.hasSingleSelectedModelNode())
        return;

    try {
        selectionState.firstSelectedModelNode().variantProperty("Layout.fillWidth").setValue(selectionState.toggled());
    } catch (RewritingException &e) { //better save then sorry
        QMessageBox::warning(0, "Error", e.description());
    }
}

void setFillHeight(const SelectionContext &selectionState)
{
    if (!selectionState.view()
            || !selectionState.hasSingleSelectedModelNode())
        return;

    try {
        selectionState.firstSelectedModelNode().variantProperty("Layout.fillHeight").setValue(selectionState.toggled());
    } catch (RewritingException &e) { //better save then sorry
        QMessageBox::warning(0, "Error", e.description());
    }
}

void resetSize(const SelectionContext &selectionState)
{
    if (!selectionState.view())
        return;

    try {
        RewriterTransaction transaction(selectionState.view(), QByteArrayLiteral("DesignerActionManager|resetSize"));
        foreach (ModelNode node, selectionState.selectedModelNodes()) {
            node.removeProperty("width");
            node.removeProperty("height");
        }
    } catch (RewritingException &e) { //better save then sorry
        QMessageBox::warning(0, "Error", e.description());
    }
}

void resetPosition(const SelectionContext &selectionState)
{
    if (!selectionState.view())
        return;

    try {
        RewriterTransaction transaction(selectionState.view(), QByteArrayLiteral("DesignerActionManager|resetPosition"));
        foreach (ModelNode node, selectionState.selectedModelNodes()) {
            node.removeProperty("x");
            node.removeProperty("y");
        }
    } catch (RewritingException &e) { //better save then sorry
        QMessageBox::warning(0, "Error", e.description());
    }
}

void goIntoComponent(const SelectionContext &selectionState)
{
    goIntoComponent(selectionState.currentSingleSelectedNode());
}

void setId(const SelectionContext &)
{
}

void resetZ(const SelectionContext &selectionState)
{
    if (!selectionState.view())
        return;

    RewriterTransaction transaction(selectionState.view(), QByteArrayLiteral("DesignerActionManager|resetZ"));
    foreach (ModelNode node, selectionState.selectedModelNodes()) {
        node.removeProperty("z");
    }
}

static inline void backupPropertyAndRemove(ModelNode node, const PropertyName &propertyName)
{
    if (node.hasVariantProperty(propertyName)) {
        node.setAuxiliaryData(auxDataString + propertyName, node.variantProperty(propertyName).value());
        node.removeProperty(propertyName);

    }
    if (node.hasBindingProperty(propertyName)) {
        node.setAuxiliaryData(auxDataString + propertyName, QmlItemNode(node).instanceValue(propertyName));
        node.removeProperty(propertyName);
    }
}


static inline void restoreProperty(ModelNode node, const PropertyName &propertyName)
{
    if (node.hasAuxiliaryData(auxDataString + propertyName))
        node.variantProperty(propertyName).setValue(node.auxiliaryData(auxDataString + propertyName));
}

void anchorsFill(const SelectionContext &selectionState)
{
    if (!selectionState.view())
        return;

<<<<<<< HEAD
    RewriterTransaction transaction(selectionState.view(), QByteArrayLiteral("DesignerActionManager|anchorsFill"));
=======
    try {
        RewriterTransaction transaction(selectionState.view());
>>>>>>> 73127334

        ModelNode modelNode = selectionState.currentSingleSelectedNode();

        QmlItemNode node = modelNode;
        if (node.isValid()) {
            node.anchors().fill();
            backupPropertyAndRemove(modelNode, "x");
            backupPropertyAndRemove(modelNode, "y");
            backupPropertyAndRemove(modelNode, "width");
            backupPropertyAndRemove(modelNode, "height");
        }

        transaction.commit();
    } catch (RewritingException &e) { //better save then sorry
        QMessageBox::warning(0, "Error", e.description());
    }
}

void anchorsReset(const SelectionContext &selectionState)
{
    if (!selectionState.view())
        return;

    RewriterTransaction transaction(selectionState.view(), QByteArrayLiteral("DesignerActionManager|anchorsReset"));

    ModelNode modelNode = selectionState.currentSingleSelectedNode();

    QmlItemNode node = modelNode;
    if (node.isValid()) {
        node.anchors().removeAnchors();
        node.anchors().removeMargins();
        restoreProperty(node, "x");
        restoreProperty(node, "y");
        restoreProperty(node, "width");
        restoreProperty(node, "height");
    }
}

typedef bool (*LessThan)(const ModelNode &node1, const ModelNode &node2);

bool compareByX(const ModelNode &node1, const ModelNode &node2)
{
        QmlItemNode itemNode1 = QmlItemNode(node1);
        QmlItemNode itemNode2 = QmlItemNode(node2);
        if (itemNode1.isValid() && itemNode2.isValid())
            return itemNode1.instancePosition().x() < itemNode2.instancePosition().x();
        return false;
}

bool compareByY(const ModelNode &node1, const ModelNode &node2)
{
        QmlItemNode itemNode1 = QmlItemNode(node1);
        QmlItemNode itemNode2 = QmlItemNode(node2);
        if (itemNode1.isValid() && itemNode2.isValid())
            return itemNode1.instancePosition().y() < itemNode2.instancePosition().y();
        return false;
}

bool compareByGrid(const ModelNode &node1, const ModelNode &node2)
{
        QmlItemNode itemNode1 = QmlItemNode(node1);
        QmlItemNode itemNode2 = QmlItemNode(node2);
        if (itemNode1.isValid() && itemNode2.isValid()) {
            if ((itemNode1.instancePosition().y() + itemNode1.instanceSize().height())  < itemNode2.instancePosition().y())
                return true;
            if ((itemNode2.instancePosition().y() + itemNode2.instanceSize().height())  < itemNode1.instancePosition().y())
                return false; //first sort y (rows)
            return itemNode1.instancePosition().x() < itemNode2.instancePosition().x();
        }
        return false;
}


static void layoutHelperFunction(const SelectionContext &selectionContext,
                                 TypeName layoutType,
                                 LessThan lessThan)
{
    if (!selectionContext.view()
            || !selectionContext.hasSingleSelectedModelNode()
             || !selectionContext.view()->model()->hasNodeMetaInfo(layoutType))
        return;

    if (QmlItemNode::isValidQmlItemNode(selectionContext.firstSelectedModelNode())) {
        QmlItemNode qmlItemNode = QmlItemNode(selectionContext.firstSelectedModelNode());

        if (qmlItemNode.hasInstanceParentItem()) {

            ModelNode layoutNode;
            {
                RewriterTransaction transaction(selectionContext.view(), QByteArrayLiteral("DesignerActionManager|layoutHelperFunction1"));

                QmlItemNode parentNode = qmlItemNode.instanceParentItem();

                NodeMetaInfo metaInfo = selectionContext.view()->model()->metaInfo(layoutType);

                layoutNode = selectionContext.view()->createModelNode(layoutType, metaInfo.majorVersion(), metaInfo.minorVersion());

                reparentTo(layoutNode, parentNode);
            }

            {
                RewriterTransaction transaction(selectionContext.view(), QByteArrayLiteral("DesignerActionManager|layoutHelperFunction2"));

                QList<ModelNode> sortedSelectedNodes =  selectionContext.selectedModelNodes();
                qSort(sortedSelectedNodes.begin(), sortedSelectedNodes.end(), lessThan);

                setUpperLeftPostionToNode(layoutNode, sortedSelectedNodes);
                reparentToNodeAndRemovePositionForModelNodes(layoutNode, sortedSelectedNodes);
            }
        }
    }
}

void layoutRowPositioner(const SelectionContext &selectionContext)
{
    layoutHelperFunction(selectionContext, "QtQuick.Row", compareByX);
}

void layoutColumnPositioner(const SelectionContext &selectionContext)
{
    layoutHelperFunction(selectionContext, "QtQuick.Column", compareByY);
}

void layoutGridPositioner(const SelectionContext &selectionContext)
{
    layoutHelperFunction(selectionContext, "QtQuick.Grid", compareByGrid);
}

void layoutFlowPositioner(const SelectionContext &selectionContext)
{
    layoutHelperFunction(selectionContext, "QtQuick.Flow", compareByGrid);
}

void layoutRowLayout(const SelectionContext &selectionContext)
{
    layoutHelperFunction(selectionContext, "QtQuick.Layouts.RowLayout", compareByX);
}

void layoutColumnLayout(const SelectionContext &selectionContext)
{
    layoutHelperFunction(selectionContext, "QtQuick.Layouts.ColumnLayout", compareByY);
}

void layoutGridLayout(const SelectionContext &selectionContext)
{
    layoutHelperFunction(selectionContext, "QtQuick.Layouts.GridLayout", compareByGrid);
}

} // namespace Mode

} //QmlDesigner<|MERGE_RESOLUTION|>--- conflicted
+++ resolved
@@ -374,12 +374,8 @@
     if (!selectionState.view())
         return;
 
-<<<<<<< HEAD
-    RewriterTransaction transaction(selectionState.view(), QByteArrayLiteral("DesignerActionManager|anchorsFill"));
-=======
-    try {
-        RewriterTransaction transaction(selectionState.view());
->>>>>>> 73127334
+    try {
+        RewriterTransaction transaction(selectionState.view(), QByteArrayLiteral("DesignerActionManager|anchorsFill"));
 
         ModelNode modelNode = selectionState.currentSingleSelectedNode();
 
