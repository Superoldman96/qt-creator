--- conflicted
+++ resolved
@@ -1511,81 +1511,14 @@
     return result;
 }
 
-<<<<<<< HEAD
-void styleMerge(const SelectionContext &selectionContext, const QString &templateFile)
-{
-    Model *parentModel = selectionContext.view()->model();
-
-    QTC_ASSERT(parentModel, return);
-
-    auto templateModel(Model::create("QtQuick.Item", 2, 1, parentModel));
-    Q_ASSERT(templateModel.get());
-
-    templateModel->setFileUrl(QUrl::fromLocalFile(templateFile));
-
-    QPlainTextEdit textEditTemplate;
-    Utils::FileReader reader;
-
-    QTC_ASSERT(reader.fetch(Utils::FilePath::fromString(templateFile)), return);
-    QString qmlTemplateString = QString::fromUtf8(reader.data());
-    QString imports;
-
-    for (const Import &import : parentModel->imports())
-        imports += QStringLiteral("import ") + import.toString(true) + QLatin1Char(';') + QLatin1Char('\n');
-
-    textEditTemplate.setPlainText(imports + qmlTemplateString);
-    NotIndentingTextEditModifier textModifierTemplate(&textEditTemplate);
-
-    QScopedPointer<RewriterView> templateRewriterView(
-        new RewriterView(selectionContext.view()->externalDependencies(), RewriterView::Amend));
-    templateRewriterView->setTextModifier(&textModifierTemplate);
-    templateModel->attachView(templateRewriterView.data());
-    templateRewriterView->setCheckSemanticErrors(false);
-
-    ModelNode templateRootNode = templateRewriterView->rootModelNode();
-    QTC_ASSERT(templateRootNode.isValid(), return);
-
-    auto styleModel(Model::create("QtQuick.Item", 2, 1, parentModel));
-    Q_ASSERT(styleModel.get());
-
-    styleModel->setFileUrl(QUrl::fromLocalFile(templateFile));
-
-    QPlainTextEdit textEditStyle;
-    RewriterView *parentRewriterView = selectionContext.view()->model()->rewriterView();
-    QTC_ASSERT(parentRewriterView, return);
-    textEditStyle.setPlainText(parentRewriterView->textModifierContent());
-    NotIndentingTextEditModifier textModifierStyle(&textEditStyle);
-
-    QScopedPointer<RewriterView> styleRewriterView(
-        new RewriterView(selectionContext.view()->externalDependencies(), RewriterView::Amend));
-    styleRewriterView->setTextModifier(&textModifierStyle);
-    styleModel->attachView(styleRewriterView.data());
-
-    StylesheetMerger merger(templateRewriterView.data(), styleRewriterView.data());
-
-    try {
-        merger.merge();
-    } catch (Exception &e) {
-        e.showException();
-    }
-
-    try {
-        parentRewriterView->textModifier()->textDocument()->setPlainText(templateRewriterView->textModifierContent());
-    } catch (Exception &e) {
-        e.showException();
-    }
-}
-
-=======
->>>>>>> 0944bfb7
-void mergeWithTemplate(const SelectionContext &selectionContext)
+void mergeWithTemplate(const SelectionContext &selectionContext, ExternalDependenciesInterface &externalDependencies)
 {
     const Utils::FilePath projectPath = Utils::FilePath::fromString(baseDirectory(selectionContext.view()->model()->fileUrl()));
 
     const QString templateFile = getTemplateDialog(projectPath);
 
     if (QFileInfo::exists(templateFile))
-        StylesheetMerger::styleMerge(selectionContext.view()->model(), templateFile);
+        StylesheetMerger::styleMerge(selectionContext.view()->model(), templateFile, externalDependencies);
 }
 
 void removeGroup(const SelectionContext &selectionContext)
