--- conflicted
+++ resolved
@@ -261,11 +261,7 @@
                                                         22,
                                                         handleShutdownNanotraceAction);
 
-<<<<<<< HEAD
         QObject::connect(startNanotraceAction->action(), &QAction::triggered, [&]() {
-=======
-        QObject::connect(startNanotraceAction->defaultAction(), &QAction::triggered, [&]() {
->>>>>>> f7639f45
             d->nodeInstanceView.startNanotrace();
         });
 
@@ -280,11 +276,7 @@
                                                            23,
                                                            handleShutdownNanotraceAction);
 
-<<<<<<< HEAD
         QObject::connect(shutDownNanotraceAction->action(), &QAction::triggered, [&]() {
-=======
-        QObject::connect(shutDownNanotraceAction->defaultAction(), &QAction::triggered, [&]() {
->>>>>>> f7639f45
             d->nodeInstanceView.endNanotrace();
         });
 
