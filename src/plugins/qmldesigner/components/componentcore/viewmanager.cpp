// Copyright (C) 2016 The Qt Company Ltd.
// SPDX-License-Identifier: LicenseRef-Qt-Commercial OR GPL-3.0+ OR GPL-3.0 WITH Qt-GPL-exception-1.0

#include "viewmanager.h"
#include "modelnodecontextmenu_helper.h"

#include <abstractview.h>
#include <assetslibraryview.h>
#include <capturingconnectionmanager.h>
#include <componentaction.h>
#include <contentlibraryview.h>
#include <componentaction.h>
#include <componentview.h>
#include <crumblebar.h>
#include <debugview.h>
#include <designeractionmanagerview.h>
#include <designmodewidget.h>
#include <edit3dview.h>
#include <formeditorview.h>
#include <itemlibraryview.h>
#include <materialbrowserview.h>
#include <materialeditorview.h>
#include <navigatorview.h>
#include <nodeinstanceview.h>
#include <propertyeditorview.h>
#include <rewriterview.h>
#include <stateseditornew/stateseditorview.h>
#include <stateseditorview.h>
#include <texteditorview.h>
#include <qmldesignerplugin.h>

#include <utils/algorithm.h>

#include <QElapsedTimer>
#include <QLoggingCategory>
#include <QTabWidget>

namespace QmlDesigner {

static bool useOldStatesEditor()
{
    return QmlDesignerPlugin::instance()
        ->settings()
        .value(DesignerSettingsKey::OLD_STATES_EDITOR)
        .toBool();
}

static Q_LOGGING_CATEGORY(viewBenchmark, "qtc.viewmanager.attach", QtWarningMsg)

class ViewManagerData
{
public:
    ViewManagerData(AsynchronousImageCache &imageCache,
                    ExternalDependenciesInterface &externalDependencies)
        : debugView{externalDependencies}
        , designerActionManagerView{externalDependencies}
        , nodeInstanceView(QCoreApplication::arguments().contains("-capture-puppet-stream")
                               ? capturingConnectionManager
                               : connectionManager,
                           externalDependencies)
<<<<<<< HEAD
=======
        , contentLibraryView{externalDependencies}
>>>>>>> 2a44f8ca
        , componentView{externalDependencies}
        , edit3DView{externalDependencies}
        , formEditorView{externalDependencies}
        , textEditorView{externalDependencies}
        , assetsLibraryView{externalDependencies}
        , itemLibraryView(imageCache, externalDependencies)
        , navigatorView{externalDependencies}
        , propertyEditorView(imageCache, externalDependencies)
        , materialEditorView{externalDependencies}
        , materialBrowserView{externalDependencies}
        , statesEditorView{externalDependencies}
        , newStatesEditorView{externalDependencies}
    {}

    InteractiveConnectionManager connectionManager;
    CapturingConnectionManager capturingConnectionManager;
    QmlModelState savedState;
    Internal::DebugView debugView;
    DesignerActionManagerView designerActionManagerView;
    NodeInstanceView nodeInstanceView;
<<<<<<< HEAD
=======
    ContentLibraryView contentLibraryView;
>>>>>>> 2a44f8ca
    ComponentView componentView;
    Edit3DView edit3DView;
    FormEditorView formEditorView;
    TextEditorView textEditorView;
    AssetsLibraryView assetsLibraryView;
    ItemLibraryView itemLibraryView;
    NavigatorView navigatorView;
    PropertyEditorView propertyEditorView;
    MaterialEditorView materialEditorView;
    MaterialBrowserView materialBrowserView;
    StatesEditorView statesEditorView;
    Experimental::StatesEditorView newStatesEditorView;

    std::vector<std::unique_ptr<AbstractView>> additionalViews;
    bool disableStandardViews = false;
};

static CrumbleBar *crumbleBar() {
    return QmlDesignerPlugin::instance()->mainWidget()->crumbleBar();
}

ViewManager::ViewManager(AsynchronousImageCache &imageCache,
                         ExternalDependenciesInterface &externalDependencies)
    : d(std::make_unique<ViewManagerData>(imageCache, externalDependencies))
{
    d->formEditorView.setGotoErrorCallback([this](int line, int column) {
        d->textEditorView.gotoCursorPosition(line, column);
        if (Internal::DesignModeWidget *designModeWidget = QmlDesignerPlugin::instance()
                                                               ->mainWidget())
            designModeWidget->showDockWidget("TextEditor");
    });

    registerNanotraceActions();
}

ViewManager::~ViewManager() = default;

DesignDocument *ViewManager::currentDesignDocument() const
{
    return QmlDesignerPlugin::instance()->documentManager().currentDesignDocument();
}

void ViewManager::attachNodeInstanceView()
{
    if (d->nodeInstanceView.isAttached())
        return;

    QElapsedTimer time;
    if (viewBenchmark().isInfoEnabled())
        time.start();

    qCInfo(viewBenchmark) << Q_FUNC_INFO;

    setNodeInstanceViewTarget(currentDesignDocument()->currentTarget());
    currentModel()->setNodeInstanceView(&d->nodeInstanceView);

     qCInfo(viewBenchmark) << "NodeInstanceView:" << time.elapsed();
}

void ViewManager::attachRewriterView()
{
    QElapsedTimer time;
    if (viewBenchmark().isInfoEnabled())
        time.start();

    qCInfo(viewBenchmark) << Q_FUNC_INFO;

    if (RewriterView *view = currentDesignDocument()->rewriterView()) {
        view->setWidgetStatusCallback([this](bool enable) {
            if (enable)
                enableWidgets();
            else
                disableWidgets();
        });

        currentModel()->setRewriterView(view);
        view->reactivateTextMofifierChangeSignals();
        view->restoreAuxiliaryData();
    }

    qCInfo(viewBenchmark) << "RewriterView:" << time.elapsed();
}

void ViewManager::detachRewriterView()
{
    if (RewriterView *view = currentDesignDocument()->rewriterView()) {
        view->deactivateTextMofifierChangeSignals();
        currentModel()->setRewriterView(nullptr);
    }
}

void ViewManager::switchStateEditorViewToBaseState()
{
    if (useOldStatesEditor()) {
        if (d->statesEditorView.isAttached()) {
            d->savedState = d->statesEditorView.currentState();
            d->statesEditorView.setCurrentState(d->statesEditorView.baseState());
        }
    } else {
        // TODO remove old statesview
        if (d->newStatesEditorView.isAttached()) {
            d->savedState = d->newStatesEditorView.currentState();
            d->newStatesEditorView.setCurrentState(d->newStatesEditorView.baseState());
        }
    }
}

void ViewManager::switchStateEditorViewToSavedState()
{
    if (useOldStatesEditor()) {
        if (d->savedState.isValid() && d->statesEditorView.isAttached())
            d->statesEditorView.setCurrentState(d->savedState);
    } else {
        // TODO remove old statesview
        if (d->savedState.isValid() && d->newStatesEditorView.isAttached())
            d->newStatesEditorView.setCurrentState(d->savedState);
    }
}

QList<AbstractView *> ViewManager::views() const
{
    auto list = Utils::transform<QList<AbstractView *>>(d->additionalViews,
                                                        [](auto &&view) { return view.get(); });
    list.append(standardViews());
    return list;
}

QList<AbstractView *> ViewManager::standardViews() const
{
    QList<AbstractView *> list = {&d->edit3DView,
                                  &d->formEditorView,
                                  &d->textEditorView,
                                  &d->assetsLibraryView,
                                  &d->itemLibraryView,
                                  &d->navigatorView,
                                  &d->propertyEditorView,
                                  &d->contentLibraryView,
                                  &d->materialEditorView,
                                  &d->materialBrowserView,
                                  &d->statesEditorView,
                                  &d->newStatesEditorView, // TODO
                                  &d->designerActionManagerView};

    if (useOldStatesEditor())
        list.removeAll(&d->newStatesEditorView);
    else
        list.removeAll(&d->statesEditorView);

    if (QmlDesignerPlugin::instance()
            ->settings()
            .value(DesignerSettingsKey::ENABLE_DEBUGVIEW)
            .toBool())
        list.append(&d->debugView);

    return list;
}

void ViewManager::registerNanotraceActions()
{
    if constexpr (isNanotraceEnabled()) {
        auto handleShutdownNanotraceAction = [](const SelectionContext &) {};
        auto shutdownNanotraceIcon = []() { return QIcon(); };
        auto startNanotraceAction = new ModelNodeAction("Start Nanotrace",
                                                        QObject::tr("Start Nanotrace"),
                                                        shutdownNanotraceIcon(),
                                                        QObject::tr("Start Nanotrace"),
                                                        ComponentCoreConstants::eventListCategory,
                                                        QKeySequence(),
                                                        220,
                                                        handleShutdownNanotraceAction);

        QObject::connect(startNanotraceAction->defaultAction(), &QAction::triggered, [&]() {
            d->nodeInstanceView.startNanotrace();
        });

        d->designerActionManagerView.designerActionManager().addDesignerAction(startNanotraceAction);

        auto shutDownNanotraceAction = new ModelNodeAction("ShutDown Nanotrace",
                                                           QObject::tr("Shut Down Nanotrace"),
                                                           shutdownNanotraceIcon(),
                                                           QObject::tr("Shut Down Nanotrace"),
                                                           ComponentCoreConstants::eventListCategory,
                                                           QKeySequence(),
                                                           220,
                                                           handleShutdownNanotraceAction);

        QObject::connect(shutDownNanotraceAction->defaultAction(), &QAction::triggered, [&]() {
            d->nodeInstanceView.endNanotrace();
        });

        d->designerActionManagerView.designerActionManager().addDesignerAction(shutDownNanotraceAction);
    }
}

void ViewManager::resetPropertyEditorView()
{
    d->propertyEditorView.resetView();
}

void ViewManager::registerFormEditorTool(std::unique_ptr<AbstractCustomTool> &&tool)
{
    d->formEditorView.registerTool(std::move(tool));
}

void ViewManager::detachViewsExceptRewriterAndComponetView()
{
    switchStateEditorViewToBaseState();
    detachAdditionalViews();

    detachStandardViews();

    currentModel()->setNodeInstanceView(nullptr);
}

void ViewManager::attachAdditionalViews()
{
    for (auto &view : d->additionalViews)
        currentModel()->attachView(view.get());
}

void ViewManager::detachAdditionalViews()
{
    for (auto &view : d->additionalViews)
        currentModel()->detachView(view.get());
}

void ViewManager::detachStandardViews()
{
    for (const auto &view : standardViews()) {
        if (view->isAttached())
            currentModel()->detachView(view);
    }
}

void ViewManager::attachComponentView()
{
    documentModel()->attachView(&d->componentView);
    QObject::connect(d->componentView.action(), &ComponentAction::currentComponentChanged,
                     currentDesignDocument(), &DesignDocument::changeToSubComponent);
    QObject::connect(d->componentView.action(), &ComponentAction::changedToMaster,
                     currentDesignDocument(), &DesignDocument::changeToMaster);
}

void ViewManager::detachComponentView()
{
    QObject::disconnect(d->componentView.action(), &ComponentAction::currentComponentChanged,
                        currentDesignDocument(), &DesignDocument::changeToSubComponent);
    QObject::disconnect(d->componentView.action(), &ComponentAction::changedToMaster,
                        currentDesignDocument(), &DesignDocument::changeToMaster);

    documentModel()->detachView(&d->componentView);
}

void ViewManager::attachViewsExceptRewriterAndComponetView()
{
    if (QmlDesignerPlugin::instance()->settings().value(
            DesignerSettingsKey::ENABLE_DEBUGVIEW).toBool())
        currentModel()->attachView(&d->debugView);

    attachNodeInstanceView();

    QElapsedTimer time;
    if (viewBenchmark().isInfoEnabled())
        time.start();

    qCInfo(viewBenchmark) << Q_FUNC_INFO;

    int last = time.elapsed();
    int currentTime = 0;
    if (!d->disableStandardViews) {
        for (const auto &view : standardViews()) {
            currentModel()->attachView(view);
            currentTime = time.elapsed();
            qCInfo(viewBenchmark) << view->widgetInfo().uniqueId << currentTime - last;
            last = currentTime;
        }
    }

    attachAdditionalViews();

    currentTime = time.elapsed();
    qCInfo(viewBenchmark) << "AdditionalViews:" << currentTime - last;
    last = currentTime;

    currentTime = time.elapsed();
    qCInfo(viewBenchmark) << "All:" << time.elapsed();
    last = currentTime;

    switchStateEditorViewToSavedState();
}

void ViewManager::setComponentNode(const ModelNode &componentNode)
{
    d->componentView.setComponentNode(componentNode);
}

void ViewManager::setComponentViewToMaster()
{
    d->componentView.setComponentToMaster();
}

void ViewManager::setNodeInstanceViewTarget(ProjectExplorer::Target *target)
{
    d->nodeInstanceView.setTarget(target);
}

QList<WidgetInfo> ViewManager::widgetInfos() const
{
    QList<WidgetInfo> widgetInfoList;

    widgetInfoList.append(d->edit3DView.widgetInfo());
    widgetInfoList.append(d->formEditorView.widgetInfo());
    widgetInfoList.append(d->textEditorView.widgetInfo());
    widgetInfoList.append(d->assetsLibraryView.widgetInfo());
    widgetInfoList.append(d->itemLibraryView.widgetInfo());
    widgetInfoList.append(d->navigatorView.widgetInfo());
    widgetInfoList.append(d->propertyEditorView.widgetInfo());
    widgetInfoList.append(d->contentLibraryView.widgetInfo());
    widgetInfoList.append(d->materialEditorView.widgetInfo());
    widgetInfoList.append(d->materialBrowserView.widgetInfo());
    if (useOldStatesEditor())
        widgetInfoList.append(d->statesEditorView.widgetInfo());
    else
        widgetInfoList.append(d->newStatesEditorView.widgetInfo());

    if (d->debugView.hasWidget())
        widgetInfoList.append(d->debugView.widgetInfo());

    for (auto &view : d->additionalViews) {
        if (view->hasWidget())
            widgetInfoList.append(view->widgetInfo());
    }

    Utils::sort(widgetInfoList, [](const WidgetInfo &firstWidgetInfo, const WidgetInfo &secondWidgetInfo) {
        return firstWidgetInfo.placementPriority < secondWidgetInfo.placementPriority;
    });

    return widgetInfoList;
}

QWidget *ViewManager::widget(const QString &uniqueId) const
{
    const QList<WidgetInfo> widgetInfoList = widgetInfos();
    for (const WidgetInfo &widgetInfo : widgetInfoList) {
        if (widgetInfo.uniqueId == uniqueId)
            return widgetInfo.widget;
    }
    return nullptr;
}

void ViewManager::disableWidgets()
{
    for (const auto &view : views())
        view->disableWidget();
}

void ViewManager::enableWidgets()
{
    for (const auto &view : views())
        view->enableWidget();
}

void ViewManager::pushFileOnCrumbleBar(const Utils::FilePath &fileName)
{
    crumbleBar()->pushFile(fileName);
}

void ViewManager::pushInFileComponentOnCrumbleBar(const ModelNode &modelNode)
{
    crumbleBar()->pushInFileComponent(modelNode);
}

void ViewManager::nextFileIsCalledInternally()
{
    crumbleBar()->nextFileIsCalledInternally();
}

const AbstractView *ViewManager::view() const
{
    return &d->nodeInstanceView;
}

QWidgetAction *ViewManager::componentViewAction() const
{
    return d->componentView.action();
}

DesignerActionManager &ViewManager::designerActionManager()
{
    return d->designerActionManagerView.designerActionManager();
}

const DesignerActionManager &ViewManager::designerActionManager() const
{
    return d->designerActionManagerView.designerActionManager();
}

void ViewManager::qmlJSEditorContextHelp(const Core::IContext::HelpCallback &callback) const
{
    d->textEditorView.qmlJSEditorContextHelp(callback);
}

Model *ViewManager::currentModel() const
{
    return currentDesignDocument()->currentModel();
}

Model *ViewManager::documentModel() const
{
    return currentDesignDocument()->documentModel();
}

void ViewManager::exportAsImage()
{
    d->formEditorView.exportAsImage();
}

void ViewManager::reformatFileUsingTextEditorView()
{
    d->textEditorView.reformatFile();
}

bool ViewManager::usesRewriterView(RewriterView *rewriterView)
{
    return currentDesignDocument()->rewriterView() == rewriterView;
}

void ViewManager::disableStandardViews()
{
    d->disableStandardViews = true;
    detachStandardViews();
}

void ViewManager::enableStandardViews()
{
    d->disableStandardViews = false;
    attachViewsExceptRewriterAndComponetView();
}

void ViewManager::addView(std::unique_ptr<AbstractView> &&view)
{
    d->additionalViews.push_back(std::move(view));
}

} // namespace QmlDesigner<|MERGE_RESOLUTION|>--- conflicted
+++ resolved
@@ -58,10 +58,7 @@
                                ? capturingConnectionManager
                                : connectionManager,
                            externalDependencies)
-<<<<<<< HEAD
-=======
         , contentLibraryView{externalDependencies}
->>>>>>> 2a44f8ca
         , componentView{externalDependencies}
         , edit3DView{externalDependencies}
         , formEditorView{externalDependencies}
@@ -82,10 +79,7 @@
     Internal::DebugView debugView;
     DesignerActionManagerView designerActionManagerView;
     NodeInstanceView nodeInstanceView;
-<<<<<<< HEAD
-=======
     ContentLibraryView contentLibraryView;
->>>>>>> 2a44f8ca
     ComponentView componentView;
     Edit3DView edit3DView;
     FormEditorView formEditorView;
