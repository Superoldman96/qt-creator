// Copyright (C) 2024 The Qt Company Ltd.
// SPDX-License-Identifier: LicenseRef-Qt-Commercial OR GPL-3.0-only WITH Qt-GPL-exception-1.0

#include "bundlehelper.h"

#include "bundleimporter.h"
#include "utils3d.h"

#include <abstractview.h>
#include <asynchronousimagecache.h>
#include <modelutils.h>
#include <nodelistproperty.h>
#include <nodemetainfo.h>
#include <qmldesignerconstants.h>
#include <qmldesignerplugin.h>
#include <qmldesignertr.h>
#include <uniquename.h>
#include <variantproperty.h>

#include <coreplugin/icore.h>

#include <solutions/zip/zipreader.h>
#include <solutions/zip/zipwriter.h>

#include <utils/qtcassert.h>
#include <utils/fileutils.h>

#include <QBuffer>
#include <QJsonArray>
#include <QJsonDocument>
#include <QJsonObject>
#include <QMessageBox>
#include <QTemporaryDir>
#include <QWidget>

namespace QmlDesigner {

Utils::FilePath AssetPath::absFilPath() const
{
    return basePath.pathAppended(relativePath);
}

QByteArray AssetPath::fileContent() const
{
    return absFilPath().fileContents().value_or("");
}

BundleHelper::BundleHelper(AbstractView *view, QWidget *widget)
    : m_view(view)
    , m_widget(widget)
{
    createImporter();
}

BundleHelper::~BundleHelper()
{}

void BundleHelper::createImporter()
{
    m_importer = Utils::makeUniqueObjectPtr<BundleImporter>();

#ifdef QDS_USE_PROJECTSTORAGE
    QObject::connect(
        m_importer.get(),
        &BundleImporter::importFinished,
        m_view,
        [&](const QmlDesigner::TypeName &typeName, const QString &bundleId) {
            QTC_ASSERT(typeName.size(), return);
            if (isMaterialBundle(bundleId)) {
                m_view->executeInTransaction("BundleHelper::createImporter", [&] {
                    Utils3D::createMaterial(m_view, typeName);
                });
            } else if (isItemBundle(bundleId)) {
                ModelNode target = Utils3D::active3DSceneNode(m_view);
                if (!target)
                    target = m_view->rootModelNode();
                QTC_ASSERT(target, return);

                m_view->executeInTransaction("BundleHelper::createImporter", [&] {
                    ModelNode newNode = m_view->createModelNode(typeName, -1, -1);
                    target.defaultNodeListProperty().reparentHere(newNode);
                    newNode.setIdWithoutRefactoring(m_view->model()->generateNewId(
                        newNode.simplifiedTypeName(), "node"));
                    m_view->clearSelectedModelNodes();
                    m_view->selectModelNode(newNode);
                    m_view->resetPuppet();
                });
            }
        });
#else
    QObject::connect(m_importer.get(), &BundleImporter::importFinished, m_view,
        [&](const QmlDesigner::NodeMetaInfo &metaInfo, const QString &bundleId) {
            QTC_ASSERT(metaInfo.isValid(), return);
            if (isMaterialBundle(bundleId)) {
                m_view->executeInTransaction("BundleHelper::createImporter", [&] {
                    Utils3D::createMaterial(m_view, metaInfo);
                });
            } else if (isItemBundle(bundleId)) {

                ModelNode target = Utils3D::active3DSceneNode(m_view);
                if (!target)
                    target = m_view->rootModelNode();
                QTC_ASSERT(target, return);

                m_view->executeInTransaction("BundleHelper::createImporter", [&] {
                    ModelNode newNode = m_view->createModelNode(metaInfo.typeName(),
                                                                metaInfo.majorVersion(),
                                                                metaInfo.minorVersion());
                    target.defaultNodeListProperty().reparentHere(newNode);
                    newNode.setIdWithoutRefactoring(m_view->model()->generateNewId(
                        newNode.simplifiedTypeName(), "node"));
                    m_view->clearSelectedModelNodes();
                    m_view->selectModelNode(newNode);
                    m_view->resetPuppet();
                });
            }
        });
#endif
}

void BundleHelper::importBundleToProject()
{
    QString importPath = getImportPath();
    if (importPath.isEmpty())
        return;

    auto compUtils = QmlDesignerPlugin::instance()->documentManager().generatedComponentUtils();

    ZipReader zipReader(importPath);

    QByteArray bundleJsonContent = zipReader.fileData(Constants::BUNDLE_JSON_FILENAME);
    QTC_ASSERT(!bundleJsonContent.isEmpty(), return);

    const QJsonObject importedJsonObj = QJsonDocument::fromJson(bundleJsonContent).object();
    const QJsonArray importedItemsArr = importedJsonObj.value("items").toArray();
    QTC_ASSERT(!importedItemsArr.isEmpty(), return);

    QString bundleVersion = importedJsonObj.value("version").toString();
    bool bundleVersionOk = !bundleVersion.isEmpty() && bundleVersion == BUNDLE_VERSION;
    if (!bundleVersionOk) {
        QMessageBox::warning(m_widget,
                             Tr::tr("Unsupported bundle file"),
                             Tr::tr("The chosen bundle was created with an incompatible version"
                                    " of Qt Design Studio"));
        return;
    }

    QString bundleId = importedJsonObj.value("id").toString();

    bool hasQuick3DImport = m_view->model()->hasImport("QtQuick3D");

    if (!hasQuick3DImport) {
        Import import = Import::createLibraryImport("QtQuick3D");
        m_view->model()->changeImports({import}, {});
    }

    QTemporaryDir tempDir;
    QTC_ASSERT(tempDir.isValid(), return);
    auto bundlePath = Utils::FilePath::fromString(tempDir.path());

    const QStringList existingQmls = Utils::transform(compUtils.userBundlePath(bundleId)
                                                          .dirEntries(QDir::Files), [](const Utils::FilePath &path) {
                                                          return path.fileName();
                                                      });

    for (const QJsonValueConstRef &itemRef : importedItemsArr) {
        QJsonObject itemObj = itemRef.toObject();
        QString qml = itemObj.value("qml").toString();

        // confirm overwrite if an item with same name exists
        if (existingQmls.contains(qml)) {
            auto reply = QMessageBox::question(m_widget,
                                               Tr::tr("Component Exists"),
                                               Tr::tr("A component with the same name '%1' "
                                                      "already exists in the project, are you "
                                                      "sure you want to overwrite it?")
                                                   .arg(qml),
                                               QMessageBox::Yes | QMessageBox::No);
            if (reply == QMessageBox::No)
                continue;

            // TODO: before overwriting remove old item's dependencies (not harmful but for cleanup)
        }

        QStringList files = itemObj.value("files").toVariant().toStringList();
        QString icon = itemObj.value("icon").toString();

        // copy files
        QStringList allFiles = files;
        allFiles << qml << icon;
        for (const QString &file : std::as_const(allFiles)) {
            Utils::FilePath filePath = bundlePath.pathAppended(file);
            filePath.parentDir().ensureWritableDir();
            QTC_ASSERT_EXPECTED(filePath.writeFileContents(zipReader.fileData(file)),);
        }

        QString typePrefix = compUtils.userBundleType(bundleId);
        TypeName type = QLatin1String("%1.%2").arg(typePrefix, qml.section('.', 0, 0)).toLatin1();

        QString err = m_importer->importComponent(bundlePath.toFSPathString(), type, qml, files);

        if (!err.isEmpty())
            qWarning() << __FUNCTION__ << err;
    }

    zipReader.close();
}

void BundleHelper::exportBundle(const QList<ModelNode> &nodes, const QPixmap &iconPixmap)
{
    QTC_ASSERT(!nodes.isEmpty(), return);

    QString exportPath = getExportPath(nodes.at(0));
    if (exportPath.isEmpty())
        return;

    m_zipWriter = std::make_unique<ZipWriter>(exportPath);

<<<<<<< HEAD
    Utils::FilePath compFilePath = componentPath(node);
=======
    m_tempDir = std::make_unique<QTemporaryDir>();
    QTC_ASSERT(m_tempDir->isValid(), return);

    auto compUtils = QmlDesignerPlugin::instance()->documentManager().generatedComponentUtils();
    QJsonObject jsonObj;
    jsonObj["version"] = BUNDLE_VERSION;
    QJsonArray itemsArr;

    // remove nested nodes (they will be exported anyway as dependency of the parent)
    QList<ModelNode> nodesToExport;
    for (const ModelNode &node : nodes) {
        bool isChild = std::ranges::any_of(nodes, [&](const ModelNode &possibleParent) {
            return &node != &possibleParent && possibleParent.isAncestorOf(node);
        });

        if (!isChild)
            nodesToExport.append(node);
    }
    jsonObj["id"] = !nodesToExport.isEmpty() && nodesToExport[0].metaInfo().isQtQuick3DMaterial()
                        ? compUtils.userMaterialsBundleId()
                        : compUtils.user3DBundleId();

    m_remainingFiles = nodesToExport.size() + 1;

    for (const ModelNode &node : std::as_const(nodesToExport)) {
        if (node.isComponent())
            itemsArr.append(exportComponent(node));
        else
            itemsArr.append(exportNode(node, iconPixmap));
    }

    jsonObj["items"] = itemsArr;
    m_zipWriter->addFile(Constants::BUNDLE_JSON_FILENAME, QJsonDocument(jsonObj).toJson());
    maybeCloseZip();
}

QJsonObject BundleHelper::exportComponent(const ModelNode &node)
{
    Utils::FilePath compFilePath = Utils::FilePath::fromString(ModelUtils::componentFilePath(node));
>>>>>>> 715ce2c3
    Utils::FilePath compDir = compFilePath.parentDir();
    QString compBaseName = compFilePath.completeBaseName();
    QString compFileName = compFilePath.fileName();

    QString iconPath = QLatin1String("icons/%1").arg(UniqueName::generateId(compBaseName) + ".png");

    const QSet<AssetPath> compDependencies = getComponentDependencies(compFilePath, compDir);

    QStringList filesList;
    for (const AssetPath &asset : compDependencies) {
        Utils::FilePath assetAbsPath = asset.absFilPath();
        QByteArray assetContent = asset.fileContent();

        // remove imports of sub components
        for (const QString &import : std::as_const(asset.importsToRemove)) {
            int removeIdx = assetContent.indexOf(QByteArray("import " + import.toLatin1()));
            int removeLen = assetContent.indexOf('\n', removeIdx) - removeIdx;
            assetContent.remove(removeIdx, removeLen);
        }

        m_zipWriter->addFile(asset.relativePath, assetContent);

        if (assetAbsPath.fileName() != compFileName) // skip component file (only collect dependencies)
            filesList.append(asset.relativePath);
    }

    // add icon
    QString filePath = compFilePath.path();
    getImageFromCache(filePath, [this, iconPath](const QImage &image) {
        addIconToZip(iconPath, image);
    });

    return {
        {"name", node.simplifiedTypeName()},
        {"qml", compFileName},
        {"icon", iconPath},
        {"files", QJsonArray::fromStringList(filesList)}
    };
}

QJsonObject BundleHelper::exportNode(const ModelNode &node, const QPixmap &iconPixmap)
{
    // tempPath is a temp path for collecting and zipping assets, actual export target is where
    // the user chose to export (i.e. exportPath)
    auto tempPath = Utils::FilePath::fromString(m_tempDir->path());

    QString name = node.variantProperty("objectName").value().toString();
    if (name.isEmpty())
        name = node.displayName();

    QString qml = nodeNameToComponentFileName(name);
    QString iconBaseName = UniqueName::generateId(name);
    QString iconPath = QLatin1String("icons/%1.png").arg(iconBaseName);

    // generate and save Qml file
    auto [qmlString, depAssets] = modelNodeToQmlString(node);
    const QList<AssetPath> depAssetsList = depAssets.values();

    QStringList depAssetsRelativePaths;
    for (const AssetPath &assetPath : depAssetsList)
        depAssetsRelativePaths.append(assetPath.relativePath);

    auto qmlFilePath = tempPath.pathAppended(qml);
    auto result = qmlFilePath.writeFileContents(qmlString.toUtf8());
    QTC_ASSERT_EXPECTED(result, return {});
    m_zipWriter->addFile(qmlFilePath.fileName(), qmlString.toUtf8());

    // add item's dependency assets to the bundle zip and target path (for icon generation)
    for (const AssetPath &assetPath : depAssetsList) {
        QByteArray assetContent = assetPath.fileContent();
        m_zipWriter->addFile(assetPath.relativePath, assetContent);

        Utils::FilePath assetTargetPath = tempPath.pathAppended(assetPath.relativePath);
        assetTargetPath.parentDir().ensureWritableDir();
        assetTargetPath.writeFileContents(assetContent);
    }

    // add icon
    QPixmap iconPixmapToSave;

    if (node.metaInfo().isQtQuick3DCamera()) {
        iconPixmapToSave = Core::ICore::resourcePath("qmldesigner/contentLibraryImages/camera.png")
                               .toFSPathString();
    } else if (node.metaInfo().isQtQuick3DLight()) {
        iconPixmapToSave = Core::ICore::resourcePath("qmldesigner/contentLibraryImages/light.png")
                               .toFSPathString();
    } else {
        iconPixmapToSave = iconPixmap;
    }

    if (iconPixmapToSave.isNull()) {
        getImageFromCache(qmlFilePath.toFSPathString(), [this, iconPath](const QImage &image) {
            addIconToZip(iconPath, image);
        });
    } else {
        addIconToZip(iconPath, iconPixmapToSave);
    }

    return {
        {"name", name},
        {"qml", qml},
        {"icon", iconPath},
        {"files", QJsonArray::fromStringList(depAssetsRelativePaths)}
    };
}

void BundleHelper::maybeCloseZip()
{
    if (--m_remainingFiles <= 0)
        m_zipWriter->close();
}

QPair<QString, QSet<AssetPath>> BundleHelper::modelNodeToQmlString(const ModelNode &node, int depth)
{
    static QStringList depListIds;

    QString qml;
    QSet<AssetPath> assets;

    if (depth == 0) {
        qml.append("import QtQuick\nimport QtQuick3D\n\n");
        depListIds.clear();
    }

    QString indent = QString(" ").repeated(depth * 4);

    qml += indent + node.simplifiedTypeName() + " {\n";

    indent = QString(" ").repeated((depth + 1) * 4);

    qml += indent + "id: " + (depth == 0 ? "root" : node.id()) + " \n\n";

    const QList<PropertyName> excludedProps = {"x", "y", "z", "eulerRotation.x", "eulerRotation.y",
                                               "eulerRotation.z", "scale.x", "scale.y", "scale.z",
                                               "pivot.x", "pivot.y", "pivot.z"};
    const QList<AbstractProperty> nodeProps = node.properties();
    for (const AbstractProperty &p : nodeProps) {
        if (excludedProps.contains(p.name()))
            continue;

        if (p.isVariantProperty()) {
            QVariant pValue = p.toVariantProperty().value();
            QString val;

            if (!pValue.typeName()) {
                // dynamic property with no value assigned
            } else if (strcmp(pValue.typeName(), "QString") == 0 || strcmp(pValue.typeName(), "QColor") == 0) {
                val = QLatin1String("\"%1\"").arg(pValue.toString());
            } else if (std::string_view{pValue.typeName()} == "QUrl") {
                QString pValueStr = pValue.toString();
                val = QLatin1String("\"%1\"").arg(pValueStr);
                if (!pValueStr.startsWith("#"))
                    assets.insert({DocumentManager::currentFilePath().parentDir(), pValue.toString()});
            } else if (strcmp(pValue.typeName(), "QmlDesigner::Enumeration") == 0) {
                val = pValue.value<QmlDesigner::Enumeration>().toString();
            } else {
                val = pValue.toString();
            }
            if (p.isDynamic()) {
                QString valWithColon = val.isEmpty() ? QString() : (": " + val);
                qml += indent + "property "  + p.dynamicTypeName() + " " + p.name() + valWithColon + "\n";
            } else {
                qml += indent + p.name() + ": " + val + "\n";
            }
        } else if (p.isBindingProperty()) {
            const QString pExp = p.toBindingProperty().expression();
            const QStringList depNodesIds = ModelUtils::expressionToList(pExp);
            QTC_ASSERT(!depNodesIds.isEmpty(), continue);

            if (p.isDynamic())
                qml += indent + "property "  + p.dynamicTypeName() + " " + p.name() + ": " + pExp + "\n";
            else
                qml += indent + p.name() + ": " + pExp + "\n";

            for (const QString &id : depNodesIds) {
                ModelNode depNode = m_view->modelNodeForId(id);
                QTC_ASSERT(depNode.isValid(), continue);

                if (depNode && !depListIds.contains(depNode.id())) {
                    depListIds.append(depNode.id());
                    auto [depQml, depAssets] = modelNodeToQmlString(depNode, depth + 1);
                    qml += "\n" + depQml + "\n";
                    assets.unite(depAssets);
                }
            }
        }
    }

    // add child nodes
    const ModelNodes nodeChildren = node.directSubModelNodes();
    for (const ModelNode &childNode : nodeChildren) {
        if (childNode && !depListIds.contains(childNode.id())) {
            depListIds.append(childNode.id());
            auto [depQml, depAssets] = modelNodeToQmlString(childNode, depth + 1);
            qml += "\n" + depQml + "\n";
            assets.unite(depAssets);
        }
    }

    indent = QString(" ").repeated(depth * 4);

    qml += indent + "}\n";

    if (node.isComponent()) {
        auto compUtils = QmlDesignerPlugin::instance()->documentManager().generatedComponentUtils();
        bool isBundle = node.type().startsWith(compUtils.componentBundlesTypePrefix().toLatin1());

        if (depth > 0) {
            // add component file to the dependency assets
            Utils::FilePath compFilePath = componentPath(node);
            assets.insert({compFilePath.parentDir(), compFilePath.fileName()});
        }

        // TODO: use getComponentDependencies() and remove getBundleComponentDependencies()
        if (isBundle)
            assets.unite(getBundleComponentDependencies(node));
    }

    return {qml, assets};
}

QSet<AssetPath> BundleHelper::getBundleComponentDependencies(const ModelNode &node) const
{
    const QString compFileName = node.simplifiedTypeName() + ".qml";

    Utils::FilePath compPath = componentPath(node).parentDir();

    QTC_ASSERT(compPath.exists(), return {});

    QSet<AssetPath> depList;

    Utils::FilePath assetRefPath = compPath.pathAppended(Constants::COMPONENT_BUNDLES_ASSET_REF_FILE);

    Utils::expected_str<QByteArray> assetRefContents = assetRefPath.fileContents();
    if (!assetRefContents.has_value()) {
        qWarning() << __FUNCTION__ << assetRefContents.error();
        return {};
    }

    QJsonDocument jsonDoc = QJsonDocument::fromJson(assetRefContents.value());
    if (jsonDoc.isNull()) {
        qWarning() << __FUNCTION__ << "Invalid json file" << assetRefPath;
        return {};
    }

    const QJsonObject rootObj = jsonDoc.object();
    const QStringList bundleAssets = rootObj.keys();

    for (const QString &asset : bundleAssets) {
        if (rootObj.value(asset).toArray().contains(compFileName))
            depList.insert({compPath, asset});
    }

    return depList;
}

Utils::FilePath BundleHelper::componentPath(const ModelNode &node) const
{
    return Utils::FilePath::fromString(ModelUtils::componentFilePath(node));
}

QString BundleHelper::nodeNameToComponentFileName(const QString &name) const
{
    QString fileName = UniqueName::generateId(name, "Component");
    fileName[0] = fileName.at(0).toUpper();
    fileName.prepend("My");

    return fileName + ".qml";
}

/**
 * @brief Generates an icon image from a qml component
 * @param qmlPath path to the qml component file to be rendered
 * @param iconPath output save path of the generated icon
 */
void BundleHelper::getImageFromCache(const QString &qmlPath,
                                     std::function<void(const QImage &image)> successCallback)
{
    QmlDesignerPlugin::imageCache().requestSmallImage(
        Utils::PathString{qmlPath},
        successCallback,
        [&](ImageCache::AbortReason abortReason) {
            if (abortReason == ImageCache::AbortReason::Abort) {
                qWarning() << QLatin1String("ContentLibraryView::getImageFromCache(): icon generation "
                                            "failed for path %1, reason: Abort").arg(qmlPath);
            } else if (abortReason == ImageCache::AbortReason::Failed) {
                qWarning() << QLatin1String("ContentLibraryView::getImageFromCache(): icon generation "
                                            "failed for path %1, reason: Failed").arg(qmlPath);
            } else if (abortReason == ImageCache::AbortReason::NoEntry) {
                qWarning() << QLatin1String("ContentLibraryView::getImageFromCache(): icon generation "
                                            "failed for path %1, reason: NoEntry").arg(qmlPath);
            }
        });
}

void BundleHelper::addIconToZip(const QString &iconPath, const auto &image) { // auto: QImage or QPixmap
    QByteArray iconByteArray;
    QBuffer buffer(&iconByteArray);
    buffer.open(QIODevice::WriteOnly);
    image.save(&buffer, "PNG");

    m_zipWriter->addFile(iconPath, iconByteArray);
    maybeCloseZip();
};

QString BundleHelper::getImportPath() const
{
    Utils::FilePath projectFP = DocumentManager::currentProjectDirPath();
    if (projectFP.isEmpty()) {
        projectFP = QmlDesignerPlugin::instance()->documentManager()
                        .currentDesignDocument()->fileName().parentDir();
    }

    return QFileDialog::getOpenFileName(m_widget,
                                        Tr::tr("Import Component"),
                                        projectFP.toFSPathString(),
                                        Tr::tr("Qt Design Studio Bundle Files (*.%1)")
                                            .arg(Constants::BUNDLE_SUFFIX));
}

QString BundleHelper::getExportPath(const ModelNode &node) const
{
    QString defaultExportFileName = QLatin1String("%1.%2").arg(node.displayName(),
                                                               Constants::BUNDLE_SUFFIX);
    Utils::FilePath projectFP = DocumentManager::currentProjectDirPath();
    if (projectFP.isEmpty()) {
        projectFP = QmlDesignerPlugin::instance()->documentManager()
                        .currentDesignDocument()->fileName().parentDir();
    }

    QString dialogTitle = node.metaInfo().isQtQuick3DMaterial() ? Tr::tr("Export Material")
                                                                : Tr::tr("Export Component");
    return QFileDialog::getSaveFileName(
        m_widget,
        dialogTitle,
        projectFP.pathAppended(defaultExportFileName).toFSPathString(),
        Tr::tr("Qt Design Studio Bundle Files (*.%1)").arg(Constants::BUNDLE_SUFFIX));
}

bool BundleHelper::isMaterialBundle(const QString &bundleId) const
{
    auto compUtils = QmlDesignerPlugin::instance()->documentManager().generatedComponentUtils();
    return bundleId == compUtils.materialsBundleId() || bundleId == compUtils.userMaterialsBundleId();
}

// item bundle includes effects and 3D components
bool BundleHelper::isItemBundle(const QString &bundleId) const
{
    auto compUtils = QmlDesignerPlugin::instance()->documentManager().generatedComponentUtils();
    return bundleId == compUtils.effectsBundleId() || bundleId == compUtils.userEffectsBundleId()
           || bundleId == compUtils.user3DBundleId();
}

namespace {

Utils::FilePath getComponentFilePath(const QString &nodeType, const Utils::FilePath &compDir)
{
    QString compName = nodeType.split('.').last();

    auto findCompFilePath = [&](const Utils::FilePath &dir) -> Utils::FilePath {
        Utils::FilePath compFP = dir.pathAppended(QLatin1String("%1.qml").arg(compName));
        if (compFP.exists())
            return compFP;

        compFP = dir.pathAppended(QLatin1String("%1.ui.qml").arg(compName));
        if (compFP.exists())
            return compFP;

        return {};
    };

    Utils::FilePath compFilePath;

    // a component in "Generated" folder
    if (nodeType.startsWith("Generated.")) {
        Utils::FilePath projectPath = QmlDesignerPlugin::instance()->documentManager().currentProjectDirPath();
        QString nodeTypeSlashSep = nodeType;
        nodeTypeSlashSep.replace('.', '/');
        Utils::FilePath genCompDir = projectPath.pathAppended(nodeTypeSlashSep);

        if (!genCompDir.exists())
            genCompDir = genCompDir.parentDir();

        compFilePath = findCompFilePath(genCompDir);
        if (compFilePath.exists())
            return compFilePath;


        qWarning() << __FUNCTION__ << "Couldn't find Generated component path";
        return {};
    }

    // for components in the same dir as the main comp., search recursively for the comp. file
    compFilePath = findCompFilePath(compDir);
    if (compFilePath.exists())
        return compFilePath;

    const Utils::FilePaths subDirs = compDir.dirEntries(QDir::Dirs | QDir::NoDotAndDotDot);
    for (const Utils::FilePath &dir : subDirs) {
        compFilePath = getComponentFilePath(nodeType, dir);
        if (compFilePath.exists())
            return compFilePath;
    }

    qWarning() << __FUNCTION__ << "Couldn't find component path";
    return {};
}

} // namespace

QSet<AssetPath> BundleHelper::getComponentDependencies(const Utils::FilePath &filePath,
                                                       const Utils::FilePath &mainCompDir) const
{
    QSet<AssetPath> depList;
    AssetPath compAssetPath = {mainCompDir, filePath.relativePathFromDir(mainCompDir).toFSPathString()};

#ifdef QDS_USE_PROJECTSTORAGE
    ModelPointer model = m_view->model()->createModel("Item");
#else
    ModelPointer model = Model::create("Item");
#endif
    Utils::FileReader reader;
    QTC_ASSERT(reader.fetch(filePath), return {});

    QPlainTextEdit textEdit;
    textEdit.setPlainText(QString::fromUtf8(reader.data()));
    NotIndentingTextEditModifier modifier(textEdit.document());
    modifier.setParent(model.get());
    RewriterView rewriterView(m_view->externalDependencies(), RewriterView::Validate);
    rewriterView.setCheckSemanticErrors(false);
    rewriterView.setTextModifier(&modifier);
    model->attachView(&rewriterView);
    rewriterView.restoreAuxiliaryData();
    ModelNode rootNode = rewriterView.rootModelNode();
    QTC_ASSERT(rootNode.isValid(), return {});

    std::function<void(const ModelNode &node)> parseNode;
    parseNode = [&](const ModelNode &node) {
        // workaround node.isComponent() as it is not working here
        QString nodeType = QString::fromLatin1(node.type());

#ifdef QDS_USE_PROJECTSTORAGE
    // TODO
#else
        if (!nodeType.startsWith("QtQuick")) {
            Utils::FilePath compFilPath = getComponentFilePath(nodeType, mainCompDir);
            if (!compFilPath.isEmpty()) {
                Utils::FilePath compDir = compFilPath.isChildOf(mainCompDir) ? mainCompDir
                                                                             : compFilPath.parentDir();
                depList.unite(getComponentDependencies(compFilPath, compDir));

                // for sub components, mark their imports to be removed from their parent component
                // as they will be moved to the same folder as the parent
                QString import = nodeType.left(nodeType.lastIndexOf('.'));
                if (model->hasImport(import))
                    compAssetPath.importsToRemove.append(import);

                return;
            }
        }
#endif

        const QList<AbstractProperty> nodeProps = node.properties();
        for (const AbstractProperty &p : nodeProps) {
            if (p.isVariantProperty()) {
                QVariant pValue = p.toVariantProperty().value();
                if (std::string_view{pValue.typeName()} == "QUrl") {
                    QString pValueStr = pValue.toString();
                    if (!pValueStr.isEmpty() && !pValueStr.startsWith("#")) {
                        Utils::FilePath pValuePath = Utils::FilePath::fromString(pValueStr);
                        Utils::FilePath assetPathBase;
                        QString assetPathRelative;

                        if (!pValuePath.toUrl().isLocalFile() || pValuePath.startsWith("www.")) {
                            qWarning() << "BundleHelper::getComponentDependencies(): Web urls are not"
                                          " supported. Skipping " << pValuePath;
                            continue;
                        } else if (pValuePath.isAbsolutePath()) {
                            assetPathRelative = pValuePath.fileName();
                            assetPathBase = pValuePath.parentDir();
                        } else {
                            Utils::FilePath assetPath = filePath.parentDir().resolvePath(pValueStr);
                            assetPathRelative = assetPath.relativePathFromDir(mainCompDir).toFSPathString();
                            assetPathBase = mainCompDir;
                        }

                        QTC_ASSERT(!assetPathRelative.isEmpty(), continue);
                        depList.insert({assetPathBase, assetPathRelative});
                    }
                }
            } else if (p.isBindingProperty()) {
                // check if the property value is in this format: Qt.resolvedUrl("path")
                static const QRegularExpression regex(R"(Qt\.resolvedUrl\(\"([^\"]+)\"\))");
                QRegularExpressionMatch match = regex.match(p.toBindingProperty().expression());

                if (match.hasMatch()) {
                    Utils::FilePath assetPath = filePath.parentDir().resolvePath(match.captured(1));
                    QString assetPathRelative = assetPath.relativePathFromDir(mainCompDir).toFSPathString();

                    QTC_ASSERT(assetPath.exists(), continue);
                    depList.insert({mainCompDir, assetPathRelative});
                }
            }
        }

        // parse child nodes
        const QList<ModelNode> childNodes = node.directSubModelNodes();
        for (const ModelNode &childNode : childNodes)
            parseNode(childNode);
    };

    parseNode(rootNode);

    depList.insert(compAssetPath);

    return depList;
}

} // namespace QmlDesigner<|MERGE_RESOLUTION|>--- conflicted
+++ resolved
@@ -216,9 +216,6 @@
 
     m_zipWriter = std::make_unique<ZipWriter>(exportPath);
 
-<<<<<<< HEAD
-    Utils::FilePath compFilePath = componentPath(node);
-=======
     m_tempDir = std::make_unique<QTemporaryDir>();
     QTC_ASSERT(m_tempDir->isValid(), return);
 
@@ -258,7 +255,6 @@
 QJsonObject BundleHelper::exportComponent(const ModelNode &node)
 {
     Utils::FilePath compFilePath = Utils::FilePath::fromString(ModelUtils::componentFilePath(node));
->>>>>>> 715ce2c3
     Utils::FilePath compDir = compFilePath.parentDir();
     QString compBaseName = compFilePath.completeBaseName();
     QString compFileName = compFilePath.fileName();
