--- conflicted
+++ resolved
@@ -251,43 +251,6 @@
     m_remainingFiles = nodesToExport.size() + 1;
 
     for (const ModelNode &node : std::as_const(nodesToExport)) {
-        if (node.isComponent())
-            itemsArr.append(exportComponent(node));
-        else
-            itemsArr.append(exportNode(node, iconPixmap));
-    }
-
-    jsonObj["items"] = itemsArr;
-    m_zipWriter->addFile(Constants::BUNDLE_JSON_FILENAME, QJsonDocument(jsonObj).toJson());
-    maybeCloseZip();
-}
-
-<<<<<<< HEAD
-    m_tempDir = std::make_unique<QTemporaryDir>();
-    QTC_ASSERT(m_tempDir->isValid(), return);
-
-    auto compUtils = QmlDesignerPlugin::instance()->documentManager().generatedComponentUtils();
-    QJsonObject jsonObj;
-    jsonObj["version"] = BUNDLE_VERSION;
-    QJsonArray itemsArr;
-
-    // remove nested nodes (they will be exported anyway as dependency of the parent)
-    QList<ModelNode> nodesToExport;
-    for (const ModelNode &node : nodes) {
-        bool isChild = std::ranges::any_of(nodes, [&](const ModelNode &possibleParent) {
-            return &node != &possibleParent && possibleParent.isAncestorOf(node);
-        });
-
-        if (!isChild)
-            nodesToExport.append(node);
-    }
-    jsonObj["id"] = !nodesToExport.isEmpty() && nodesToExport[0].metaInfo().isQtQuick3DMaterial()
-                        ? compUtils.userMaterialsBundleId()
-                        : compUtils.user3DBundleId();
-
-    m_remainingFiles = nodesToExport.size() + 1;
-
-    for (const ModelNode &node : std::as_const(nodesToExport)) {
         if (isProjectComponent(node))
             itemsArr.append(exportComponent(node));
         else
@@ -299,8 +262,6 @@
     maybeCloseZip();
 }
 
-=======
->>>>>>> d114082f
 QJsonObject BundleHelper::exportComponent(const ModelNode &node)
 {
     Utils::FilePath compFilePath = Utils::FilePath::fromString(ModelUtils::componentFilePath(node));
@@ -368,11 +329,7 @@
 
     auto qmlFilePath = tempPath.pathAppended(qml);
     auto result = qmlFilePath.writeFileContents(qmlString.toUtf8());
-<<<<<<< HEAD
-    QTC_ASSERT_EXPECTED(result, return {});
-=======
     QTC_ASSERT_RESULT(result, return {});
->>>>>>> d114082f
     m_zipWriter->addFile(qmlFilePath.fileName(), qmlString.toUtf8());
 
     // add item's dependency assets to the bundle zip and target path (for icon generation)
@@ -404,7 +361,6 @@
         });
     } else {
         addIconToZip(iconPath, iconPixmapToSave);
-<<<<<<< HEAD
     }
 
     return {
@@ -506,22 +462,6 @@
     }
 
     return imports;
-=======
-    }
-
-    return {
-        {"name", name},
-        {"qml", qml},
-        {"icon", iconPath},
-        {"files", QJsonArray::fromStringList(depAssetsRelativePaths)}
-    };
-}
-
-void BundleHelper::maybeCloseZip()
-{
-    if (--m_remainingFiles <= 0)
-        m_zipWriter->close();
->>>>>>> d114082f
 }
 
 QPair<QString, QSet<AssetPath>> BundleHelper::modelNodeToQmlString(const ModelNode &node, int depth)
@@ -873,11 +813,7 @@
     QTC_ASSERT(res, return {});
 
     QPlainTextEdit textEdit;
-<<<<<<< HEAD
-    textEdit.setPlainText(QString::fromUtf8(reader.data()));
-=======
     textEdit.setPlainText(QString::fromUtf8(*res));
->>>>>>> d114082f
     NotIndentingTextEditModifier modifier(textEdit.document());
     modifier.setParent(model.get());
     RewriterView rewriterView(m_view->externalDependencies(),
@@ -913,12 +849,6 @@
         // workaround node.isComponent() as it is not working here
         QString nodeType = QString::fromLatin1(node.type());
 
-<<<<<<< HEAD
-=======
-#ifdef QDS_USE_PROJECTSTORAGE
-    // TODO
-#else
->>>>>>> d114082f
         if (!nodeType.startsWith("QtQuick")) {
             Utils::FilePath compFilPath = getComponentFilePath(nodeType, mainCompDir);
             if (!compFilPath.isEmpty()) {
