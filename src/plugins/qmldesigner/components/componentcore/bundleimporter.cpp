// Copyright (C) 2022 The Qt Company Ltd.
// SPDX-License-Identifier: LicenseRef-Qt-Commercial OR GPL-3.0-only WITH Qt-GPL-exception-1.0

#include "bundleimporter.h"

#include <documentmanager.h>
#include <import.h>
#include <model.h>
#include <nodemetainfo.h>
#include <qmldesignerconstants.h>
#include <qmldesignerplugin.h>
#include <rewritingexception.h>

#include <modelutils.h>
#ifndef QDS_USE_PROJECTSTORAGE
#include <qmljs/qmljsmodelmanagerinterface.h>
#endif
#include <utils/async.h>

#include <QJsonDocument>
#include <QJsonObject>
#include <QStringList>

using namespace Utils;

namespace QmlDesigner {

static constexpr int normalImportDelay = 200;

BundleImporter::BundleImporter(QObject *parent)
    : QObject(parent)
{
    connect(&m_importTimer, &QTimer::timeout, this, &BundleImporter::handleImportTimer);
}

// Returns empty string on success or an error message on failure.
// Note that there is also an asynchronous portion to the import, which will only
// be done if this method returns success. Once the asynchronous portion of the
// import is completed, importFinished signal will be emitted.
QString BundleImporter::importComponent(const QString &bundleDir,
                                        const TypeName &type,
                                        const QString &qmlFile,
                                        const QStringList &files)
{
    QString module = QString::fromLatin1(type.left(type.lastIndexOf('.')));
    m_bundleId = module.mid(module.lastIndexOf('.') + 1);

    FilePath bundleDirPath = FilePath::fromString(bundleDir); // source dir
    FilePath bundleImportPath = resolveBundleImportPath(m_bundleId); // target dir

    if (bundleImportPath.isEmpty())
        return "Failed to resolve bundle import folder";

    if (!bundleImportPath.exists() && !bundleImportPath.createDir())
        return QStringLiteral("Failed to create bundle import folder: '%1'").arg(bundleImportPath.toUrlishString());

<<<<<<< HEAD
#ifndef QDS_USE_PROJECTSTORAGE
    bool doScan = false;
    bool doReset = false;
=======
    bool doReset = false;
#ifndef QDS_USE_PROJECTSTORAGE
    bool doScan = false;
>>>>>>> 77b2c68f
#endif
    FilePath qmldirPath = bundleImportPath.pathAppended("qmldir");
    QString qmldirContent = QString::fromUtf8(qmldirPath.fileContents().value_or(QByteArray()));
    if (qmldirContent.isEmpty()) {
        qmldirContent.append("module ");
        qmldirContent.append(module);
        qmldirContent.append('\n');
#ifndef QDS_USE_PROJECTSTORAGE
        doScan = true;
#endif
    }

    FilePath qmlSourceFile = bundleImportPath.pathAppended(qmlFile);
    const QString qmlType = qmlSourceFile.baseName();

    if (m_pendingImports.contains(type) && !m_pendingImports[type].isImport)
        return QStringLiteral("Unable to import while unimporting the same type: '%1'").arg(QLatin1String(type));

    if (!qmldirContent.contains(qmlFile)) {
        qmldirContent.append(qmlType);
        qmldirContent.append(" 1.0 ");
        qmldirContent.append(qmlFile);
        qmldirContent.append('\n');
        qmldirPath.writeFileContents(qmldirContent.toUtf8());
#ifndef QDS_USE_PROJECTSTORAGE
        doReset = true;
#endif
    }

    QStringList allFiles;
    allFiles.append(files);
    allFiles.append(qmlFile);
    for (const QString &file : std::as_const(allFiles)) {
        FilePath target = bundleImportPath.pathAppended(file);
        FilePath parentDir = target.parentDir();
        if (!parentDir.exists() && !parentDir.createDir())
            return QStringLiteral("Failed to create folder for: '%1'").arg(target.toUrlishString());

        FilePath source = bundleDirPath.pathAppended(file);
        if (target.exists()) {
            if (source.lastModified() == target.lastModified())
                continue;
            target.removeFile(); // Remove existing file for update
        }
        if (!source.copyFile(target))
            return QStringLiteral("Failed to copy file: '%1'").arg(source.toUrlishString());
    }

    QVariantHash assetRefMap = loadAssetRefMap(bundleImportPath);
    bool writeAssetRefs = false;
    for (const QString &assetFile : files) {
        QStringList assets = assetRefMap[assetFile].toStringList();
        if (!assets.contains(qmlFile)) {
            assets.append(qmlFile);
            writeAssetRefs = true;
        }
        assetRefMap[assetFile] = assets;
    }
    if (writeAssetRefs)
        writeAssetRefMap(bundleImportPath, assetRefMap);

    auto doc = QmlDesignerPlugin::instance()->currentDesignDocument();
    Model *model = doc ? doc->currentModel() : nullptr;
    if (!model)
        return "Model not available, cannot add import statement or update code model";

    ImportData data;
    data.isImport = true;
    data.type = type;
    Import import = Import::createLibraryImport(module, "1.0");
#ifdef QDS_USE_PROJECTSTORAGE
    model->changeImports({import}, {});
<<<<<<< HEAD
=======
    m_pendingFullReset = doReset;
>>>>>>> 77b2c68f
#else
    if (doScan)
        data.pathToScan = bundleImportPath;
    else
        data.fullReset = doReset;

    if (!model->hasImport(import)) {
        if (model->possibleImports().contains(import)) {
            try {
                model->changeImports({import}, {});
            } catch (const RewritingException &) {
                // No point in trying to add import asynchronously either, so just fail out
                return QStringLiteral("Failed to add import statement for: '%1'").arg(module);
            }
        } else {
            // If import is not yet possible, import statement needs to be added asynchronously to
            // avoid errors, as code model update takes a while.
            data.importToAdd = module;
        }
    }
#endif
    m_pendingImports.insert(type, data);
    m_importTimerCount = 0;
    m_importTimer.start(normalImportDelay);

    return {};
}

void BundleImporter::handleImportTimer()
{
#ifdef QDS_USE_PROJECTSTORAGE
    auto handleFailure = [this] {
        m_importTimer.stop();
        m_importTimerCount = 0;
<<<<<<< HEAD
=======
        m_pendingFullReset = false;
>>>>>>> 77b2c68f

        // Emit dummy finished signals for all pending types
        const QList<TypeName> pendingTypes = m_pendingImports.keys();
        for (const TypeName &pendingType : pendingTypes) {
            ImportData data = m_pendingImports.take(pendingType);
            if (data.isImport)
                emit importFinished({}, m_bundleId);
            else
                emit unimportFinished({}, m_bundleId);
        }
        m_bundleId.clear();
    };

    auto doc = QmlDesignerPlugin::instance()->currentDesignDocument();
    Model *model = doc ? doc->currentModel() : nullptr;
    if (!model || ++m_importTimerCount > 100) {
        handleFailure();
        return;
    }

    const QList<TypeName> keys = m_pendingImports.keys();
    for (const TypeName &type : keys) {
        ImportData &data = m_pendingImports[type];
        // Verify that code model has the new type fully available (or removed for unimport)
        NodeMetaInfo metaInfo = model->metaInfo(type);
        const bool typeComplete = metaInfo.isValid() && !metaInfo.prototypes().empty();
        if (data.isImport == typeComplete) {
            m_pendingImports.remove(type);
            if (data.isImport)
                emit importFinished(type, m_bundleId);
            else
                emit unimportFinished(metaInfo, m_bundleId);
        }
    }

<<<<<<< HEAD
=======
    if (keys.size() > 0)
        return; // Do the code model reset/cleanup on next timer tick

    if (m_pendingFullReset) {
        m_pendingFullReset = false;
        // Force code model reset to notice changes to existing module
        auto modelManager = QmlJS::ModelManagerInterface::instance();
        if (modelManager)
            modelManager->resetCodeModel();
    }

>>>>>>> 77b2c68f
    if (m_pendingImports.isEmpty()) {
        m_bundleId.clear();
        m_importTimer.stop();
        m_importTimerCount = 0;
    }
#else
    auto handleFailure = [this] {
        m_importTimer.stop();
        m_importTimerCount = 0;

        disconnect(m_libInfoConnection);

        // Emit dummy finished signals for all pending types
        const QList<TypeName> pendingTypes = m_pendingImports.keys();
        for (const TypeName &pendingType : pendingTypes) {
            ImportData data = m_pendingImports.take(pendingType);
            if (data.isImport)
                emit importFinished({}, m_bundleId);
            else
                emit unimportFinished({}, m_bundleId);
        }
        m_bundleId.clear();
    };

    auto doc = QmlDesignerPlugin::instance()->currentDesignDocument();
    Model *model = doc ? doc->currentModel() : nullptr;
    if (!model || ++m_importTimerCount > 100) {
        handleFailure();
        return;
    }

    auto modelManager = QmlJS::ModelManagerInterface::instance();
    if (modelManager) {
        const QList<TypeName> keys = m_pendingImports.keys();
        int scanDone = 0;
        bool refreshImports = false;
        for (const TypeName &type : keys) {
            ImportData &data = m_pendingImports[type];
            if (data.state == ImportData::Starting) {
                if (data.pathToScan.isEmpty()) {
                    data.state = ImportData::FullReset;
                } else {
                    // A new bundle module was added, so we can scan it without doing full code
                    // model reset, which is faster
                    QmlJS::PathsAndLanguages pathToScan;
                    pathToScan.maybeInsert(data.pathToScan);
                    data.future = Utils::asyncRun(&QmlJS::ModelManagerInterface::importScan,
                                                  modelManager->workingCopy(),
                                                  pathToScan, modelManager,
                                                  true, true, true);
                    data.state = ImportData::WaitingForImportScan;
                }
            } else if (data.state == ImportData::WaitingForImportScan) {
                // Import scan is asynchronous, so we need to wait for it to be finished
                if ((data.future.isCanceled() || data.future.isFinished()))
                    data.state = ImportData::RefreshImports;
            } else if (data.state >= ImportData::RefreshImports) {
                // Do not mode to next stage until all pending scans are done
                ++scanDone;
                if (data.state == ImportData::RefreshImports)
                    refreshImports = true;
            }
        }
        if (scanDone != m_pendingImports.size()) {
            return;
        } else {
            if (refreshImports) {
                // The new import is now available in code model, so reset the possible imports
                QmlDesignerPlugin::instance()->documentManager().resetPossibleImports();
                model->rewriterView()->forceAmend();

                for (const TypeName &type : keys) {
                    ImportData &data = m_pendingImports[type];
                    if (data.state == ImportData::RefreshImports) {
                        if (!data.importToAdd.isEmpty()) {
                            try {
                                RewriterTransaction transaction = model->rewriterView()->beginRewriterTransaction(
                                    QByteArrayLiteral(__FUNCTION__));
                                bool success = ModelUtils::addImportWithCheck(data.importToAdd, model);
                                if (!success)
                                    handleFailure();
                                transaction.commit();
                            } catch (const RewritingException &) {
                                handleFailure();
                            }
                        }
                    }
                    data.state = ImportData::FullReset;
                }
                return;
            }

            bool fullReset = false;
            for (const TypeName &type : keys) {
                ImportData &data = m_pendingImports[type];
                if (data.state == ImportData::FullReset) {
                    if (data.fullReset)
                        fullReset = true;
                    data.state = ImportData::Finalize;
                }
            }
            if (fullReset) {
                // Force code model reset to notice changes to existing module
                auto modelManager = QmlJS::ModelManagerInterface::instance();
                if (modelManager) {
                    modelManager->resetCodeModel();
                    disconnect(m_libInfoConnection);
                    m_libInfoConnection = connect(modelManager, &QmlJS::ModelManagerInterface::libraryInfoUpdated,
                        this, [this]() {
                            // This signal comes for each library in code model, so we need to compress
                            // it until no more notifications come
                            m_importTimer.start(1000);
                        }, Qt::QueuedConnection);
                    // Stop the import timer for a bit to allow full reset to complete
                    m_importTimer.stop();
                }
                return;
            }

            for (const TypeName &type : keys) {
                ImportData &data = m_pendingImports[type];
                if (data.state == ImportData::Finalize) {
                     // Reset delay just in case full reset was done earlier
                    m_importTimer.start(normalImportDelay);
                    disconnect(m_libInfoConnection);
                    model->rewriterView()->forceAmend();
                    // Verify that code model has the new material fully available (or removed for unimport)
                    NodeMetaInfo metaInfo = model->metaInfo(type);
                    const bool typeComplete = metaInfo.isValid() && !metaInfo.prototypes().empty();
                    if (data.isImport == typeComplete) {
                        m_pendingImports.remove(type);
                        if (data.isImport)
                            emit importFinished(metaInfo, m_bundleId);
                        else
                            emit unimportFinished(metaInfo, m_bundleId);
                    }
                }
            }
        }
    }

    if (m_pendingImports.isEmpty()) {
        m_bundleId.clear();
        m_importTimer.stop();
        m_importTimerCount = 0;
        disconnect(m_libInfoConnection);
    }
#endif
}

QVariantHash BundleImporter::loadAssetRefMap(const FilePath &bundlePath)
{
    FilePath assetRefPath = bundlePath.resolvePath(QLatin1String(Constants::COMPONENT_BUNDLES_ASSET_REF_FILE));
    const Result<QByteArray> content = assetRefPath.fileContents();
    if (content) {
        QJsonParseError error;
        QJsonDocument bundleDataJsonDoc = QJsonDocument::fromJson(*content, &error);
        if (bundleDataJsonDoc.isNull()) {
            // Failure to read asset refs is not considred fatal, so just print error
            qWarning() << "Failed to parse bundle asset ref file:" << error.errorString();
        } else {
            return bundleDataJsonDoc.object().toVariantHash();
        }
    }
    return {};
}

void BundleImporter::writeAssetRefMap(const FilePath &bundlePath, const QVariantHash &assetRefMap)
{
    FilePath assetRefPath = bundlePath.resolvePath(QLatin1String(Constants::COMPONENT_BUNDLES_ASSET_REF_FILE));
    QJsonObject jsonObj = QJsonObject::fromVariantHash(assetRefMap);
    if (!assetRefPath.writeFileContents(QJsonDocument{jsonObj}.toJson())) {
        // Failure to write asset refs is not considred fatal, so just print error
        qWarning() << QStringLiteral("Failed to save bundle asset ref file: '%1'").arg(assetRefPath.toUrlishString()) ;
    }
}

QString BundleImporter::unimportComponent(const TypeName &type, const QString &qmlFile)
{
    QString module = QString::fromLatin1(type.left(type.lastIndexOf('.')));
    m_bundleId = module.mid(module.lastIndexOf('.') + 1);

    emit aboutToUnimport(type, m_bundleId);

    FilePath bundleImportPath = resolveBundleImportPath(m_bundleId);
    if (bundleImportPath.isEmpty())
        return QStringLiteral("Failed to resolve bundle import folder for: '%1'").arg(qmlFile);

    if (!bundleImportPath.exists())
        return QStringLiteral("Unable to find bundle path: '%1'").arg(bundleImportPath.toUrlishString());

    FilePath qmlFilePath = bundleImportPath.resolvePath(qmlFile);
    if (!qmlFilePath.exists())
        return QStringLiteral("Unable to find specified file: '%1'").arg(qmlFilePath.toUrlishString());

    QStringList removedFiles;
    removedFiles.append(qmlFile);

    FilePath qmldirPath = bundleImportPath.resolvePath(QStringLiteral("qmldir"));
    const Result<QByteArray> qmldirContent = qmldirPath.fileContents();
    QByteArray newContent;

    QString qmlType = qmlFilePath.baseName();
    if (m_pendingImports.contains(type) && m_pendingImports[type].isImport) {
        return QStringLiteral("Unable to unimport while importing the same type: '%1'")
            .arg(QString::fromLatin1(type));
    }

    if (qmldirContent) {
        int typeIndex = qmldirContent->indexOf(qmlType.toUtf8());
        if (typeIndex != -1) {
            int newLineIndex = qmldirContent->indexOf('\n', typeIndex);
            newContent = qmldirContent->left(typeIndex);
            if (newLineIndex != -1)
                newContent.append(qmldirContent->mid(newLineIndex + 1));
        }
        if (newContent != qmldirContent) {
            if (!qmldirPath.writeFileContents(newContent))
                return QStringLiteral("Failed to write qmldir file: '%1'").arg(qmldirPath.toUrlishString());
        }
    }

    QVariantHash assetRefMap = loadAssetRefMap(bundleImportPath);
    bool writeAssetRefs = false;
    const auto keys = assetRefMap.keys();
    for (const QString &assetFile : keys) {
        QStringList assets = assetRefMap[assetFile].toStringList();
        if (assets.contains(qmlFile)) {
            assets.removeAll(qmlFile);
            writeAssetRefs = true;
        }
        if (!assets.isEmpty()) {
            assetRefMap[assetFile] = assets;
        } else {
            removedFiles.append(assetFile);
            assetRefMap.remove(assetFile);
            writeAssetRefs = true;
        }
    }

    for (const QString &removedFile : removedFiles) {
        FilePath removedFilePath = bundleImportPath.resolvePath(removedFile);
        if (removedFilePath.exists())
            removedFilePath.removeFile();
    }

    if (writeAssetRefs)
        writeAssetRefMap(bundleImportPath, assetRefMap);

    // If the bundle module contains no .qml files after unimport, remove the import statement
    if (bundleImportPath.dirEntries({{"*.qml"}, QDir::Files}).isEmpty()) {
        auto doc = QmlDesignerPlugin::instance()->currentDesignDocument();
        Model *model = doc ? doc->currentModel() : nullptr;
        if (model) {
            Import import = Import::createLibraryImport(module, "1.0");
            if (model->imports().contains(import))
                model->changeImports({}, {import});
        }
    }

    ImportData data;
    data.isImport = false;
    data.type = type;
#ifndef QDS_USE_PROJECTSTORAGE
    data.fullReset = true;
#endif
    m_pendingImports.insert(type, data);

    m_importTimerCount = 0;
    m_importTimer.start(normalImportDelay);

    return {};
}

FilePath BundleImporter::resolveBundleImportPath(const QString &bundleId)
{
    FilePath bundleImportPath = QmlDesignerPlugin::instance()->documentManager()
                                    .generatedComponentUtils().componentBundlesBasePath();
    if (bundleImportPath.isEmpty())
        return {};

    return bundleImportPath.resolvePath(bundleId);
}

} // namespace QmlDesigner<|MERGE_RESOLUTION|>--- conflicted
+++ resolved
@@ -12,9 +12,7 @@
 #include <rewritingexception.h>
 
 #include <modelutils.h>
-#ifndef QDS_USE_PROJECTSTORAGE
 #include <qmljs/qmljsmodelmanagerinterface.h>
-#endif
 #include <utils/async.h>
 
 #include <QJsonDocument>
@@ -54,15 +52,9 @@
     if (!bundleImportPath.exists() && !bundleImportPath.createDir())
         return QStringLiteral("Failed to create bundle import folder: '%1'").arg(bundleImportPath.toUrlishString());
 
-<<<<<<< HEAD
-#ifndef QDS_USE_PROJECTSTORAGE
-    bool doScan = false;
-    bool doReset = false;
-=======
     bool doReset = false;
 #ifndef QDS_USE_PROJECTSTORAGE
     bool doScan = false;
->>>>>>> 77b2c68f
 #endif
     FilePath qmldirPath = bundleImportPath.pathAppended("qmldir");
     QString qmldirContent = QString::fromUtf8(qmldirPath.fileContents().value_or(QByteArray()));
@@ -87,9 +79,7 @@
         qmldirContent.append(qmlFile);
         qmldirContent.append('\n');
         qmldirPath.writeFileContents(qmldirContent.toUtf8());
-#ifndef QDS_USE_PROJECTSTORAGE
         doReset = true;
-#endif
     }
 
     QStringList allFiles;
@@ -135,10 +125,7 @@
     Import import = Import::createLibraryImport(module, "1.0");
 #ifdef QDS_USE_PROJECTSTORAGE
     model->changeImports({import}, {});
-<<<<<<< HEAD
-=======
     m_pendingFullReset = doReset;
->>>>>>> 77b2c68f
 #else
     if (doScan)
         data.pathToScan = bundleImportPath;
@@ -173,10 +160,7 @@
     auto handleFailure = [this] {
         m_importTimer.stop();
         m_importTimerCount = 0;
-<<<<<<< HEAD
-=======
         m_pendingFullReset = false;
->>>>>>> 77b2c68f
 
         // Emit dummy finished signals for all pending types
         const QList<TypeName> pendingTypes = m_pendingImports.keys();
@@ -212,8 +196,6 @@
         }
     }
 
-<<<<<<< HEAD
-=======
     if (keys.size() > 0)
         return; // Do the code model reset/cleanup on next timer tick
 
@@ -225,7 +207,6 @@
             modelManager->resetCodeModel();
     }
 
->>>>>>> 77b2c68f
     if (m_pendingImports.isEmpty()) {
         m_bundleId.clear();
         m_importTimer.stop();
