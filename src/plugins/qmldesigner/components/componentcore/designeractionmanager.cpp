// Copyright (C) 2016 The Qt Company Ltd.
// SPDX-License-Identifier: LicenseRef-Qt-Commercial OR GPL-3.0+ OR GPL-3.0 WITH Qt-GPL-exception-1.0

#include "designeractionmanager.h"

#include "anchoraction.h"
#include "changestyleaction.h"
#include "designeractionmanagerview.h"
#include "designermcumanager.h"
#include "formatoperation.h"
#include "modelnodecontextmenu_helper.h"
#include "qmldesignerconstants.h"
#include "rewritingexception.h"
#include <bindingproperty.h>
#include <nodehints.h>
#include <nodelistproperty.h>
#include <nodemetainfo.h>
#include <nodeproperty.h>
#include <theme.h>

#include <formeditortoolbutton.h>

#include <documentmanager.h>
#include <qmldesignerplugin.h>
#include <viewmanager.h>
#include <actioneditor.h>

#include <listmodeleditor/listmodeleditordialog.h>
#include <listmodeleditor/listmodeleditormodel.h>

#include <coreplugin/actionmanager/actionmanager.h>
#include <coreplugin/icore.h>
#include <qmlprojectmanager/qmlproject.h>
#include <utils/algorithm.h>
#include <utils/qtcassert.h>
#include <utils/stylehelper.h>
#include <utils/utilsicons.h>

#include <QGraphicsLinearLayout>
#include <QHBoxLayout>
#include <QImageReader>
#include <QMessageBox>
#include <QMimeData>
#include <QScopeGuard>

#include <exception>

namespace QmlDesigner {

static inline QString captionForModelNode(const ModelNode &modelNode)
{
    if (modelNode.id().isEmpty())
        return modelNode.simplifiedTypeName();

    return modelNode.id();
}

static inline bool contains(const QmlItemNode &node, const QPointF &position)
{
    return node.isValid() && node.instanceSceneTransform().mapRect(node.instanceBoundingRect()).contains(position);
}

DesignerActionManagerView *DesignerActionManager::view()
{
    return m_designerActionManagerView;
}

DesignerActionToolBar *DesignerActionManager::createToolBar(QWidget *parent) const
{
    auto toolBar = new DesignerActionToolBar(parent);

    QList<ActionInterface* > categories = Utils::filtered(designerActions(), [](ActionInterface *action) {
            return action->type() ==  ActionInterface::ContextMenu;
    });

    Utils::sort(categories, [](ActionInterface *l, ActionInterface *r) {
        return l->priority() < r->priority();
    });

    for (auto *categoryAction : std::as_const(categories)) {
        QList<ActionInterface* > actions = Utils::filtered(designerActions(), [categoryAction](ActionInterface *action) {
                return action->category() == categoryAction->menuId();
        });

        Utils::sort(actions, [](ActionInterface *l, ActionInterface *r) {
            return l->priority() < r->priority();
        });

        bool addSeparator = false;

        for (auto *action : std::as_const(actions)) {
            if ((action->type() == ActionInterface::Action || action->type() == ActionInterface::ToolBarAction)
                    && action->action()) {
                toolBar->registerAction(action);
                addSeparator = true;
            } else if (addSeparator && action->action()->isSeparator()) {
                toolBar->registerAction(action);
            }
        }
    }

    return toolBar;
}

void DesignerActionManager::polishActions() const
{
    QList<ActionInterface* > actions =  Utils::filtered(designerActions(),
                                                        [](ActionInterface *action) { return action->type() != ActionInterface::ContextMenu; });

    Core::Context qmlDesignerFormEditorContext(Constants::C_QMLFORMEDITOR);
    Core::Context qmlDesignerEditor3DContext(Constants::C_QMLEDITOR3D);
    Core::Context qmlDesignerNavigatorContext(Constants::C_QMLNAVIGATOR);
    Core::Context qmlDesignerMaterialBrowserContext(Constants::C_QMLMATERIALBROWSER);

    Core::Context qmlDesignerUIContext;
    qmlDesignerUIContext.add(qmlDesignerFormEditorContext);
    qmlDesignerUIContext.add(qmlDesignerEditor3DContext);
    qmlDesignerUIContext.add(qmlDesignerNavigatorContext);
    qmlDesignerUIContext.add(qmlDesignerMaterialBrowserContext);

    for (auto *action : actions) {
        if (!action->menuId().isEmpty()) {
            const QString id = QString("QmlDesigner.%1").arg(QString::fromLatin1(action->menuId()));

            Core::Command *cmd = Core::ActionManager::registerAction(action->action(), id.toLatin1().constData(), qmlDesignerUIContext);

            cmd->setDefaultKeySequence(action->action()->shortcut());
            cmd->setDescription(action->action()->toolTip());

            action->action()->setToolTip(cmd->action()->toolTip());
            action->action()->setShortcut(cmd->action()->shortcut());
            action->action()->setShortcutContext(Qt::WidgetShortcut); //Hack to avoid conflicting shortcuts. We use the Core::Command for the shortcut.
        }
    }
}

QGraphicsWidget *DesignerActionManager::createFormEditorToolBar(QGraphicsItem *parent)
{
    QList<ActionInterface* > actions = Utils::filtered(designerActions(),
                                                       [](ActionInterface *action) {
            return action->type() ==  ActionInterface::FormEditorAction
                && action->action()->isVisible();
    });

    Utils::sort(actions, [](ActionInterface *l, ActionInterface *r) {
        return l->priority() < r->priority();
    });

    QGraphicsWidget *toolbar = new QGraphicsWidget(parent);

    auto layout = new QGraphicsLinearLayout;
    layout->setContentsMargins(0, 0, 0, 0);
    layout->setSpacing(0);
    toolbar->setLayout(layout);

    for (ActionInterface *action : std::as_const(actions)) {
        auto button = new FormEditorToolButton(action->action(), toolbar);
        layout->addItem(button);
    }

    toolbar->resize(toolbar->preferredSize());

    layout->invalidate();
    layout->activate();

    toolbar->update();

    return toolbar;
}

DesignerActionManager &DesignerActionManager::instance()
{
    return QmlDesignerPlugin::instance()->viewManager().designerActionManager();
}

void DesignerActionManager::setupContext()
{
    m_designerActionManagerView->setupContext();
}

QList<AddResourceHandler> DesignerActionManager::addResourceHandler() const
{
    return m_addResourceHandler;
}

void DesignerActionManager::registerAddResourceHandler(const AddResourceHandler &handler)
{
    m_addResourceHandler.append(handler);
}

void DesignerActionManager::unregisterAddResourceHandlers(const QString &category)
{
    for (int i = m_addResourceHandler.size() - 1; i >= 0 ; --i) {
        const AddResourceHandler &handler = m_addResourceHandler[i];
        if (handler.category == category)
            m_addResourceHandler.removeAt(i);
    }
}

void DesignerActionManager::registerModelNodePreviewHandler(const ModelNodePreviewImageHandler &handler)
{
    m_modelNodePreviewImageHandlers.append(handler);
}

bool DesignerActionManager::hasModelNodePreviewHandler(const ModelNode &node) const
{
    const bool isComponent = node.isComponent();
    for (const auto &handler : std::as_const(m_modelNodePreviewImageHandlers)) {
        if ((isComponent || !handler.componentOnly)) {
            if (auto base = node.model()->metaInfo(handler.type); node.metaInfo().isBasedOn(base))
                return true;
        }
    }
    return false;
}

ModelNodePreviewImageOperation DesignerActionManager::modelNodePreviewOperation(const ModelNode &node) const
{
    ModelNodePreviewImageOperation op = nullptr;
    int prio = -1;
    const bool isComponent = node.isComponent();
    for (const auto &handler : std::as_const(m_modelNodePreviewImageHandlers)) {
        if ((isComponent || !handler.componentOnly) && handler.priority > prio) {
            if (auto base = node.model()->metaInfo(handler.type); node.metaInfo().isBasedOn(base)) {
                op = handler.operation;
                prio = handler.priority;
            }
        }
    }
    return op;
}

bool DesignerActionManager::externalDragHasSupportedAssets(const QMimeData *mimeData) const
{
    if (!mimeData->hasUrls())
        return false;

    QSet<QString> filtersSet;
    const QList<AddResourceHandler> handlers = addResourceHandler();
    for (const AddResourceHandler &handler : handlers)
        filtersSet.insert(handler.filter);

    const QList<QUrl> urls = mimeData->urls();
    for (const QUrl &url : urls) {
        QString suffix = "*." + url.fileName().split('.').last().toLower();
        if (filtersSet.contains(suffix)) // accept drop if it contains a valid file
            return true;
    }

    return false;
}

QHash<QString, QStringList> DesignerActionManager::handleExternalAssetsDrop(const QMimeData *mimeData) const
{
    const QList<AddResourceHandler> handlers = addResourceHandler();
    // create suffix to categry and category to operation hashes
    QHash<QString, QString> suffixCategory;
    QHash<QString, AddResourceOperation> categoryOperation;
    for (const AddResourceHandler &handler : handlers) {
        suffixCategory.insert(handler.filter, handler.category);
        categoryOperation.insert(handler.category, handler.operation);
    }

    // add files grouped by categories (so that files under same category run under 1 operation)
    QHash<QString, QStringList> categoryFiles;
    const QList<QUrl> urls = mimeData->urls();
    for (const QUrl &url : urls) {
        QString suffix = "*." + url.fileName().split('.').last().toLower();
        QString category = suffixCategory.value(suffix);
        if (!category.isEmpty())
            categoryFiles[category].append(url.toLocalFile());
    }

    QHash<QString, QStringList> addedCategoryFiles;

    // run operations
    const QStringList categories = categoryFiles.keys();
    for (const QString &category : categories) {
        AddResourceOperation operation = categoryOperation.value(category);
        QStringList files = categoryFiles.value(category);
        AddFilesResult result = operation(files, {}, true);
<<<<<<< HEAD
        if (result == AddFilesResult::Succeeded)
=======
        if (result.status() == AddFilesResult::Succeeded)
>>>>>>> 249c3561
            addedCategoryFiles.insert(category, files);
    }

    return addedCategoryFiles;
}

class VisiblityModelNodeAction : public ModelNodeContextMenuAction
{
public:
    VisiblityModelNodeAction(const QByteArray &id, const QString &description, const QByteArray &category, const QKeySequence &key, int priority,
                             SelectionContextOperation action,
                             SelectionContextPredicate enabled = &SelectionContextFunctors::always,
                             SelectionContextPredicate visibility = &SelectionContextFunctors::always) :
        ModelNodeContextMenuAction(id, description, {}, category, key, priority, action, enabled, visibility)
    {}

    void updateContext() override
    {
        defaultAction()->setSelectionContext(selectionContext());
        if (selectionContext().isValid()) {
            defaultAction()->setEnabled(isEnabled(selectionContext()));
            defaultAction()->setVisible(isVisible(selectionContext()));

            defaultAction()->setCheckable(true);
            QmlItemNode itemNode = QmlItemNode(selectionContext().currentSingleSelectedNode());
            if (itemNode.isValid())
                defaultAction()->setChecked(itemNode.instanceValue("visible").toBool());
            else
                defaultAction()->setEnabled(false);
        }
    }
};

class FillLayoutModelNodeAction : public ModelNodeContextMenuAction
{
public:
    FillLayoutModelNodeAction(const QByteArray &id, const QString &description, const QByteArray &category, const QKeySequence &key, int priority,
                              SelectionContextOperation action,
                              SelectionContextPredicate enabled = &SelectionContextFunctors::always,
                              SelectionContextPredicate visibility = &SelectionContextFunctors::always) :
        ModelNodeContextMenuAction(id, description, {}, category, key, priority, action, enabled, visibility)
    {}
    void updateContext() override
    {
        defaultAction()->setSelectionContext(selectionContext());
        if (selectionContext().isValid()) {
            defaultAction()->setEnabled(isEnabled(selectionContext()));
            defaultAction()->setVisible(isVisible(selectionContext()));

            defaultAction()->setCheckable(true);
            QmlItemNode itemNode = QmlItemNode(selectionContext().currentSingleSelectedNode());
            if (itemNode.isValid()) {
                bool flag = false;
                if (itemNode.modelNode().hasProperty(m_propertyName)
                        || itemNode.propertyAffectedByCurrentState(m_propertyName)) {
                    flag = itemNode.modelValue(m_propertyName).toBool();
                }
                defaultAction()->setChecked(flag);
            } else {
                defaultAction()->setEnabled(false);
            }
        }
    }
protected:
    PropertyName m_propertyName;
};

class FillWidthModelNodeAction : public FillLayoutModelNodeAction
{
public:
    FillWidthModelNodeAction(const QByteArray &id, const QString &description, const QByteArray &category, const QKeySequence &key, int priority,
                             SelectionContextOperation action,
                             SelectionContextPredicate enabled = &SelectionContextFunctors::always,
                             SelectionContextPredicate visibility = &SelectionContextFunctors::always) :
        FillLayoutModelNodeAction(id, description, category, key, priority, action, enabled, visibility)
    {
        m_propertyName = "Layout.fillWidth";
    }
};

class FillHeightModelNodeAction : public FillLayoutModelNodeAction
{
public:
    FillHeightModelNodeAction(const QByteArray &id, const QString &description, const QByteArray &category, const QKeySequence &key, int priority,
                              SelectionContextOperation action,
                              SelectionContextPredicate enabled = &SelectionContextFunctors::always,
                              SelectionContextPredicate visibility = &SelectionContextFunctors::always) :
        FillLayoutModelNodeAction(id, description, category, key, priority, action, enabled, visibility)
    {
        m_propertyName = "Layout.fillHeight";
    }
};

class SelectionModelNodeAction : public ActionGroup
{
public:
    SelectionModelNodeAction(const QString &displayName, const QByteArray &menuId, int priority) :
        ActionGroup(displayName, menuId, priority,
                           &SelectionContextFunctors::always, &SelectionContextFunctors::selectionEnabled)

    {}

    void updateContext() override
    {
        menu()->clear();
        if (selectionContext().isValid()) {
            action()->setEnabled(isEnabled(selectionContext()));
            action()->setVisible(isVisible(selectionContext()));
        } else {
            return;
        }
        if (action()->isEnabled()) {
            ModelNode parentNode;
            if (selectionContext().singleNodeIsSelected()
                    && !selectionContext().currentSingleSelectedNode().isRootNode()
                    && selectionContext().currentSingleSelectedNode().hasParentProperty()) {

                parentNode = selectionContext().currentSingleSelectedNode().parentProperty().parentModelNode();

                if (!ModelNode::isThisOrAncestorLocked(parentNode)) {
                    ActionTemplate *selectionAction = new ActionTemplate("SELECTION", {}, &ModelNodeOperations::select);
                    selectionAction->setParent(menu());
                    selectionAction->setText(QString(QT_TRANSLATE_NOOP("QmlDesignerContextMenu", "Parent")));

                    SelectionContext nodeSelectionContext = selectionContext();
                    nodeSelectionContext.setTargetNode(parentNode);
                    selectionAction->setSelectionContext(nodeSelectionContext);

                    menu()->addAction(selectionAction);
                }
            }
            for (const ModelNode &node : selectionContext().view()->allModelNodes()) {
                if (node != selectionContext().currentSingleSelectedNode()
                        && node != parentNode
                        && contains(node, selectionContext().scenePosition())
                        && !node.isRootNode()
                        && !ModelNode::isThisOrAncestorLocked(node)) {
                    selectionContext().setTargetNode(node);
                    QString what = QString(QT_TRANSLATE_NOOP("QmlDesignerContextMenu", "Select: %1")).arg(captionForModelNode(node));
                    ActionTemplate *selectionAction = new ActionTemplate("SELECT", what, &ModelNodeOperations::select);

                    SelectionContext nodeSelectionContext = selectionContext();
                    nodeSelectionContext.setTargetNode(node);
                    selectionAction->setSelectionContext(nodeSelectionContext);

                    menu()->addAction(selectionAction);
                }
            }

            if (menu()->isEmpty())
                action()->setEnabled(false);
        }
    }
};

QString prependSignal(QString signalHandlerName)
{
    if (signalHandlerName.isNull() || signalHandlerName.isEmpty())
        return {};

    QChar firstChar = signalHandlerName.at(0).toUpper();
    signalHandlerName[0] = firstChar;
    signalHandlerName.prepend(QLatin1String("on"));

    return signalHandlerName;
}

QStringList getSignalsList(const ModelNode &node)
{
    if (!node.isValid())
        return {};

    if (!node.hasMetaInfo())
        return {};

    QStringList signalsList;
    NodeMetaInfo nodeMetaInfo = node.metaInfo();

    for (const auto &signalName : nodeMetaInfo.signalNames()) {
        signalsList << QString::fromUtf8(signalName);
    }

    //on...Changed are the most regular signals, we assign them the lowest priority,
    //we don't need them right now
//    QStringList signalsWithChanged = signalsList.filter("Changed");

    //these are item specific, like MouseArea.clicked, they have higher priority
    QStringList signalsWithoutChanged = signalsList;
    signalsWithoutChanged.removeIf([](QString str) {
        if (str.endsWith("Changed"))
            return true;
        return false;
    });

    QStringList finalResult;
    finalResult.append(signalsWithoutChanged);


    if (finalResult.isEmpty())
        finalResult = signalsList;

    finalResult.removeDuplicates();

    return finalResult;
}

struct SlotEntry
{
    QString name;
    std::function<void(SignalHandlerProperty)> action;
};

struct SlotList
{
    QString categoryName;
    QList<SlotEntry> slotEntries;
};

QList<ModelNode> stateGroups(const ModelNode &node)
{
    if (!node.view()->isAttached())
        return {};

    const auto groupMetaInfo = node.view()->model()->qtQuickStateGroupMetaInfo();

    return node.view()->allModelNodesOfType(groupMetaInfo);
}

QList<SlotList> getSlotsLists(const ModelNode &node)
{
    if (!node.isValid())
        return {};

    if (!node.view()->rootModelNode().isValid())
        return {};

    QList<SlotList> resultList;

    ModelNode rootNode = node.view()->rootModelNode();
    QmlObjectNode rootObjectNode(rootNode);

    const QString changeStateStr = QT_TRANSLATE_NOOP("QmlDesignerContextMenu", "Change State");
    const QString changeStateGroupStr = QT_TRANSLATE_NOOP("QmlDesignerContextMenu",
                                                          "Change State Group");
    const QString defaultStateStr = QT_TRANSLATE_NOOP("QmlDesignerContextMenu", "Default State");
    auto createStateChangeSlot = [](ModelNode node,
                                    const QString &stateName,
                                    const QString &displayName) {
        return SlotEntry(
            {displayName, [node, stateName](SignalHandlerProperty signalHandler) mutable {
                 signalHandler.setSource(QString("%1.state = \"%2\"").arg(node.validId(), stateName));
             }});
    };

    {
        SlotList states = {changeStateStr, {}};

        const SlotEntry defaultState = createStateChangeSlot(rootNode, "", defaultStateStr);
        states.slotEntries.push_back(defaultState);

        for (const auto &stateName : rootObjectNode.states().names()) {
            const SlotEntry entry = createStateChangeSlot(rootNode, stateName, stateName);

            states.slotEntries.push_back(entry);
        }

        resultList.push_back(states);
    }

    const QList<ModelNode> groups = stateGroups(node);
    for (const auto &stateGroup : groups) {
        QmlObjectNode stateGroupObjectNode(stateGroup);
        SlotList stateGroupCategory = {changeStateGroupStr + " " + stateGroup.displayName(), {}};

        const SlotEntry defaultGroupState = createStateChangeSlot(stateGroup, "", defaultStateStr);
        stateGroupCategory.slotEntries.push_back(defaultGroupState);

        for (const auto &stateName : stateGroupObjectNode.states().names()) {
            const SlotEntry entry = createStateChangeSlot(stateGroup, stateName, stateName);
            stateGroupCategory.slotEntries.push_back(entry);
        }

        resultList.push_back(stateGroupCategory);
    }

    return resultList;
}

//creates connection without signalHandlerProperty
ModelNode createNewConnection(ModelNode targetNode)
{
    NodeMetaInfo connectionsMetaInfo = targetNode.view()->model()->qtQuickConnectionsMetaInfo();
    ModelNode newConnectionNode = targetNode.view()->createModelNode(
        "QtQuick.Connections", connectionsMetaInfo.majorVersion(), connectionsMetaInfo.minorVersion());
    if (QmlItemNode::isValidQmlItemNode(targetNode))
        targetNode.nodeAbstractProperty("data").reparentHere(newConnectionNode);

    newConnectionNode.bindingProperty("target").setExpression(targetNode.id());

    return newConnectionNode;
}

void removeSignal(SignalHandlerProperty signalHandler)
{
    if (!signalHandler.isValid())
        return;
    auto connectionNode = signalHandler.parentModelNode();
    auto connectionSignals = connectionNode.signalProperties();
    if (connectionSignals.size() > 1) {
        if (connectionSignals.contains(signalHandler))
            connectionNode.removeProperty(signalHandler.name());
    } else {
        connectionNode.destroy();
    }
}

class ConnectionsModelNodeActionGroup : public ActionGroup
{
public:
    ConnectionsModelNodeActionGroup(const QString &displayName, const QByteArray &menuId, int priority)
        : ActionGroup(displayName,
                      menuId,
                      priority,
                      &SelectionContextFunctors::always,
                      &SelectionContextFunctors::selectionEnabled)
    {}

    void updateContext() override
    {
        menu()->clear();

        const auto selection = selectionContext();

        bool showMenu = false;
        auto cleanup = qScopeGuard([&]{ menu()->setEnabled(showMenu); });

        if (!selection.isValid())
            return;
        if (!selection.singleNodeIsSelected())
            return;

        ModelNode currentNode = selection.currentSingleSelectedNode();

        if (!currentNode.isValid())
            return;
        if (!currentNode.hasId())
            return;
        showMenu = true;

        QmlObjectNode currentObjectNode(currentNode);

        QStringList signalsList = getSignalsList(currentNode);
        QList<SlotList> slotsLists = getSlotsLists(currentNode);

        for (const ModelNode &connectionNode : currentObjectNode.getAllConnections()) {
            for (const AbstractProperty &property : connectionNode.properties()) {
                if (property.isSignalHandlerProperty() && property.name() != "target") {
                    const auto signalHandler = property.toSignalHandlerProperty();

                    const QString propertyName = QString::fromUtf8(signalHandler.name());

                    QMenu *activeSignalHandlerGroup = new QMenu(propertyName, menu());

                    QMenu *editSignalGroup = new QMenu(QT_TRANSLATE_NOOP("QmlDesignerContextMenu",
                                                                         "Change Signal"),
                                                       menu());

                    for (const auto &signalStr : signalsList) {
                        if (prependSignal(signalStr).toUtf8() == signalHandler.name())
                            continue;

                        ActionTemplate *newSignalAction = new ActionTemplate(
                            (signalStr + "Id").toLatin1(),
                            signalStr,
                            [signalStr, signalHandler](const SelectionContext &) {
                                signalHandler.parentModelNode().view()->executeInTransaction(
                                    "ConnectionsModelNodeActionGroup::"
                                    "changeSignal",
                                    [signalStr, signalHandler]() {
                                        auto connectionNode = signalHandler.parentModelNode();
                                        auto newHandler = connectionNode.signalHandlerProperty(
                                            prependSignal(signalStr).toLatin1());
                                        newHandler.setSource(signalHandler.source());
                                        connectionNode.removeProperty(signalHandler.name());
                                    });
                            });
                        editSignalGroup->addAction(newSignalAction);
                    }

                    activeSignalHandlerGroup->addMenu(editSignalGroup);

                    if (!slotsLists.isEmpty()) {
                        QMenu *editSlotGroup = new QMenu(QT_TRANSLATE_NOOP("QmlDesignerContextMenu",
                                                                           "Change Slot"),
                                                         menu());

                        if (slotsLists.size() == 1) {
                            for (const auto &slot : slotsLists.at(0).slotEntries) {
                                ActionTemplate *newSlotAction = new ActionTemplate(
                                    (slot.name + "Id").toLatin1(),
                                    (slotsLists.at(0).categoryName
                                     + (QT_TRANSLATE_NOOP("QmlDesignerContextMenu",
                                                          " to ")) //context: Change State _to_ state1
                                     + slot.name),
                                    [slot, signalHandler](const SelectionContext &) {
                                        signalHandler.parentModelNode().view()->executeInTransaction(
                                            "ConnectionsModelNodeActionGroup::"
                                            "changeSlot",
                                            [slot, signalHandler]() { slot.action(signalHandler); });
                                    });
                                editSlotGroup->addAction(newSlotAction);
                            }
                        } else {
                            for (const auto &slotCategory : slotsLists) {
                                QMenu *slotCategoryMenu = new QMenu(slotCategory.categoryName, menu());
                                for (const auto &slot : slotCategory.slotEntries) {
                                    ActionTemplate *newSlotAction = new ActionTemplate(
                                        (slot.name + "Id").toLatin1(),
                                        slot.name,
                                        [slot, signalHandler](const SelectionContext &) {
                                            signalHandler.parentModelNode().view()->executeInTransaction(
                                                "ConnectionsModelNodeActionGroup::"
                                                "changeSlot",
                                                [slot, signalHandler]() {
                                                    slot.action(signalHandler);
                                                });
                                        });
                                    slotCategoryMenu->addAction(newSlotAction);
                                }
                                editSlotGroup->addMenu(slotCategoryMenu);
                            }
                        }
                        activeSignalHandlerGroup->addMenu(editSlotGroup);
                    }

                    ActionTemplate *openEditorAction = new ActionTemplate(
                        (propertyName + "OpenEditorId").toLatin1(),
                        QString(QT_TRANSLATE_NOOP("QmlDesignerContextMenu", "Open Connections Editor")),
                        [=](const SelectionContext &) {
                            signalHandler.parentModelNode().view()->executeInTransaction(
                                "ConnectionsModelNodeActionGroup::"
                                "openConnectionsEditor",
                                [signalHandler]() {
                                    ActionEditor::invokeEditor(signalHandler, removeSignal);
                                });
                        });

                    activeSignalHandlerGroup->addAction(openEditorAction);

                    ActionTemplate *removeSignalHandlerAction = new ActionTemplate(
                        (propertyName + "RemoveSignalHandlerId").toLatin1(),
                        QString(QT_TRANSLATE_NOOP("QmlDesignerContextMenu", "Remove This Handler")),
                        [signalHandler](const SelectionContext &) {
                            signalHandler.parentModelNode().view()->executeInTransaction(
                                "ConnectionsModelNodeActionGroup::"
                                "removeSignalHandler",
                                [signalHandler]() { removeSignal(signalHandler); });
                        });

                    activeSignalHandlerGroup->addAction(removeSignalHandlerAction);

                    menu()->addMenu(activeSignalHandlerGroup);
                }
            }
        }

        //singular add connection:
        QMenu *addConnection = new QMenu(QString(QT_TRANSLATE_NOOP("QmlDesignerContextMenu",
                                                                   "Add Signal Handler")),
                                         menu());

        for (const auto &signalStr : signalsList) {
            QMenu *newSignal = new QMenu(signalStr, addConnection);

            if (!slotsLists.isEmpty()) {
                if (slotsLists.size() == 1) {
                    for (const auto &slot : slotsLists.at(0).slotEntries) {
                        ActionTemplate *newSlot = new ActionTemplate(
                            QString(signalStr + slot.name + "Id").toLatin1(),
                            (slotsLists.at(0).categoryName
                             + (QT_TRANSLATE_NOOP("QmlDesignerContextMenu",
                                                  " to ")) //context: Change State _to_ state1
                             + slot.name),
                            [=](const SelectionContext &) {
                                currentNode.view()->executeInTransaction(
                                    "ConnectionsModelNodeActionGroup::addConnection", [=]() {
                                        ModelNode newConnectionNode = createNewConnection(currentNode);
                                        slot.action(newConnectionNode.signalHandlerProperty(
                                            prependSignal(signalStr).toLatin1()));
                                    });
                            });
                        newSignal->addAction(newSlot);
                    }
                } else {
                    for (const auto &slotCategory : slotsLists) {
                        QMenu *slotCategoryMenu = new QMenu(slotCategory.categoryName, menu());
                        for (const auto &slot : slotCategory.slotEntries) {
                            ActionTemplate *newSlot = new ActionTemplate(
                                QString(signalStr + slot.name + "Id").toLatin1(),
                                slot.name,
                                [=](const SelectionContext &) {
                                    currentNode.view()->executeInTransaction(
                                        "ConnectionsModelNodeActionGroup::addConnection", [=]() {
                                            ModelNode newConnectionNode = createNewConnection(
                                                currentNode);
                                            slot.action(newConnectionNode.signalHandlerProperty(
                                                prependSignal(signalStr).toLatin1()));
                                        });
                                });
                            slotCategoryMenu->addAction(newSlot);
                        }
                        newSignal->addMenu(slotCategoryMenu);
                    }
                }
            }

            ActionTemplate *openEditorAction = new ActionTemplate(
                (signalStr + "OpenEditorId").toLatin1(),
                QString(QT_TRANSLATE_NOOP("QmlDesignerContextMenu", "Open Connections Editor")),
                [=](const SelectionContext &) {
                    currentNode.view()->executeInTransaction(
                        "ConnectionsModelNodeActionGroup::"
                        "openConnectionsEditor",
                        [=]() {
                            ModelNode newConnectionNode = createNewConnection(currentNode);

                            SignalHandlerProperty newHandler = newConnectionNode.signalHandlerProperty(
                                prependSignal(signalStr).toLatin1());

                            newHandler.setSource(
                                QString("console.log(\"%1.%2\")").arg(currentNode.id(), signalStr));
                            ActionEditor::invokeEditor(newHandler, removeSignal, true);
                        });
                });
            newSignal->addAction(openEditorAction);

            addConnection->addMenu(newSignal);
        }

        menu()->addMenu(addConnection);
    }
};

class DocumentError : public std::exception
{
public:
    const char *what() const noexcept override { return "Current document contains errors."; }
};

class EditListModelAction final : public ModelNodeContextMenuAction
{
public:
    EditListModelAction()
        : ModelNodeContextMenuAction("EditListModel",
                                     ComponentCoreConstants::editListModelDisplayName,
                                     {},
                                     ComponentCoreConstants::rootCategory,
                                     QKeySequence("Alt+e"),
                                     1001,
                                     &openDialog,
                                     &isListViewInBaseState,
                                     &isListViewInBaseState)
    {}

    static bool isListViewInBaseState(const SelectionContext &selectionState)
    {
        return selectionState.isInBaseState() && selectionState.singleNodeIsSelected()
               && selectionState.currentSingleSelectedNode().metaInfo().isListOrGridView();
    }

    bool isEnabled(const SelectionContext &) const override { return true; }

    static void openDialog(const SelectionContext &selectionState)
    {
        ModelNode targetNode = selectionState.targetNode();
        if (!targetNode.isValid())
            targetNode = selectionState.currentSingleSelectedNode();
        if (!targetNode.isValid())
            return;

        AbstractView *view = targetNode.view();
        NodeMetaInfo modelMetaInfo = view->model()->metaInfo("ListModel");
        NodeMetaInfo elementMetaInfo = view->model()->metaInfo("ListElement");

        ListModelEditorModel model{[&] {
                                       return view->createModelNode(modelMetaInfo.typeName(),
                                                                    modelMetaInfo.majorVersion(),
                                                                    modelMetaInfo.minorVersion());
                                   },
                                   [&] {
                                       return view->createModelNode(elementMetaInfo.typeName(),
                                                                    elementMetaInfo.majorVersion(),
                                                                    elementMetaInfo.minorVersion());
                                   },
                                   [&](const ModelNode &node) {
                                       bool isNowInComponent = ModelNodeOperations::goIntoComponent(
                                           node);

                                       Model *currentModel = QmlDesignerPlugin::instance()
                                                                 ->currentDesignDocument()
                                                                 ->currentModel();

                                       if (currentModel->rewriterView()
                                           && !currentModel->rewriterView()->errors().isEmpty()) {
                                           throw DocumentError{};
                                       }

                                       if (isNowInComponent)
                                           return view->rootModelNode();

                                       return node;
                                   }};

        model.setListView(targetNode);

        ListModelEditorDialog dialog{Core::ICore::dialogParent()};
        dialog.setModel(&model);

        try {
            dialog.exec();
        } catch (const DocumentError &) {
            QMessageBox::warning(
                Core::ICore::dialogParent(),
                QCoreApplication::translate("DesignerActionManager", "Document Has Errors"),
                QCoreApplication::translate("DesignerActionManager",
                                            "The document which contains the list model "
                                            "contains errors. So we cannot edit it."));
        } catch (const RewritingException &) {
            QMessageBox::warning(
                Core::ICore::dialogParent(),
                QCoreApplication::translate("DesignerActionManager", "Document Cannot Be Written"),
                QCoreApplication::translate("DesignerActionManager",
                                            "An error occurred during a write attemp."));
        }
    }
};

bool flowOptionVisible(const SelectionContext &context)
{
    return QmlFlowViewNode::isValidQmlFlowViewNode(context.rootNode());
}

bool isFlowItem(const SelectionContext &context)
{
    return context.singleNodeIsSelected()
           && QmlFlowItemNode::isValidQmlFlowItemNode(context.currentSingleSelectedNode());
}

bool isFlowTarget(const SelectionContext &context)
{
    return context.singleNodeIsSelected()
           && QmlFlowTargetNode::isFlowEditorTarget(context.currentSingleSelectedNode());
}

bool isFlowTransitionItem(const SelectionContext &context)
{
    return context.singleNodeIsSelected()
           && QmlFlowItemNode::isFlowTransition(context.currentSingleSelectedNode());
}

bool isFlowTransitionItemWithEffect(const SelectionContext &context)
{
    if (!isFlowTransitionItem(context))
        return false;

    ModelNode node = context.currentSingleSelectedNode();

    return node.hasNodeProperty("effect");
}

bool isFlowActionItemItem(const SelectionContext &context)
{
    const ModelNode selectedNode = context.currentSingleSelectedNode();

    return context.singleNodeIsSelected()
            && (QmlFlowActionAreaNode::isValidQmlFlowActionAreaNode(selectedNode)
                || QmlVisualNode::isFlowDecision(selectedNode)
                || QmlVisualNode::isFlowWildcard(selectedNode));
}

bool isFlowTargetOrTransition(const SelectionContext &context)
{
    return isFlowTarget(context) || isFlowTransitionItem(context);
}

class FlowActionConnectAction : public ActionGroup
{
public:
    FlowActionConnectAction(const QString &displayName, const QByteArray &menuId, int priority) :
        ActionGroup(displayName, menuId, priority,
                    &isFlowActionItemItem, &flowOptionVisible)

    {}

    void updateContext() override
    {
        menu()->clear();
        if (selectionContext().isValid()) {
            action()->setEnabled(isEnabled(selectionContext()));
            action()->setVisible(isVisible(selectionContext()));
        } else {
            return;
        }
        if (action()->isEnabled()) {
            for (const QmlFlowItemNode &node : QmlFlowViewNode(selectionContext().rootNode()).flowItems()) {
                if (node != selectionContext().currentSingleSelectedNode().parentProperty().parentModelNode()) {
                    QString what = QString(QT_TRANSLATE_NOOP("QmlDesignerContextMenu", "Connect: %1")).arg(captionForModelNode(node));
                    ActionTemplate *connectionAction = new ActionTemplate("CONNECT", what, &ModelNodeOperations::addTransition);

                    SelectionContext nodeSelectionContext = selectionContext();
                    nodeSelectionContext.setTargetNode(node);
                    connectionAction->setSelectionContext(nodeSelectionContext);

                    menu()->addAction(connectionAction);
                }
            }
        }
    }
};
namespace {
const char xProperty[] = "x";
const char yProperty[] = "y";
const char zProperty[] = "z";
const char widthProperty[] = "width";
const char heightProperty[] = "height";
const char triggerSlot[] = "trigger";
} // namespace

using namespace SelectionContextFunctors;

bool multiSelection(const SelectionContext &context)
{
    return !singleSelection(context) && selectionNotEmpty(context);
}

bool multiSelectionAndInBaseState(const SelectionContext &context)
{
    return multiSelection(context) && inBaseState(context);
}

bool selectionHasProperty1or2(const SelectionContext &context, const char *x, const char *y)
{
    return selectionHasProperty(context, x) || selectionHasProperty(context, y);
}

bool selectionHasSameParentAndInBaseState(const SelectionContext &context)
{
    return selectionHasSameParent(context) && inBaseState(context);
}

bool multiSelectionAndHasSameParent(const SelectionContext &context)
{
    return multiSelection(context) && selectionHasSameParent(context);
}

bool isNotInLayout(const SelectionContext &context)
{
    if (selectionNotEmpty(context)) {
        const ModelNode selectedModelNode = context.selectedModelNodes().constFirst();
        ModelNode parentModelNode;

        if (selectedModelNode.hasParentProperty())
            parentModelNode = selectedModelNode.parentProperty().parentModelNode();

        if (parentModelNode.metaInfo().isValid())
            return !parentModelNode.metaInfo().isLayoutable();
    }

    return true;
}

bool selectionCanBeLayouted(const SelectionContext &context)
{
    return  multiSelection(context)
            && selectionHasSameParentAndInBaseState(context)
            && inBaseState(context)
            && isNotInLayout(context);
}

bool selectionCanBeLayoutedAndQtQuickLayoutPossible(const SelectionContext &context)
{
    return selectionCanBeLayouted(context) && context.view()->majorQtQuickVersion() > 1;
}

bool selectionCanBeLayoutedAndQtQuickLayoutPossibleAndNotMCU(const SelectionContext &context)
{
    return selectionCanBeLayoutedAndQtQuickLayoutPossible(context) && !DesignerMcuManager::instance().isMCUProject();
}

bool selectionNotEmptyAndHasZProperty(const SelectionContext &context)
{
    return selectionNotEmpty(context) && selectionHasProperty(context, zProperty);
}

bool selectionNotEmptyAndHasWidthOrHeightProperty(const SelectionContext &context)
{
    return selectionNotEmpty(context)
        && selectionHasProperty1or2(context, widthProperty, heightProperty);
}

bool singleSelectionItemIsNotAnchoredAndSingleSelectionNotRoot(const SelectionContext &context)
{
    return singleSelectionItemIsNotAnchored(context)
            && singleSelectionNotRoot(context);
}

bool selectionNotEmptyAndHasXorYProperty(const SelectionContext &context)
{
    return selectionNotEmpty(context)
        && selectionHasProperty1or2(context, xProperty, yProperty);
}

bool singleSelectionAndHasSlotTrigger(const SelectionContext &context)
{
    if (!singleSelection(context))
        return false;

    return selectionHasSlot(context, triggerSlot);
}

bool singleSelectionAndInQtQuickLayout(const SelectionContext &context)
{
    if (!singleSelection(context))
            return false;

    ModelNode currentSelectedNode = context.currentSingleSelectedNode();
    if (!currentSelectedNode.isValid())
        return false;

    if (!currentSelectedNode.hasParentProperty())
        return false;

    ModelNode parentModelNode = currentSelectedNode.parentProperty().parentModelNode();

    NodeMetaInfo metaInfo = parentModelNode.metaInfo();

    return metaInfo.isQtQuickLayoutsLayout();
}

bool isStackedContainer(const SelectionContext &context)
{
    if (!singleSelection(context))
            return false;

    ModelNode currentSelectedNode = context.currentSingleSelectedNode();

    return NodeHints::fromModelNode(currentSelectedNode).isStackedContainer();
}

bool isStackedContainerWithoutTabBar(const SelectionContext &context)
{
    if (!isStackedContainer(context))
        return false;

    if (!context.view()->model())
        return false;

    if (!context.view()->model()->metaInfo("QtQuick.Controls.TabBar", -1, -1).isValid())
        return false;

    ModelNode currentSelectedNode = context.currentSingleSelectedNode();

    const PropertyName propertyName = ModelNodeOperations::getIndexPropertyName(currentSelectedNode);

    QTC_ASSERT(currentSelectedNode.metaInfo().hasProperty(propertyName), return false);

    BindingProperty binding = currentSelectedNode.bindingProperty(propertyName);

    /* There is already a TabBar or something similar attached */
    return !(binding.isValid() && binding.resolveToProperty().isValid());
}

bool isStackedContainerAndIndexCanBeDecreased(const SelectionContext &context)
{
    if (!isStackedContainer(context))
        return false;

    ModelNode currentSelectedNode = context.currentSingleSelectedNode();

    const PropertyName propertyName = ModelNodeOperations::getIndexPropertyName(currentSelectedNode);

    QTC_ASSERT(currentSelectedNode.metaInfo().hasProperty(propertyName), return false);

    QmlItemNode containerItemNode(currentSelectedNode);
    QTC_ASSERT(containerItemNode.isValid(), return false);

    const int value = containerItemNode.instanceValue(propertyName).toInt();

    return value > 0;
}

bool isStackedContainerAndIndexCanBeIncreased(const SelectionContext &context)
{
    if (!isStackedContainer(context))
        return false;

    ModelNode currentSelectedNode = context.currentSingleSelectedNode();

    const PropertyName propertyName = ModelNodeOperations::getIndexPropertyName(currentSelectedNode);

    QTC_ASSERT(currentSelectedNode.metaInfo().hasProperty(propertyName), return false);

    QmlItemNode containerItemNode(currentSelectedNode);
    QTC_ASSERT(containerItemNode.isValid(), return false);

    const int value = containerItemNode.instanceValue(propertyName).toInt();

    const int maxValue = currentSelectedNode.directSubModelNodes().count() - 1;

    return value < maxValue;
}

bool isGroup(const SelectionContext &context)
{
    if (!inBaseState(context))
        return false;

    if (!singleSelection(context))
        return false;

    NodeMetaInfo metaInfo = context.currentSingleSelectedNode().metaInfo();

    return metaInfo.isQtQuickStudioComponentsGroupItem();
}

bool isLayout(const SelectionContext &context)
{
    if (!inBaseState(context))
        return false;

    if (!singleSelection(context))
        return false;

    NodeMetaInfo metaInfo = context.currentSingleSelectedNode().metaInfo();

    if (!metaInfo.isValid())
        return false;

    /* Stacked containers have different semantics */
    if (isStackedContainer(context))
            return false;

    return metaInfo.isQtQuickLayoutsLayout();
}

bool isPositioner(const SelectionContext &context)
{
     if (!inBaseState(context))
         return false;

    if (!singleSelection(context))
        return false;

    const NodeMetaInfo metaInfo = context.currentSingleSelectedNode().metaInfo();

    return metaInfo.isQtQuickPositioner();
}

bool layoutOptionVisible(const SelectionContext &context)
{
    return selectionCanBeLayoutedAndQtQuickLayoutPossible(context)
            || singleSelectionAndInQtQuickLayout(context)
            || isLayout(context);
}

bool positionOptionVisible(const SelectionContext &context)
{
    return selectionCanBeLayouted(context)
            || isPositioner(context);
}

bool studioComponentsAvailable(const SelectionContext &context)
{
    const Import import = Import::createLibraryImport("QtQuick.Studio.Components", "1.0");
    return context.view()->model()->isImportPossible(import, true, true);
}

bool studioComponentsAvailableAndSelectionCanBeLayouted(const SelectionContext &context)
{
    return selectionCanBeLayouted(context) && studioComponentsAvailable(context);
}

bool singleSelectedAndUiFile(const SelectionContext &context)
{
    if (!singleSelection(context))
            return false;

    DesignDocument *designDocument = QmlDesignerPlugin::instance()->documentManager().currentDesignDocument();

    if (!designDocument)
        return false;

    return designDocument->fileName().completeSuffix() == QLatin1String("ui.qml");
}

bool lowerAvailable(const SelectionContext &selectionState)
{
    if (!singleSelection(selectionState))
        return false;

    ModelNode modelNode = selectionState.currentSingleSelectedNode();

    if (modelNode.isRootNode())
        return false;

    if (!modelNode.hasParentProperty())
        return false;

    if (!modelNode.parentProperty().isNodeListProperty())
        return false;

    NodeListProperty parentProperty = modelNode.parentProperty().toNodeListProperty();
    return parentProperty.indexOf(modelNode) > 0;
}

bool raiseAvailable(const SelectionContext &selectionState)
{
    if (!singleSelection(selectionState))
        return false;

    ModelNode modelNode = selectionState.currentSingleSelectedNode();

    if (modelNode.isRootNode())
        return false;

    if (!modelNode.hasParentProperty())
        return false;

    if (!modelNode.parentProperty().isNodeListProperty())
        return false;

    NodeListProperty parentProperty = modelNode.parentProperty().toNodeListProperty();
    return parentProperty.indexOf(modelNode) < parentProperty.count() - 1;
}

bool anchorsMenuEnabled(const SelectionContext &context)
{
    return singleSelectionItemIsNotAnchoredAndSingleSelectionNotRoot(context)
           || singleSelectionItemIsAnchored(context);
}


void DesignerActionManager::createDefaultDesignerActions()
{
    using namespace SelectionContextFunctors;
    using namespace ComponentCoreConstants;
    using namespace ModelNodeOperations;
    using namespace FormatOperation;

    const Utils::Icon prevIcon({
        {":/utils/images/prev.png", Utils::Theme::QmlDesigner_FormEditorForegroundColor}}, Utils::Icon::MenuTintedStyle);

    const Utils::Icon nextIcon({
        {":/utils/images/next.png", Utils::Theme::QmlDesigner_FormEditorForegroundColor}}, Utils::Icon::MenuTintedStyle);

    const Utils::Icon addIcon({
        {":/utils/images/plus.png", Utils::Theme::QmlDesigner_FormEditorForegroundColor}}, Utils::Icon::MenuTintedStyle);

    addDesignerAction(new SelectionModelNodeAction(
                          selectionCategoryDisplayName,
                          selectionCategory,
                          Priorities::SelectionCategory));

    addDesignerAction(new ConnectionsModelNodeActionGroup(
                          connectionsCategoryDisplayName,
                          connectionsCategory,
                          Priorities::ConnectionsCategory));

    addDesignerAction(new ActionGroup(
                          arrangeCategoryDisplayName,
                          arrangeCategory,
                          Priorities::ArrangeCategory,
                          &selectionNotEmpty));

    addDesignerAction(new SeperatorDesignerAction(arrangeCategory, 10));

    addDesignerAction(new ModelNodeContextMenuAction(
                          toFrontCommandId,
                          toFrontDisplayName,
                          {},
                          arrangeCategory,
                          QKeySequence(),
                          1,
                          &toFront,
                          &raiseAvailable));

    addDesignerAction(new ModelNodeContextMenuAction(
                          raiseCommandId,
                          raiseDisplayName,
                          Utils::Icon({{":/qmldesigner/icon/designeractions/images/raise.png", Utils::Theme::IconsBaseColor}}).icon(),
                          arrangeCategory,
                          QKeySequence(),
                          11,
                          &raise,
                          &raiseAvailable));

    addDesignerAction(new ModelNodeContextMenuAction(
                          lowerCommandId,
                          lowerDisplayName,
                          Utils::Icon({{":/qmldesigner/icon/designeractions/images/lower.png", Utils::Theme::IconsBaseColor}}).icon(),
                          arrangeCategory,
                          QKeySequence(),
                          12,
                          &lower,
                          &lowerAvailable));

    addDesignerAction(new ModelNodeContextMenuAction(
                          toBackCommandId,
                          toBackDisplayName,
                          {},
                          arrangeCategory,
                          QKeySequence(),
                          2,
                          &toBack,
                          &lowerAvailable));

    addDesignerAction(new SeperatorDesignerAction(arrangeCategory, 20));

    addDesignerAction(new ModelNodeContextMenuAction(
                          reverseCommandId,
                          reverseDisplayName,
                          {},
                          arrangeCategory,
                          QKeySequence(),
                          21,
                          &reverse,
                          &multiSelectionAndHasSameParent));

    addDesignerAction(new ActionGroup(editCategoryDisplayName, editCategory, Priorities::EditCategory, &selectionNotEmpty));

    addDesignerAction(new SeperatorDesignerAction(editCategory, 30));

    addDesignerAction(
        new ModelNodeAction(resetPositionCommandId,
                            resetPositionDisplayName,
                            Utils::Icon({{":/utils/images/pan.png", Utils::Theme::IconsBaseColor},
                                         {":/utils/images/iconoverlay_reset.png",
                                          Utils::Theme::IconsStopToolBarColor}})
                                .icon(),
                            resetPositionTooltip,
                            editCategory,
                            QKeySequence("Ctrl+d"),
                            32,
                            &resetPosition,
                            &selectionNotEmptyAndHasXorYProperty));

    const QString fontName = "qtds_propertyIconFont.ttf";
    const QColor iconColorDefault(Theme::getColor(Theme::IconsBaseColor));
    const QColor iconColorDisabled(Theme::getColor(Theme::IconsDisabledColor));
    const QString copyUnicode = Theme::getIconUnicode(Theme::Icon::copyStyle);
    const QString pasteUnicode = Theme::getIconUnicode(Theme::Icon::pasteStyle);

    const auto copyDefault = Utils::StyleHelper::IconFontHelper(copyUnicode,
                                                                iconColorDefault,
                                                                QSize(28, 28),
                                                                QIcon::Normal);
    const auto copyDisabled = Utils::StyleHelper::IconFontHelper(copyUnicode,
                                                                 iconColorDisabled,
                                                                 QSize(28, 28),
                                                                 QIcon::Disabled);
    const QIcon copyIcon = Utils::StyleHelper::getIconFromIconFont(fontName,
                                                                   {copyDefault, copyDisabled});

    const auto pasteDefault = Utils::StyleHelper::IconFontHelper(pasteUnicode,
                                                                 iconColorDefault,
                                                                 QSize(28, 28),
                                                                 QIcon::Normal);
    const auto pasteDisabled = Utils::StyleHelper::IconFontHelper(pasteUnicode,
                                                                  iconColorDisabled,
                                                                  QSize(28, 28),
                                                                  QIcon::Disabled);
    const QIcon pasteIcon = Utils::StyleHelper::getIconFromIconFont(fontName,
                                                                    {pasteDefault, pasteDisabled});

    addDesignerAction(new ModelNodeAction(copyFormatCommandId,
                                          copyFormatDisplayName,
                                          copyIcon,
                                          copyFormatTooltip,
                                          editCategory,
                                          QKeySequence(),
                                          41,
                                          &copyFormat,
                                          &propertiesCopyable));

    addDesignerAction(new ModelNodeAction(applyFormatCommandId,
                                          applyFormatDisplayName,
                                          pasteIcon,
                                          applyFormatTooltip,
                                          editCategory,
                                          QKeySequence(),
                                          42,
                                          &applyFormat,
                                          &propertiesApplyable));

    addDesignerAction(new ModelNodeAction(
                          resetSizeCommandId,
                          resetSizeDisplayName,
                          Utils::Icon({{":/utils/images/fittoview.png", Utils::Theme::IconsBaseColor},
                                      {":/utils/images/iconoverlay_reset.png", Utils::Theme::IconsStopToolBarColor}}).icon(),
                          resetSizeToolTip,
                          editCategory,
                          QKeySequence("shift+s"),
                          31,
                          &resetSize,
                          &selectionNotEmptyAndHasWidthOrHeightProperty));

    addDesignerAction(new SeperatorDesignerAction(editCategory, 40));

    addDesignerAction(new VisiblityModelNodeAction(
                          visiblityCommandId,
                          visibilityDisplayName,
                          rootCategory,
                          QKeySequence("Ctrl+g"),
                          Priorities::Visibility,
                          &setVisible,
                          &singleSelectedItem));

    addDesignerAction(new ActionGroup(anchorsCategoryDisplayName,
                                      anchorsCategory,
                                      Priorities::AnchorsCategory,
                                      &anchorsMenuEnabled));

    addDesignerAction(new ModelNodeAction(
                          anchorsFillCommandId,
                          anchorsFillDisplayName,
                          Utils::Icon({{":/qmldesigner/images/anchor_fill.png", Utils::Theme::IconsBaseColor}}).icon(),
                          anchorsFillToolTip,
                          anchorsCategory,
                          QKeySequence(QKeySequence("shift+f")),
                          2,
                          &anchorsFill,
                          &singleSelectionItemIsNotAnchoredAndSingleSelectionNotRoot));

    addDesignerAction(new ModelNodeAction(
                          anchorsResetCommandId,
                          anchorsResetDisplayName,
                          Utils::Icon({{":/qmldesigner/images/anchor_fill.png", Utils::Theme::IconsBaseColor},
                                       {":/utils/images/iconoverlay_reset.png", Utils::Theme::IconsStopToolBarColor}}).icon(),
                          anchorsResetToolTip,
                          anchorsCategory,
                          QKeySequence(QKeySequence("Ctrl+Shift+r")),
                          1,
                          &anchorsReset,
                          &singleSelectionItemIsAnchored));

    addDesignerAction(new SeperatorDesignerAction(anchorsCategory, 10));

    addDesignerAction(new ParentAnchorAction(
                          anchorParentTopAndBottomCommandId,
                          anchorParentTopAndBottomDisplayName,
                          {},
                          {},
                          anchorsCategory,
                          QKeySequence(),
                          11,
                          AnchorLineType(AnchorLineTop | AnchorLineBottom)));

    addDesignerAction(new ParentAnchorAction(
                          anchorParentLeftAndRightCommandId,
                          anchorParentLeftAndRightDisplayName,
                          {},
                          {},
                          anchorsCategory,
                          QKeySequence(),
                          12,
                          AnchorLineType(AnchorLineLeft | AnchorLineRight)));

    addDesignerAction(new SeperatorDesignerAction(anchorsCategory, 20));

    addDesignerAction(new ParentAnchorAction(
                          anchorParentTopCommandId,
                          anchorParentTopDisplayName,
                          Utils::Icon({{":/qmldesigner/images/anchor_top.png", Utils::Theme::IconsBaseColor},
                                       {":/utils/images/iconoverlay_reset.png", Utils::Theme::IconsStopToolBarColor}}).icon(),
                          {},
                          anchorsCategory,
                          QKeySequence(),
                          21,
                          AnchorLineTop));

    addDesignerAction(new ParentAnchorAction(
                          anchorParentBottomCommandId,
                          anchorParentBottomDisplayName,
                          Utils::Icon({{":/qmldesigner/images/anchor_bottom.png", Utils::Theme::IconsBaseColor},
                                       {":/utils/images/iconoverlay_reset.png", Utils::Theme::IconsStopToolBarColor}}).icon(),
                          {},
                          anchorsCategory,
                          QKeySequence(),
                          22,
                          AnchorLineBottom));

    addDesignerAction(new ParentAnchorAction(
                          anchorParentLeftCommandId,
                          anchorParentLeftDisplayName,
                          Utils::Icon({{":/qmldesigner/images/anchor_left.png", Utils::Theme::IconsBaseColor},
                                       {":/utils/images/iconoverlay_reset.png", Utils::Theme::IconsStopToolBarColor}}).icon(),
                          {},
                          anchorsCategory,
                          QKeySequence(),
                          23,
                          AnchorLineLeft));

    addDesignerAction(new ParentAnchorAction(
                          anchorParentRightCommandId,
                          anchorParentRightDisplayName,
                          Utils::Icon({{":/qmldesigner/images/anchor_right.png", Utils::Theme::IconsBaseColor},
                                       {":/utils/images/iconoverlay_reset.png", Utils::Theme::IconsStopToolBarColor}}).icon(),
                          {},
                          anchorsCategory,
                          QKeySequence(),
                          24,
                          AnchorLineRight));

    addDesignerAction(new ActionGroup(
                          positionerCategoryDisplayName,
                          positionerCategory,
                          Priorities::PositionCategory,
                          &positionOptionVisible));

    addDesignerAction(new ActionGroup(
                          layoutCategoryDisplayName,
                          layoutCategory,
                          Priorities::LayoutCategory,
                          &layoutOptionVisible));

    addDesignerAction(new ActionGroup(
                          snappingCategoryDisplayName,
                          snappingCategory,
                          Priorities::SnappingCategory,
                          &selectionEnabled,
                          &selectionEnabled));

    addDesignerAction(new ActionGroup(
                          groupCategoryDisplayName,
                          groupCategory,
                          Priorities::Group,
                          &studioComponentsAvailableAndSelectionCanBeLayouted));

    addDesignerAction(new ActionGroup(
                          flowCategoryDisplayName,
                          flowCategory,
                          Priorities::FlowCategory,
                          &isFlowTargetOrTransition,
                          &flowOptionVisible));


    auto effectMenu = new ActionGroup(
                flowEffectCategoryDisplayName,
                flowEffectCategory,
                Priorities::FlowCategory,
                &isFlowTransitionItem,
                &flowOptionVisible);

    effectMenu->setCategory(flowCategory);
    addDesignerAction(effectMenu);

    addDesignerAction(new ModelNodeFormEditorAction(
        createFlowActionAreaCommandId,
        createFlowActionAreaDisplayName,
        addIcon.icon(),
        addFlowActionToolTip,
        flowCategory,
        {},
        1,
        &createFlowActionArea,
        &isFlowItem,
        &flowOptionVisible));

    addDesignerAction(new ModelNodeContextMenuAction(
                          setFlowStartCommandId,
                          setFlowStartDisplayName,
                          {},
                          flowCategory,
                          2,
                          {},
                          &setFlowStartItem,
                          &isFlowItem,
                          &flowOptionVisible));

    addDesignerAction(new FlowActionConnectAction(
        flowConnectionCategoryDisplayName,
        flowConnectionCategory,
        Priorities::FlowCategory));


    const QList<TypeName> transitionTypes = {"FlowFadeEffect",
                                   "FlowPushEffect",
                                   "FlowMoveEffect",
                                   "None"};

    for (const TypeName &typeName : transitionTypes)
        addTransitionEffectAction(typeName);

    addCustomTransitionEffectAction();

    addDesignerAction(new ModelNodeContextMenuAction(
        selectFlowEffectCommandId,
        selectEffectDisplayName,
        {},
        flowCategory,
        {},
        2,
        &selectFlowEffect,
        &isFlowTransitionItemWithEffect));

    addDesignerAction(new ActionGroup(
                          stackedContainerCategoryDisplayName,
                          stackedContainerCategory,
                          Priorities::StackedContainerCategory,
                          &isStackedContainer));

    addDesignerAction(new ModelNodeContextMenuAction(
                          removePositionerCommandId,
                          removePositionerDisplayName,
                          {},
                          positionerCategory,
                          QKeySequence("Ctrl+Shift+p"),
                          1,
                          &removePositioner,
                          &isPositioner,
                          &isPositioner));

    addDesignerAction(new ModelNodeContextMenuAction(
                          layoutRowPositionerCommandId,
                          layoutRowPositionerDisplayName,
                          {},
                          positionerCategory,
                          QKeySequence(),
                          2,
                          &layoutRowPositioner,
                          &selectionCanBeLayouted,
                          &selectionCanBeLayouted));

    addDesignerAction(new ModelNodeContextMenuAction(
                          layoutColumnPositionerCommandId,
                          layoutColumnPositionerDisplayName,
                          {},
                          positionerCategory,
                          QKeySequence(),
                          3,
                          &layoutColumnPositioner,
                          &selectionCanBeLayouted,
                          &selectionCanBeLayouted));

    addDesignerAction(new ModelNodeContextMenuAction(
                          layoutGridPositionerCommandId,
                          layoutGridPositionerDisplayName,
                          {},
                          positionerCategory,
                          QKeySequence(),
                          4,
                          &layoutGridPositioner,
                          &selectionCanBeLayouted,
                          &selectionCanBeLayouted));

    addDesignerAction(new ModelNodeContextMenuAction(
                          layoutFlowPositionerCommandId,
                          layoutFlowPositionerDisplayName,
                          {},
                          positionerCategory,
                          QKeySequence("Ctrl+m"),
                          5,
                          &layoutFlowPositioner,
                          &selectionCanBeLayouted,
                          &selectionCanBeLayouted));

    addDesignerAction(new SeperatorDesignerAction(layoutCategory, 0));

    addDesignerAction(new ModelNodeContextMenuAction(
                          removeLayoutCommandId,
                          removeLayoutDisplayName,
                          {},
                          layoutCategory,
                          QKeySequence(),
                          1,
                          &removeLayout,
                          &isLayout,
                          &isLayout));

    addDesignerAction(new ModelNodeContextMenuAction(addToGroupItemCommandId,
                                                     addToGroupItemDisplayName,
                                                     {},
                                                     groupCategory,
                                                     QKeySequence("Ctrl+Shift+g"),
                                                     1,
                                                     &addToGroupItem,
                                                     &selectionCanBeLayouted));

    addDesignerAction(new ModelNodeContextMenuAction(removeGroupItemCommandId,
                                                     removeGroupItemDisplayName,
                                                     {},
                                                     groupCategory,
                                                     QKeySequence(),
                                                     2,
                                                     &removeGroup,
                                                     &isGroup));

    addDesignerAction(new ModelNodeFormEditorAction(addItemToStackedContainerCommandId,
                                                    addItemToStackedContainerDisplayName,
                                                    addIcon.icon(),
                                                    addItemToStackedContainerToolTip,
                                                    stackedContainerCategory,
                                                    QKeySequence("Ctrl+Shift+a"),
                                                    1,
                                                    &addItemToStackedContainer,
                                                    &isStackedContainer,
                                                    &isStackedContainer));

    addDesignerAction(new ModelNodeContextMenuAction(
                          addTabBarToStackedContainerCommandId,
                          addTabBarToStackedContainerDisplayName,
                          {},
                          stackedContainerCategory,
                          QKeySequence("Ctrl+Shift+t"),
                          2,
                          &addTabBarToStackedContainer,
                          &isStackedContainerWithoutTabBar,
                          &isStackedContainer));

    addDesignerAction(new ModelNodeFormEditorAction(
                          decreaseIndexOfStackedContainerCommandId,
                          decreaseIndexToStackedContainerDisplayName,
                          prevIcon.icon(),
                          decreaseIndexOfStackedContainerToolTip,
                          stackedContainerCategory,
                          QKeySequence("Ctrl+Shift+Left"),
                          3,
                          &decreaseIndexOfStackedContainer,
                          &isStackedContainerAndIndexCanBeDecreased,
                          &isStackedContainer));

    addDesignerAction(new ModelNodeFormEditorAction(
                          increaseIndexOfStackedContainerCommandId,
                          increaseIndexToStackedContainerDisplayName,
                          nextIcon.icon(),
                          increaseIndexOfStackedContainerToolTip,
                          stackedContainerCategory,
                          QKeySequence("Ctrl+Shift+Right"),
                          4,
                          &increaseIndexOfStackedContainer,
                          &isStackedContainerAndIndexCanBeIncreased,
                          &isStackedContainer));

    addDesignerAction(new ModelNodeAction(
                          layoutRowLayoutCommandId,
                          layoutRowLayoutDisplayName,
                          Utils::Icon({{":/qmldesigner/icon/designeractions/images/row.png", Utils::Theme::IconsBaseColor}}).icon(),
                          layoutRowLayoutToolTip,
                          layoutCategory,
                          QKeySequence("Ctrl+u"),
                          2,
                          &layoutRowLayout,
                          &selectionCanBeLayoutedAndQtQuickLayoutPossible));

    addDesignerAction(new ModelNodeAction(
                          layoutColumnLayoutCommandId,
                          layoutColumnLayoutDisplayName,
                          Utils::Icon({{":/qmldesigner/icon/designeractions/images/column.png", Utils::Theme::IconsBaseColor}}).icon(),
                          layoutColumnLayoutToolTip,
                          layoutCategory,
                          QKeySequence("Ctrl+l"),
                          3,
                          &layoutColumnLayout,
                          &selectionCanBeLayoutedAndQtQuickLayoutPossible));

    addDesignerAction(new ModelNodeAction(
                          layoutGridLayoutCommandId,
                          layoutGridLayoutDisplayName,
                          Utils::Icon({{":/qmldesigner/icon/designeractions/images/grid.png", Utils::Theme::IconsBaseColor}}).icon(),
                          layoutGridLayoutToolTip,
                          layoutCategory,
                          QKeySequence("shift+g"),
                          4,
                          &layoutGridLayout,
                          &selectionCanBeLayoutedAndQtQuickLayoutPossibleAndNotMCU));

    addDesignerAction(new SeperatorDesignerAction(layoutCategory, 10));

    addDesignerAction(new FillWidthModelNodeAction(
                          layoutFillWidthCommandId,
                          layoutFillWidthDisplayName,
                          layoutCategory,
                          QKeySequence(),
                          11,
                          &setFillWidth,
                          &singleSelectionAndInQtQuickLayout,
                          &singleSelectionAndInQtQuickLayout));

    addDesignerAction(new FillHeightModelNodeAction(
                          layoutFillHeightCommandId,
                          layoutFillHeightDisplayName,
                          layoutCategory,
                          QKeySequence(),
                          12,
                          &setFillHeight,
                          &singleSelectionAndInQtQuickLayout,
                          &singleSelectionAndInQtQuickLayout));

    addDesignerAction(new SeperatorDesignerAction(rootCategory, Priorities::ModifySection));
    addDesignerAction(new SeperatorDesignerAction(rootCategory, Priorities::PositionSection));
    addDesignerAction(new SeperatorDesignerAction(rootCategory, Priorities::EventSection));
    addDesignerAction(new SeperatorDesignerAction(rootCategory, Priorities::AdditionsSection));
    addDesignerAction(new SeperatorDesignerAction(rootCategory, Priorities::ViewOprionsSection));
    addDesignerAction(new SeperatorDesignerAction(rootCategory, Priorities::CustomActionsSection));

    addDesignerAction(new ModelNodeContextMenuAction(
                          goIntoComponentCommandId,
                          enterComponentDisplayName,
                          {},
                          rootCategory,
                          QKeySequence(Qt::Key_F2),
                          Priorities::ComponentActions + 2,
                          &goIntoComponentOperation,
                          &selectionIsComponent));

    addDesignerAction(new ModelNodeContextMenuAction(
                          editAnnotationsCommandId,
                          editAnnotationsDisplayName,
                          {},
                          rootCategory,
                          QKeySequence(),
                          Priorities::EditAnnotations,
                          &editAnnotation,
                          &singleSelection,
                          &singleSelection));

    addDesignerAction(new ModelNodeContextMenuAction(
        addMouseAreaFillCommandId,
        addMouseAreaFillDisplayName,
        {},
        rootCategory,
        QKeySequence(),
        Priorities::AddMouseArea,
        &addMouseAreaFill,
        &addMouseAreaFillCheck,
        &singleSelection));

    const bool standaloneMode = QmlProjectManager::QmlProject::isQtDesignStudio();

    if (!standaloneMode) {
        addDesignerAction(new ModelNodeContextMenuAction(goToImplementationCommandId,
                                                         goToImplementationDisplayName,
                                                         {},
                                                         rootCategory,
                                                         QKeySequence(),
                                                         42,
                                                         &goImplementation,
                                                         &singleSelectedAndUiFile,
                                                         &singleSelectedAndUiFile));
    }

    addDesignerAction(new ModelNodeContextMenuAction(
                          addSignalHandlerCommandId,
                          addSignalHandlerDisplayName,
                          {},
                          rootCategory, QKeySequence(),
                          42, &addNewSignalHandler,
                          &singleSelectedAndUiFile,
                          &singleSelectedAndUiFile));

    addDesignerAction(new ModelNodeContextMenuAction(
                          makeComponentCommandId,
                          makeComponentDisplayName,
                          {},
                          rootCategory,
                          QKeySequence(),
                          Priorities::ComponentActions + 1,
                          &moveToComponent,
                          &singleSelection,
                          &singleSelection));

    addDesignerAction(new ModelNodeContextMenuAction(
                          editMaterialCommandId,
                          editMaterialDisplayName,
                          {},
                          rootCategory,
                          QKeySequence(),
                          44,
                          &editMaterial,
                          &modelHasMaterial,
                          &isModel));

    addDesignerAction(new ModelNodeContextMenuAction(mergeTemplateCommandId,
                                                     mergeTemplateDisplayName,
                                                     {},
                                                     rootCategory,
                                                     {},
<<<<<<< HEAD
                                                     50,
=======
                                                     Priorities::MergeWithTemplate,
>>>>>>> 249c3561
                                                     [&] (const SelectionContext& context) { mergeWithTemplate(context, m_externalDependencies); },
                                                     &SelectionContextFunctors::always));

    addDesignerAction(new ActionGroup(
                          "",
                          genericToolBarCategory,
                          Priorities::GenericToolBar));

    addDesignerAction(new ChangeStyleAction());

    addDesignerAction(new EditListModelAction);

    addDesignerAction(new ModelNodeContextMenuAction(
                          openSignalDialogCommandId,
                          openSignalDialogDisplayName,
                          {},
                          rootCategory,
                          QKeySequence(),
                          Priorities::SignalsDialog,
                          &openSignalDialog,
                          &singleSelectionAndHasSlotTrigger));

    addDesignerAction(new ModelNodeContextMenuAction(
                          update3DAssetCommandId,
                          update3DAssetDisplayName,
                          {},
                          rootCategory,
                          QKeySequence(),
                          Priorities::GenericToolBar,
                          &updateImported3DAsset,
                          &selectionIsImported3DAsset,
                          &selectionIsImported3DAsset));
}

void DesignerActionManager::createDefaultAddResourceHandler()
{
    auto registerHandlers = [this](const QStringList &exts, AddResourceOperation op,
                                   const QString &category) {
        for (const QString &ext : exts)
            registerAddResourceHandler(AddResourceHandler(category, ext, op));
    };

    // Having a single image type category creates too large of a filter, so we split images into
    // categories according to their mime types
    auto transformer = [](const QByteArray& format) -> QString { return QString("*.") + format; };
    auto imageFormats = Utils::transform(QImageReader::supportedImageFormats(), transformer);
    imageFormats.push_back("*.hdr");
    imageFormats.push_back("*.ktx");

    // The filters will be displayed in reverse order to these lists in file dialog,
    // so declare most common types last
    registerHandlers(imageFormats,
                     ModelNodeOperations::addImageToProject,
                     ComponentCoreConstants::addImagesDisplayString);
    registerHandlers({"*.otf", "*.ttf"},
                     ModelNodeOperations::addFontToProject,
                     ComponentCoreConstants::addFontsDisplayString);
    registerHandlers({"*.wav", "*.mp3"},
                     ModelNodeOperations::addSoundToProject,
                     ComponentCoreConstants::addSoundsDisplayString);
    registerHandlers({"*.glsl", "*.glslv", "*.glslf", "*.vsh", "*.fsh", "*.vert", "*.frag"},
                     ModelNodeOperations::addShaderToProject,
                     ComponentCoreConstants::addShadersDisplayString);
    registerHandlers({"*.mp4"},
                     ModelNodeOperations::addVideoToProject,
                     ComponentCoreConstants::addVideosDisplayString);
}

void DesignerActionManager::createDefaultModelNodePreviewImageHandlers()
{
    registerModelNodePreviewHandler(
                ModelNodePreviewImageHandler("QtQuick.Image",
                                             ModelNodeOperations::previewImageDataForImageNode));
    registerModelNodePreviewHandler(
                ModelNodePreviewImageHandler("QtQuick.BorderImage",
                                             ModelNodeOperations::previewImageDataForImageNode));
    registerModelNodePreviewHandler(
                ModelNodePreviewImageHandler("Qt.SafeRenderer.SafeRendererImage",
                                             ModelNodeOperations::previewImageDataForImageNode));
    registerModelNodePreviewHandler(
                ModelNodePreviewImageHandler("Qt.SafeRenderer.SafeRendererPicture",
                                             ModelNodeOperations::previewImageDataForImageNode));
    registerModelNodePreviewHandler(
                ModelNodePreviewImageHandler("QtQuick3D.Texture",
                                             ModelNodeOperations::previewImageDataForImageNode));
    registerModelNodePreviewHandler(
                ModelNodePreviewImageHandler("QtQuick3D.Material",
                                             ModelNodeOperations::previewImageDataForGenericNode));
    registerModelNodePreviewHandler(
                ModelNodePreviewImageHandler("QtQuick3D.Model",
                                             ModelNodeOperations::previewImageDataForGenericNode));
    registerModelNodePreviewHandler(
                ModelNodePreviewImageHandler("QtQuick3D.Node",
                                             ModelNodeOperations::previewImageDataForGenericNode,
                                             true));
    registerModelNodePreviewHandler(
                ModelNodePreviewImageHandler("QtQuick.Item",
                                             ModelNodeOperations::previewImageDataForGenericNode,
                                             true));

    // TODO - Disabled until QTBUG-86616 is fixed
//    registerModelNodePreviewHandler(
//                ModelNodePreviewImageHandler("QtQuick3D.Effect",
//                                             ModelNodeOperations::previewImageDataFor3DNode));
}

void DesignerActionManager::addDesignerAction(ActionInterface *newAction)
{
    m_designerActions.append(QSharedPointer<ActionInterface>(newAction));
}

void DesignerActionManager::addCreatorCommand(Core::Command *command, const QByteArray &category, int priority,
                                              const QIcon &overrideIcon)
{
    addDesignerAction(new CommandAction(command, category, priority, overrideIcon));
}

QList<QSharedPointer<ActionInterface> > DesignerActionManager::actionsForTargetView(const ActionInterface::TargetView &target)
{
    QList<QSharedPointer<ActionInterface> > out;
    for (auto interface : std::as_const(m_designerActions))
        if (interface->targetView() == target)
            out << interface;

    return out;
}

QList<ActionInterface* > DesignerActionManager::designerActions() const
{
    return Utils::transform(m_designerActions, [](const QSharedPointer<ActionInterface> &pointer) {
        return pointer.data();
    });
}

ActionInterface *DesignerActionManager::actionByMenuId(const QByteArray &id)
{
    for (const auto &action : m_designerActions)
        if (action->menuId() == id)
            return action.data();
    return nullptr;
}

DesignerActionManager::DesignerActionManager(DesignerActionManagerView *designerActionManagerView, ExternalDependenciesInterface &externalDependencies)
    : m_designerActionManagerView(designerActionManagerView)
    , m_externalDependencies(externalDependencies)
{
}

DesignerActionManager::~DesignerActionManager() = default;

void DesignerActionManager::addTransitionEffectAction(const TypeName &typeName)
{
    addDesignerAction(new ModelNodeContextMenuAction(
        QByteArray(ComponentCoreConstants::flowAssignEffectCommandId) + typeName,
        QLatin1String(ComponentCoreConstants::flowAssignEffectDisplayName) + typeName,
        {},
        ComponentCoreConstants::flowEffectCategory,
        {},
        typeName == "None" ? 11 : 1,
        [typeName](const SelectionContext &context)
        { ModelNodeOperations::addFlowEffect(context, typeName); },
    &isFlowTransitionItem));
}

void DesignerActionManager::addCustomTransitionEffectAction()
{
    addDesignerAction(new ModelNodeContextMenuAction(
        QByteArray(ComponentCoreConstants::flowAssignEffectCommandId),
        ComponentCoreConstants::flowAssignCustomEffectDisplayName,
        {},
        ComponentCoreConstants::flowEffectCategory,
        {},
        21,
        &ModelNodeOperations::addCustomFlowEffect,
    &isFlowTransitionItem));
}

DesignerActionToolBar::DesignerActionToolBar(QWidget *parentWidget) : Utils::StyledBar(parentWidget),
    m_toolBar(new QToolBar("ActionToolBar", this))
{
    QWidget* empty = new QWidget();
    empty->setSizePolicy(QSizePolicy::Expanding,QSizePolicy::Preferred);
    m_toolBar->addWidget(empty);

    m_toolBar->setContentsMargins(0, 0, 0, 0);
    m_toolBar->setFloatable(true);
    m_toolBar->setMovable(true);
    m_toolBar->setOrientation(Qt::Horizontal);

    auto horizontalLayout = new QHBoxLayout(this);

    horizontalLayout->setContentsMargins(0, 0, 0, 0);
    horizontalLayout->setSpacing(0);

    horizontalLayout->setContentsMargins(0, 0, 0, 0);
    horizontalLayout->setSpacing(0);

    horizontalLayout->addWidget(m_toolBar);
}

void DesignerActionToolBar::registerAction(ActionInterface *action)
{
    m_toolBar->addAction(action->action());
}

void DesignerActionToolBar::addSeparator()
{
    auto separatorAction = new QAction(m_toolBar);
    separatorAction->setSeparator(true);
    m_toolBar->addAction(separatorAction);
}

} //QmlDesigner<|MERGE_RESOLUTION|>--- conflicted
+++ resolved
@@ -279,11 +279,7 @@
         AddResourceOperation operation = categoryOperation.value(category);
         QStringList files = categoryFiles.value(category);
         AddFilesResult result = operation(files, {}, true);
-<<<<<<< HEAD
-        if (result == AddFilesResult::Succeeded)
-=======
         if (result.status() == AddFilesResult::Succeeded)
->>>>>>> 249c3561
             addedCategoryFiles.insert(category, files);
     }
 
@@ -1971,11 +1967,7 @@
                                                      {},
                                                      rootCategory,
                                                      {},
-<<<<<<< HEAD
-                                                     50,
-=======
                                                      Priorities::MergeWithTemplate,
->>>>>>> 249c3561
                                                      [&] (const SelectionContext& context) { mergeWithTemplate(context, m_externalDependencies); },
                                                      &SelectionContextFunctors::always));
 
