--- conflicted
+++ resolved
@@ -28,10 +28,8 @@
 add_feature_info("Build with QmlDom" ${WITH_QMLDOM} "")
 
 add_qtc_library(QmlDesignerUtils STATIC
-<<<<<<< HEAD
-=======
   DEPENDS
-    Qt5::Gui
+    Qt::Gui
   DEFINES QMLDESIGNERUTILS_LIBRARY
   PUBLIC_DEFINES $<$<BOOL:${QTC_STATIC_BUILD}>:QMLDESIGNER_STATIC_LIBRARY>
   PUBLIC_INCLUDES ${CMAKE_CURRENT_LIST_DIR}/utils
@@ -47,11 +45,11 @@
 add_qtc_library(QmlDesignerCore STATIC
   DEPENDS
     Threads::Threads
-    Qt5::CorePrivate
+    Qt::CorePrivate
     CPlusPlus
     Utils
-    Qt5::Widgets
-    Qt5::Qml
+    Qt::Widgets
+    Qt::Qml
     Core
     ProjectExplorer
     QmakeProjectManager
@@ -282,6 +280,7 @@
     nodeinstanceview.cpp
     puppetbuildprogressdialog.cpp
     puppetbuildprogressdialog.h
+    puppetstartdata.h
     puppetstarter.cpp
     puppetstarter.h
     puppetdialog.cpp
@@ -409,389 +408,6 @@
 file(GLOB PROJECTSTORAGE_EXCLUDED_SOURCES designercore/projectstorage/*.cpp)
 set_property(SOURCE ${PROJECTSTORAGE_EXCLUDED_SOURCES} PROPERTY SKIP_AUTOMOC ON)
 
-add_qtc_plugin(QmlDesigner
-  CONDITION Qt5_VERSION VERSION_GREATER_EQUAL 6.2.0 AND TARGET Qt5::QuickWidgets AND TARGET Qt5::Svg
->>>>>>> a61f8b02
-  DEPENDS
-    Qt::Gui
-  DEFINES QMLDESIGNERUTILS_LIBRARY
-  PUBLIC_DEFINES $<$<BOOL:${QTC_STATIC_BUILD}>:QMLDESIGNER_STATIC_LIBRARY>
-  PUBLIC_INCLUDES ${CMAKE_CURRENT_LIST_DIR}/utils
-  SOURCES_PREFIX ${CMAKE_CURRENT_LIST_DIR}/utils
-  SOURCES
-    asset.cpp asset.h
-    designersettings.cpp designersettings.h
-    hdrimage.cpp hdrimage.h
-    imageutils.cpp imageutils.h
-    qmldesignerutils_global.h
-)
-
-add_qtc_library(QmlDesignerCore STATIC
-  DEPENDS
-    Threads::Threads
-    Qt::CorePrivate
-    CPlusPlus
-    Utils
-    Qt::Widgets
-    Qt::Qml
-    Core
-    ProjectExplorer
-    QmakeProjectManager
-    QmlJS
-    QmlJSEditor
-    QmlJSTools
-    QmlProjectManager
-    QtSupport
-  PUBLIC_DEPENDS
-    QmlPuppetCommunication
-    QmlDesignerUtils
-    TextEditor
-    Sqlite
-  DEFINES QMLDESIGNERCORE_LIBRARY QMLDESIGNERUTILS_LIBRARY
-  INCLUDES
-    ${CMAKE_CURRENT_LIST_DIR}
-  PUBLIC_INCLUDES
-    ${CMAKE_CURRENT_LIST_DIR}/designercore
-    ${CMAKE_CURRENT_LIST_DIR}/designercore/include
-  SOURCES_PREFIX ${CMAKE_CURRENT_LIST_DIR}/designercore
-  SOURCES
-    rewritertransaction.cpp
-    rewritertransaction.h
-)
-
-extend_qtc_library(QmlDesignerCore
-  CONDITION UNIX AND NOT APPLE
-  PUBLIC_DEPENDS rt
-)
-
-set(UI_FILES
-  ${CMAKE_CURRENT_LIST_DIR}/designercore/instances/puppetbuildprogressdialog.ui
-  ${CMAKE_CURRENT_LIST_DIR}/designercore/instances/puppetdialog.ui
-)
-qt_wrap_ui(UI_SOURCES ${UI_FILES})
-
-extend_qtc_library(QmlDesignerCore
-  INCLUDES ${CMAKE_CURRENT_BINARY_DIR}
-  SOURCES
-    ${UI_SOURCES}
-    ${UI_FILES}
-)
-set_source_files_properties(${UI_FILES} PROPERTIES SKIP_AUTOUIC ON)
-
-extend_qtc_library(QmlDesignerCore
-  INCLUDES ${CMAKE_CURRENT_LIST_DIR}/designercore/exceptions
-  SOURCES_PREFIX ${CMAKE_CURRENT_LIST_DIR}/designercore/exceptions
-  SOURCES
-    exception.cpp
-    invalidargumentexception.cpp
-    invalididexception.cpp
-    invalidmetainfoexception.cpp
-    invalidmodelnodeexception.cpp
-    invalidmodelstateexception.cpp
-    invalidpropertyexception.cpp
-    invalidqmlsourceexception.cpp
-    invalidreparentingexception.cpp
-    invalidslideindexexception.cpp
-    notimplementedexception.cpp
-    removebasestateexception.cpp
-    rewritingexception.cpp
-)
-
-extend_qtc_library(QmlDesignerCore
-  INCLUDES ${CMAKE_CURRENT_LIST_DIR}/designercore/filemanager
-  SOURCES_PREFIX ${CMAKE_CURRENT_LIST_DIR}/designercore/filemanager
-  SOURCES
-    addarraymembervisitor.cpp
-    addarraymembervisitor.h
-    addobjectvisitor.cpp
-    addobjectvisitor.h
-    addpropertyvisitor.cpp
-    addpropertyvisitor.h
-    astobjecttextextractor.cpp
-    astobjecttextextractor.h
-    changeimportsvisitor.cpp
-    changeimportsvisitor.h
-    changeobjecttypevisitor.cpp
-    changeobjecttypevisitor.h
-    changepropertyvisitor.cpp
-    changepropertyvisitor.h
-    firstdefinitionfinder.cpp
-    firstdefinitionfinder.h
-    moveobjectbeforeobjectvisitor.cpp
-    moveobjectbeforeobjectvisitor.h
-    moveobjectvisitor.cpp
-    moveobjectvisitor.h
-    objectlengthcalculator.cpp
-    objectlengthcalculator.h
-    qmlrefactoring.cpp
-    qmlrefactoring.h
-    qmlrewriter.cpp
-    qmlrewriter.h
-    removepropertyvisitor.cpp
-    removepropertyvisitor.h
-    removeuiobjectmembervisitor.cpp
-    removeuiobjectmembervisitor.h
-)
-
-extend_qtc_library(QmlDesignerCore
-  INCLUDES ${CMAKE_CURRENT_LIST_DIR}/designercore/imagecache
-  SOURCES_PREFIX ${CMAKE_CURRENT_LIST_DIR}/designercore/imagecache
-  SOURCES
-    asynchronousexplicitimagecache.cpp
-    asynchronousimagecache.cpp
-    asynchronousimagefactory.cpp
-    asynchronousimagefactory.h
-    imagecachecollector.cpp
-    imagecachecollector.h
-    imagecachedispatchcollector.h
-    imagecachecollectorinterface.h
-    imagecacheconnectionmanager.cpp
-    imagecacheconnectionmanager.h
-    imagecachefontcollector.cpp
-    imagecachefontcollector.h
-    imagecachegenerator.cpp
-    imagecachegenerator.h
-    imagecachegeneratorinterface.h
-    imagecachestorage.h
-    imagecachestorageinterface.h
-    meshimagecachecollector.cpp
-    meshimagecachecollector.h
-    synchronousimagecache.cpp
-    timestampprovider.cpp
-    timestampprovider.h
-    timestampproviderinterface.h
-)
-
-extend_qtc_library(QmlDesignerCore
-  SOURCES_PREFIX ${CMAKE_CURRENT_LIST_DIR}/designercore/include
-  SOURCES
-    abstractproperty.h
-    abstractview.h
-    anchorline.h
-    annotation.h
-    asynchronousexplicitimagecache.h
-    asynchronousimagecache.h
-    auxiliarydata.h
-    auxiliarydataproperties.h
-    basetexteditmodifier.h
-    bindingproperty.h
-    componenttextmodifier.h
-    customnotifications.h
-    documentmessage.h
-    enumerationmetainfo.h
-    exception.h
-    externaldependenciesinterface.h
-    forwardview.h
-    imagecacheauxiliarydata.h
-    import.h
-    invalidargumentexception.h
-    invalididexception.h
-    invalidmetainfoexception.h
-    invalidmodelnodeexception.h
-    invalidmodelstateexception.h
-    invalidpropertyexception.h
-    invalidqmlsourceexception.h
-    invalidreparentingexception.h
-    invalidslideindexexception.h
-    itemlibraryinfo.h
-    mathutils.h
-    metainfo.h
-    metainforeader.h
-    model.h
-    modelmerger.h
-    modelnode.h
-    modelnodepositionstorage.h
-    nodeabstractproperty.h
-    nodehints.h
-    nodeinstance.h
-    nodeinstanceview.h
-    nodelistproperty.h
-    nodemetainfo.h
-    nodeproperty.h
-    notimplementedexception.h
-    plaintexteditmodifier.h
-    propertycontainer.h
-    propertymetainfo.h
-    propertynode.h
-    propertyparser.h
-    qmlanchors.h
-    qmlchangeset.h
-    qmlconnections.h
-    qmldesignercorelib_global.h
-    qmlitemnode.h
-    qmlmodelnodefacade.h
-    qmlobjectnode.h
-    qmlstate.h
-    qmltimeline.h
-    qmltimelinekeyframegroup.h
-    removebasestateexception.h
-    rewriterview.h
-    rewritingexception.h
-    signalhandlerproperty.h
-    stylesheetmerger.h
-    subcomponentmanager.h
-    synchronousimagecache.h
-    textmodifier.h
-    variantproperty.h
-)
-
-extend_qtc_library(QmlDesignerCore
-  INCLUDES
-    ${CMAKE_CURRENT_LIST_DIR}/designercore/metainfo
-  SOURCES_PREFIX ${CMAKE_CURRENT_LIST_DIR}/designercore/metainfo
-  SOURCES
-    itemlibraryinfo.cpp
-    metainfo.cpp
-    metainforeader.cpp
-    nodehints.cpp
-    nodemetainfo.cpp
-    subcomponentmanager.cpp
-)
-
-extend_qtc_library(QmlDesignerCore
-  PUBLIC_INCLUDES ${CMAKE_CURRENT_LIST_DIR}/designercore/instances
-  SOURCES_PREFIX ${CMAKE_CURRENT_LIST_DIR}/designercore/instances
-  SOURCES
-    baseconnectionmanager.cpp
-    baseconnectionmanager.h
-    connectionmanager.cpp
-    connectionmanager.h
-    connectionmanagerinterface.cpp
-    connectionmanagerinterface.h
-    nodeinstance.cpp
-    nodeinstanceserverproxy.cpp
-    nodeinstanceserverproxy.h
-    nodeinstanceview.cpp
-    puppetbuildprogressdialog.cpp
-    puppetbuildprogressdialog.h
-    puppetstartdata.h
-    puppetstarter.cpp
-    puppetstarter.h
-    puppetdialog.cpp
-    puppetdialog.h
-    qprocessuniqueptr.h
-)
-
-extend_qtc_library(QmlDesignerCore
-  INCLUDES ${CMAKE_CURRENT_LIST_DIR}/designercore/model
-  SOURCES_PREFIX ${CMAKE_CURRENT_LIST_DIR}/designercore/model
-  SOURCES
-    abstractproperty.cpp
-    abstractview.cpp
-    anchorline.cpp
-    annotation.cpp
-    bindingproperty.cpp
-    componenttextmodifier.cpp
-    documentmessage.cpp
-    import.cpp
-    internalbindingproperty.cpp
-    internalbindingproperty.h
-    internalnode.cpp
-    internalnode_p.h
-    internalnodeabstractproperty.cpp
-    internalnodeabstractproperty.h
-    internalnodelistproperty.cpp
-    internalnodelistproperty.h
-    internalnodeproperty.cpp
-    internalnodeproperty.h
-    internalproperty.cpp
-    internalproperty.h
-    internalsignalhandlerproperty.cpp
-    internalsignalhandlerproperty.h
-    internalvariantproperty.cpp
-    internalvariantproperty.h
-    model.cpp
-    model_p.h
-    modelmerger.cpp
-    modelnode.cpp
-    modelnodepositionrecalculator.cpp
-    modelnodepositionrecalculator.h
-    modelnodepositionstorage.cpp
-    modeltotextmerger.cpp
-    modeltotextmerger.h
-    nodeabstractproperty.cpp
-    nodelistproperty.cpp
-    nodeproperty.cpp
-    plaintexteditmodifier.cpp
-    propertycontainer.cpp
-    propertynode.cpp
-    propertyparser.cpp
-    qml3dnode.cpp
-    qmlanchors.cpp
-    qmlchangeset.cpp
-    qmlconnections.cpp
-    qmlitemnode.cpp
-    qmlmodelnodefacade.cpp
-    qmlobjectnode.cpp
-    qmlstate.cpp
-    qmltextgenerator.cpp
-    qmltextgenerator.h
-    qmltimeline.cpp
-    qmltimelinekeyframegroup.cpp
-    qmlvisualnode.cpp
-    rewriteaction.cpp
-    rewriteaction.h
-    rewriteactioncompressor.cpp
-    rewriteactioncompressor.h
-    rewriterview.cpp
-    signalhandlerproperty.cpp
-    stylesheetmerger.cpp
-    textmodifier.cpp
-    texttomodelmerger.cpp
-    texttomodelmerger.h
-    variantproperty.cpp
-)
-
-extend_qtc_library(QmlDesignerCore
-  INCLUDES ${CMAKE_CURRENT_LIST_DIR}/designercore/pluginmanager
-  SOURCES_PREFIX ${CMAKE_CURRENT_LIST_DIR}/designercore/pluginmanager
-  SOURCES
-    widgetpluginmanager.cpp
-    widgetpluginmanager.h
-    widgetpluginpath.cpp
-    widgetpluginpath.h
-)
-
-extend_qtc_library(QmlDesignerCore
-  SOURCES_PREFIX designercore/projectstorage
-  PUBLIC_INCLUDES designercore/projectstorage
-  SOURCES
-    commontypecache.h
-    directorypathcompressor.h
-    filesysteminterface.h
-    filesystem.cpp filesystem.h
-    filestatus.h
-    filestatuscache.cpp filestatuscache.h
-    nonlockingmutex.h
-    projectstorageinterface.h
-    projectstoragefwd.h
-    projectstorageinfotypes.h
-    projectstoragepathwatcher.h
-    projectstoragepathwatcherinterface.h
-    projectstoragepathwatchernotifierinterface.h
-    projectstoragepathwatcher.h
-    projectstoragepathwatchertypes.h
-    projectstorageprinting.h
-    projectstoragetypes.h
-    projectstorageupdater.cpp projectstorageupdater.h
-    projectstorage.cpp projectstorage.h
-    sourcepath.h
-    sourcepathcache.h
-    sourcepathcache.h
-    sourcepathcachetypes.h
-    sourcepathview.h
-    storagecache.h
-    storagecacheentry.h
-    storagecachefwd.h
-    qmldocumentparserinterface.h
-    qmltypesparserinterface.h
-    qmltypesparser.cpp qmltypesparser.h
-    qmldocumentparser.cpp qmldocumentparser.h
-)
-
-file(GLOB PROJECTSTORAGE_EXCLUDED_SOURCES designercore/projectstorage/*.cpp)
-set_property(SOURCE ${PROJECTSTORAGE_EXCLUDED_SOURCES} PROPERTY SKIP_AUTOMOC ON)
-
 extend_qtc_plugin(QmlDesigner
   DEFINES
     IDE_LIBRARY_BASENAME=\"${IDE_LIBRARY_BASE_PATH}\"
@@ -817,13 +433,6 @@
     ${CMAKE_CURRENT_LIST_DIR}
   PUBLIC_DEPENDS
     QmlDesignerCore
-<<<<<<< HEAD
-=======
-  PLUGIN_DEPENDS
-    Core ProjectExplorer QmlJSEditor QmakeProjectManager QmlProjectManager
-    QtSupport
-  PLUGIN_RECOMMENDS QmlPreview
->>>>>>> a61f8b02
   SOURCES
     designmodecontext.cpp designmodecontext.h
     designmodewidget.cpp designmodewidget.h
