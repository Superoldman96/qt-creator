--- conflicted
+++ resolved
@@ -1,22 +1,5 @@
 #only if the plugin is requested by qtc_plugin_enabled continue if not stop as early as possible
-<<<<<<< HEAD
-add_qtc_plugin(QmlDesigner
-  PLUGIN_RECOMMENDS QmlPreview
-  CONDITION Qt6_VERSION VERSION_GREATER_EQUAL 6.2.0 AND TARGET Qt::QuickWidgets AND TARGET Qt::Svg
-  PROPERTIES COMPILE_WARNING_AS_ERROR ON
-  PLUGIN_DEPENDS
-    Core ProjectExplorer QmlDesignerBase QmlJSEditor QmakeProjectManager QmlProjectManager
-    QtSupport
-)
-qtc_plugin_enabled(_qmlDesignerEnabled QmlDesigner)
-if (NOT _qmlDesignerEnabled)
-  return()
-endif()
-=======
-
-
-find_package(Qt6 COMPONENTS QmlDomPrivate QmlCompilerPrivate)
->>>>>>> df7398e2
+
 
 find_package(Qt6 COMPONENTS QmlDomPrivate QmlCompilerPrivate)
 
@@ -25,18 +8,10 @@
   set(QmlDesignerPluginInstallPrefix "${IDE_PLUGIN_PATH}/QmlDesigner")
 endif()
 
-<<<<<<< HEAD
-
-env_with_default("QDS_USE_PROJECTSTORAGE" ENV_QDS_USE_PROJECTSTORAGE OFF)
-option(USE_PROJECTSTORAGE "Use ProjectStorage" ${ENV_QDS_USE_PROJECTSTORAGE})
-add_feature_info("ProjectStorage" ${USE_PROJECTSTORAGE} "")
-=======
 add_compile_options("$<$<COMPILE_LANG_AND_ID:CXX,Clang>:-Wno-error=maybe-uninitialized>")
 add_compile_options("$<$<COMPILE_LANG_AND_ID:CXX,GNU>:-Wno-error=maybe-uninitialized>")
->>>>>>> df7398e2
 
 add_qtc_library(QmlDesignerUtils STATIC
-  PROPERTIES COMPILE_WARNING_AS_ERROR ON
   DEPENDS
     Qt::Gui Utils Qt::QmlPrivate
   DEFINES QMLDESIGNERUTILS_LIBRARY
@@ -109,17 +84,6 @@
 
 
 extend_qtc_library(QmlDesignerCore
-<<<<<<< HEAD
-  CONDITION TARGET Qt6::QmlDomPrivate AND TARGET Qt6::QmlCompilerPrivate AND Qt6_VERSION VERSION_GREATER_EQUAL 6.5.0
-
-  DEPENDS Qt6::QmlDomPrivate Qt6::QmlCompilerPrivate
-  DEFINES QDS_HAS_QMLDOM
-)
-
-extend_qtc_library(QmlDesignerCore
-  CONDITION UNIX AND NOT APPLE
-  PUBLIC_DEPENDS rt
-=======
     CONDITION NOT DISABLE_COMPILE_WARNING_AS_ERROR
     PROPERTIES COMPILE_WARNING_AS_ERROR ON
 )
@@ -127,9 +91,7 @@
 extend_qtc_library(QmlDesignerCore
   CONDITION Qt6_VERSION VERSION_GREATER_EQUAL 6.5.0 AND Qt6_VERSION VERSION_LESS 6.6.0
   PUBLIC_DEFINES QDS_BUILD_QMLPARSER
->>>>>>> df7398e2
-)
-
+)
 extend_qtc_library(QmlDesignerCore
   CONDITION UNIX AND NOT APPLE
   PUBLIC_DEPENDS rt
@@ -328,22 +290,6 @@
     puppetstarter.cpp
     puppetstarter.h
     qprocessuniqueptr.h
-<<<<<<< HEAD
-=======
-)
-
-extend_qtc_library(QmlDesignerCore
-  PUBLIC_INCLUDES ${CMAKE_CURRENT_LIST_DIR}/designercore/instances
-  SOURCES_PREFIX ${CMAKE_CURRENT_LIST_DIR}/designercore/instances
-  SOURCES_PROPERTIES SKIP_AUTOUIC OFF
-  SOURCES
-    puppetbuildprogressdialog.ui
-    puppetdialog.ui
-    puppetbuildprogressdialog.cpp
-    puppetbuildprogressdialog.h
-    puppetdialog.cpp
-    puppetdialog.h
->>>>>>> df7398e2
 )
 
 extend_qtc_library(QmlDesignerCore
@@ -470,20 +416,6 @@
     qmldocumentparser.cpp qmldocumentparser.h
 )
 
-<<<<<<< HEAD
-file(GLOB PROJECTSTORAGE_EXCLUDED_SOURCES designercore/projectstorage/*.cpp)
-set_property(SOURCE ${PROJECTSTORAGE_EXCLUDED_SOURCES} PROPERTY SKIP_AUTOMOC ON)
-
-extend_qtc_plugin(QmlDesigner
-  PUBLIC_DEPENDS
-    QmlDesignerUtils
-    QmlDesignerBase
-    QmlPuppetCommunication
-  DEPENDS
-    QmlDesignerCore
-    QmlJS LanguageUtils QmlEditorWidgets AdvancedDockingSystem Sqlite
-    Qt::QuickWidgets Qt::CorePrivate Qt::Xml Qt::Svg
-=======
 add_qtc_plugin(QmlDesigner
   PLUGIN_RECOMMENDS QmlPreview
   CONDITION Qt6_VERSION VERSION_GREATER_EQUAL 6.4.3 AND TARGET QmlDesignerCore AND TARGET Qt::QuickWidgets AND TARGET Qt::Svg
@@ -495,7 +427,6 @@
     Qt::QuickWidgets Qt::CorePrivate Qt::Xml Qt::Svg QmlDesignerCore Sqlite
   PUBLIC_DEPENDS
     QmlDesignerUtils QmlPuppetCommunication QmlDesignerBase
->>>>>>> df7398e2
   DEFINES
     IDE_LIBRARY_BASENAME=\"${IDE_LIBRARY_BASE_PATH}\"
     SHARE_QML_PATH="${CMAKE_CURRENT_SOURCE_DIR}/../../../share/qtcreator/qmldesigner"
