// Copyright (C) 2020 The Qt Company Ltd.
// SPDX-License-Identifier: LicenseRef-Qt-Commercial OR GPL-3.0-only WITH Qt-GPL-exception-1.0
#include "stylesheetmerger.h"

#include <abstractview.h>
#include <bindingproperty.h>
#include <modelmerger.h>
#include <nodeabstractproperty.h>
#include <nodelistproperty.h>
#include <nodemetainfo.h>
#include <nodeproperty.h>
#include <plaintexteditmodifier.h>
#include <rewriterview.h>
#include <variantproperty.h>

#include <utils/fileutils.h>
#include <utils/qtcassert.h>

#include <QPlainTextEdit>
#include <QQueue>
#include <QRegularExpression>

#include <memory>

namespace {

QPoint pointForModelNode(const QmlDesigner::ModelNode &node)
{
    int x = 0;
    if (node.hasVariantProperty("x"))
        x = node.variantProperty("x").value().toInt();

    int y = 0;
    if (node.hasVariantProperty("y"))
        y = node.variantProperty("y").value().toInt();

    return QPoint(x, y);
}

QPoint parentPosition(const QmlDesigner::ModelNode &node)
{
    QPoint p;

    QmlDesigner::ModelNode currentNode = node;
    while (currentNode.hasParentProperty()) {
        currentNode = currentNode.parentProperty().parentModelNode();
        p += pointForModelNode(currentNode);
    }

    return p;
}

bool isTextAlignmentProperty(const QmlDesigner::VariantProperty &property)
{
    return property.name() == "horizontalAlignment"
                || property.name() == "verticalAlignment"
                || property.name() == "elide";
}
} // namespace

namespace QmlDesigner {

static void splitIdInBaseNameAndNumber(const QString &id, QString *baseId, int *number)
{

    int counter = 0;
    while (counter < id.size()) {
        bool canConvertToInteger = false;
        int newNumber = id.right(counter + 1).toInt(&canConvertToInteger);
        if (canConvertToInteger)
            *number = newNumber;
        else
            break;

        counter++;
    }

    *baseId = id.left(id.size() - counter);
}

void StylesheetMerger::syncNodeProperties(ModelNode &outputNode, const ModelNode &inputNode, bool skipDuplicates)
{
    for (const NodeProperty &nodeProperty : inputNode.nodeProperties()) {
        ModelNode oldNode = nodeProperty.modelNode();
        if (m_templateView->hasId(oldNode.id()) && skipDuplicates)
            continue;
        ModelNode newNode = createReplacementNode(oldNode, oldNode);
        // cache the property name as removing it will invalidate it
        PropertyNameView propertyName = nodeProperty.name();
        // remove property first to prevent invalid reparenting situation
        outputNode.removeProperty(propertyName);
        outputNode.nodeProperty(propertyName).reparentHere(newNode);
    }
}

void StylesheetMerger::syncNodeListProperties(ModelNode &outputNode, const ModelNode &inputNode, bool skipDuplicates)
{
    for (const NodeListProperty &nodeListProperty : inputNode.nodeListProperties()) {
        for (ModelNode node : nodeListProperty.toModelNodeList()) {
            if (m_templateView->hasId(node.id()) && skipDuplicates)
                continue;
            ModelNode newNode = createReplacementNode(node, node);
            outputNode.nodeListProperty(nodeListProperty.name()).reparentHere(newNode);
        }
    }
}

void StylesheetMerger::syncVariantProperties(ModelNode &outputNode, const ModelNode &inputNode)
{
    for (const VariantProperty &variantProperty : inputNode.variantProperties()) {
        outputNode.variantProperty(variantProperty.name()).setValue(variantProperty.value());
    }
}

void StylesheetMerger::syncAuxiliaryProperties(ModelNode &outputNode, const ModelNode &inputNode)
{
    for (const auto &[key, value] : inputNode.auxiliaryData())
        outputNode.setAuxiliaryData(AuxiliaryDataKeyView{key}, value);
}

void StylesheetMerger::syncBindingProperties(ModelNode &outputNode, const ModelNode &inputNode)
{
    for (const BindingProperty &bindingProperty : inputNode.bindingProperties()) {
        outputNode.bindingProperty(bindingProperty.name()).setExpression(bindingProperty.expression());
    }
}

void StylesheetMerger::syncId(ModelNode &outputNode, ModelNode &inputNode)
{
    if (!inputNode.id().isEmpty()) {
        QString id = inputNode.id();
        QString renamedId = m_idReplacementHash.value(inputNode.id());
        inputNode.setIdWithoutRefactoring(renamedId);
        outputNode.setIdWithoutRefactoring(id);
    }
}

void StylesheetMerger::setupIdRenamingHash()
{
    const QList<ModelNode> &nodes = m_templateView->rootModelNode().allSubModelNodesAndThisNode();
    for (const ModelNode &node : nodes) {
        if (!node.id().isEmpty()) {
            QString newId = node.id();
            QString baseId;
            int number = 1;
            splitIdInBaseNameAndNumber(newId, &baseId, &number);

            while (m_templateView->hasId(newId) || std::find(m_idReplacementHash.cbegin(),
                        m_idReplacementHash.cend(), newId) != m_idReplacementHash.cend()) {
                newId = "stylesheet_auto_merge_" + baseId + QString::number(number);
                number++;
            }

            m_idReplacementHash.insert(node.id(), newId);
        }
    }
}

ModelNode StylesheetMerger::createReplacementNode(const ModelNode& styleNode, ModelNode &modelNode)
{
    QList<QPair<PropertyName, QVariant> > propertyList;
    NodeMetaInfo nodeMetaInfo = m_templateView->model()->metaInfo(styleNode.type());

    for (const VariantProperty &variantProperty : modelNode.variantProperties()) {
        if (!nodeMetaInfo.hasProperty(variantProperty.name()))
            continue;
        if (isTextAlignmentProperty(variantProperty) && !m_options.preserveTextAlignment && !styleNode.hasProperty(variantProperty.name()))
            continue;
        propertyList.emplace_back(variantProperty.name().toByteArray(), variantProperty.value());
    }

#ifdef QDS_USE_PROJECTSTORAGE
    ModelNode newNode(m_templateView->createModelNode(
        styleNode.type(), propertyList, {}, styleNode.nodeSource(), styleNode.nodeSourceType()));
#else
    ModelNode newNode(m_templateView->createModelNode(styleNode.type(),
                                                      nodeMetaInfo.majorVersion(),
                                                      nodeMetaInfo.minorVersion(),
                                                      propertyList,
                                                      {},
                                                      styleNode.nodeSource(),
                                                      styleNode.nodeSourceType()));
#endif

    syncAuxiliaryProperties(newNode, modelNode);
    syncBindingProperties(newNode, modelNode);
    syncId(newNode, modelNode);
    syncNodeProperties(newNode, modelNode);
    syncNodeListProperties(newNode, modelNode);
    mergeStates(newNode, modelNode);

    return newNode;
}

StylesheetMerger::StylesheetMerger(AbstractView *templateView, AbstractView *styleView)
    : m_templateView(templateView)
    , m_styleView(styleView)
{
}

bool StylesheetMerger::idExistsInBothModels(const QString& id)
{
    return m_templateView->hasId(id) && m_styleView->hasId(id);
}

void StylesheetMerger::preprocessStyleSheet()
{
    try {
        RewriterTransaction transaction(m_styleView, "preprocess-stylesheet");
        for (const ModelNode &currentStyleNode : m_styleView->rootModelNode().directSubModelNodes()) {
            QString id = currentStyleNode.id();

            if (!idExistsInBothModels(id))
                continue;

            ModelNode templateNode = m_templateView->modelNodeForId(id);
            NodeAbstractProperty templateParentProperty = templateNode.parentProperty();
            if (!templateNode.hasParentProperty()
                    || templateParentProperty.parentModelNode().isRootNode())
                continue;

            ModelNode templateParentNode = templateParentProperty.parentModelNode();
            const QString parentId = templateParentNode.id();
            if (!idExistsInBothModels(parentId))
                continue;

            // Only get the position properties as the node should have a global
            // position in the style sheet.
            const QPoint oldGlobalPos = pointForModelNode(currentStyleNode);

            ModelNode newStyleParent = m_styleView->modelNodeForId(parentId);
            NodeListProperty newParentProperty = newStyleParent.defaultNodeListProperty();
            newParentProperty.reparentHere(currentStyleNode);

            // Get the parent position in global coordinates.
            QPoint parentGlobalPos = parentPosition(currentStyleNode);

            const QPoint newGlobalPos = oldGlobalPos - parentGlobalPos;

            currentStyleNode.variantProperty("x").setValue(newGlobalPos.x());
            currentStyleNode.variantProperty("y").setValue(newGlobalPos.y());

            int templateParentIndex = templateParentProperty.isNodeListProperty()
                    ? templateParentProperty.indexOf(templateNode) : -1;
            int styleParentIndex = newParentProperty.indexOf(currentStyleNode);
            if (templateParentIndex >= 0 && styleParentIndex != templateParentIndex)
                newParentProperty.slide(styleParentIndex, templateParentIndex);
        }
        transaction.commit();
    } catch (Exception &exception) {
        qDebug().noquote() << "Exception while preprocessing the style sheet.";
        qDebug() << exception;
    }
}

void StylesheetMerger::replaceNode(ModelNode &replacedNode, ModelNode &newNode)
{
    NodeListProperty replacedNodeParent;
    ModelNode parentModelNode = replacedNode.parentProperty().parentModelNode();
    if (replacedNode.parentProperty().isNodeListProperty())
        replacedNodeParent = replacedNode.parentProperty().toNodeListProperty();
    bool isNodeProperty = false;

    PropertyName reparentName;
    for (const NodeProperty &prop : parentModelNode.nodeProperties()) {
        if (prop.modelNode().id() == replacedNode.id()) {
            isNodeProperty = true;
            reparentName = prop.name().toByteArray();
        }
    }
    ReparentInfo info;
    info.parentIndex = replacedNodeParent.isValid() ? replacedNodeParent.indexOf(replacedNode) : -1;
    info.templateId = replacedNode.id();
    info.templateParentId = parentModelNode.id();
    info.generatedId = newNode.id();

    if (!isNodeProperty) {
        replacedNodeParent.reparentHere(newNode);
        replacedNode.destroy();
        info.alreadyReparented = true;
    } else {
        parentModelNode.removeProperty(reparentName);
        parentModelNode.nodeProperty(reparentName).reparentHere(newNode);
    }
    m_reparentInfoHash.insert(newNode.id(), info);
}

void StylesheetMerger::replaceRootNode(ModelNode& templateRootNode)
{
    try {
        RewriterTransaction transaction(m_templateView, "replace-root-node");
        ModelMerger merger(m_templateView);
        QString rootId = templateRootNode.id();
        // If we shall replace the root node of the template with the style,
        // we first replace the whole model.
        ModelNode rootReplacer = m_styleView->modelNodeForId(rootId);
        merger.replaceModel(rootReplacer);

        // Then reset the id to the old root's one.
        ModelNode newRoot = m_templateView->rootModelNode();
        newRoot.setIdWithoutRefactoring(rootId);
        transaction.commit();
    } catch (Exception &exception) {
        qDebug().noquote() << "Exception while replacing root node of template.";
        qDebug() << exception;
    }
}

// Move the newly created nodes to the correct position in the parent node
void StylesheetMerger::adjustNodeIndex(ModelNode &node)
{
    auto found = m_reparentInfoHash.find(node.id());
    if (found == m_reparentInfoHash.end())
        return;

    ReparentInfo info = *found;
    if (info.parentIndex < 0)
        return;

    if (!node.parentProperty().isNodeListProperty())
        return;

    NodeListProperty parentListProperty = node.parentProperty().toNodeListProperty();
    int currentIndex = parentListProperty.indexOf(node);
    if (currentIndex == info.parentIndex)
        return;

    parentListProperty.slide(currentIndex, info.parentIndex);
}

void StylesheetMerger::applyStyleProperties(ModelNode &templateNode,
                                            const ModelNode &styleNode,
                                            bool isRootNode)
{
    // using isRootNode allows transferring custom properties that may have been added in Qt Bridge
    auto addProperty = [&templateNode, isRootNode](const VariantProperty &variantProperty) {
        if (isRootNode)
            templateNode.variantProperty(variantProperty.name())
                .setDynamicTypeNameAndValue(variantProperty.dynamicTypeName(),
                                            variantProperty.value());
        else
            templateNode.variantProperty(variantProperty.name()).setValue(variantProperty.value());
    };

    const QRegularExpression regEx("[a-z]", QRegularExpression::CaseInsensitiveOption);
    for (const VariantProperty &variantProperty : styleNode.variantProperties()) {
        if (templateNode.hasBindingProperty(variantProperty.name())) {
            // if the binding does not contain any alpha letters (i.e. binds to a term rather than a property,
            // replace it with the corresponding variant property.
            if (!templateNode.bindingProperty(variantProperty.name()).expression().contains(regEx)) {
                templateNode.removeProperty(variantProperty.name());
                addProperty(variantProperty);
            }
        } else {
            if (variantProperty.holdsEnumeration())
                templateNode.variantProperty(variantProperty.name())
                    .setEnumeration(variantProperty.enumeration().toEnumerationName());
            else
                addProperty(variantProperty);
        }
    }

    if (isRootNode)
        return;

    syncBindingProperties(templateNode, styleNode);
    syncNodeProperties(templateNode, styleNode, true);
    syncNodeListProperties(templateNode, styleNode, true);
}

static void removePropertyIfExists(ModelNode node, const PropertyName &propertyName)
{
    if (node.hasProperty(propertyName))
        node.removeProperty(propertyName);

}

void StylesheetMerger::parseTemplateOptions()
{
    if (!m_templateView->hasId(QStringLiteral("qds_stylesheet_merger_options")))
        return;

    ModelNode optionsNode = m_templateView->modelNodeForId(QStringLiteral("qds_stylesheet_merger_options"));
    if (optionsNode.hasVariantProperty("preserveTextAlignment")) {
        m_options.preserveTextAlignment = optionsNode.variantProperty("preserveTextAlignment").value().toBool();
    }
    if (optionsNode.hasVariantProperty("useStyleSheetPositions")) {
        m_options.useStyleSheetPositions = optionsNode.variantProperty("useStyleSheetPositions").value().toBool();
    }
    try {
        RewriterTransaction transaction(m_templateView, "remove-options-node");
        optionsNode.destroy();
        transaction.commit();
    } catch (Exception &exception) {
        qDebug().noquote() << "Exception while removing options from template.";
        qDebug() << exception;
    }
}

void StylesheetMerger::syncStateNode(ModelNode &outputState, const ModelNode &inputState) const
{
    auto addProperty = [](ModelNode &n, const AbstractProperty &p) {
        if (n.hasProperty(p.name()))
            return; // Do not ovewrite. Only merge when property not defined in template.
        if (p.isBindingProperty())
            n.bindingProperty(p.name()).setExpression(p.toBindingProperty().expression());
        else
            n.variantProperty(p.name()).setValue(p.toVariantProperty().value());
    };

    addProperty(outputState, inputState.property("when"));
    addProperty(outputState, inputState.property("extend"));

    auto changeSetKey = [](const ModelNode &n) {
        return QString("%1::%2").arg(QString::fromUtf8(n.type()),
                                     n.bindingProperty("target").expression());
    };

    // Collect change sets already defined in the output state.
    std::map<QString, ModelNode> outputChangeSets;
    for (ModelNode propChange : outputState.directSubModelNodes())
        outputChangeSets.insert({changeSetKey(propChange), propChange});

    // Merge the child nodes of the states i.e. AnchorChanges, PropertyChanges, etc.
    for (ModelNode inputChangeset : inputState.directSubModelNodes()) {
        const QString key = changeSetKey(inputChangeset);
        const auto itr = outputChangeSets.find(key);
        ModelNode changeSet;
        if (itr != outputChangeSets.end()) {
            changeSet = itr->second;
        } else {
            const QByteArray typeName = inputChangeset.type();
#ifdef QDS_USE_PROJECTSTORAGE
            changeSet = m_templateView->createModelNode(typeName);
#else
            NodeMetaInfo metaInfo = m_templateView->model()->metaInfo(typeName);
            int major = metaInfo.majorVersion();
            int minor = metaInfo.minorVersion();
            changeSet = m_templateView->createModelNode(typeName, major, minor);
#endif
            outputState.nodeListProperty("changes").reparentHere(changeSet);
            outputChangeSets.insert({key, changeSet});
        }

        for (const auto &p : inputChangeset.properties())
            addProperty(changeSet, p);
    }
}

void StylesheetMerger::mergeStates(ModelNode &outputNode, const ModelNode &inputNode) const
{
    QMap<QString, ModelNode> outputStates;
    for (auto stateNode : outputNode.nodeListProperty("states").toModelNodeList()) {
        const QString name = stateNode.variantProperty("name").value().toString();
        if (name.isEmpty())
            continue;
        outputStates[name] = stateNode;
    }

    for (auto inputStateNode : inputNode.nodeListProperty("states").toModelNodeList()) {
        const QString name = inputStateNode.variantProperty("name").value().toString();
        try {
            if (outputStates.contains(name)) {
                syncStateNode(outputStates[name], inputStateNode);
                continue;
            }
            ModelMerger merger(m_templateView);
            ModelNode stateClone = merger.insertModel(inputStateNode);
            if (stateClone.isValid())
                outputNode.nodeListProperty("states").reparentHere(stateClone);
        } catch (Exception &exception) {
            qDebug().noquote() << "Exception while merging states.";
            qDebug() << exception;
        }
    }
}

void StylesheetMerger::merge()
{
    ModelNode templateRootNode = m_templateView->rootModelNode();
    ModelNode styleRootNode = m_styleView->rootModelNode();

    // first, look if there are any options present in the template
    parseTemplateOptions();

    // second, build up the hierarchy in the style sheet as we have it in the template
    preprocessStyleSheet();

    // build a hash of generated replacement ids
    setupIdRenamingHash();

    // transfer custom root properties
    applyStyleProperties(templateRootNode, styleRootNode, true);

    //in case we are replacing the root node, just do that and exit
    if (m_styleView->hasId(templateRootNode.id())) {
        replaceRootNode(templateRootNode);
        return;
    }

    mergeStates(templateRootNode, styleRootNode);

    QQueue<ModelNode> replacementNodes;

    QList<ModelNode> directRootSubNodes = styleRootNode.directSubModelNodes();
    if (directRootSubNodes.length() == 0 && m_templateView->hasId(styleRootNode.id())) {
        // if the style sheet has only one node, just replace that one
        replacementNodes.enqueue(styleRootNode);
    }
    // otherwise, the nodes to replace are the direct sub nodes of the style sheet's root
    for (const ModelNode &subNode : styleRootNode.allSubModelNodes()) {
        if (m_templateView->hasId(subNode.id())) {
            replacementNodes.enqueue(subNode);
        }
    }

    for (const ModelNode &currentNode : replacementNodes) {

        bool hasPos = false;

        // create the replacement nodes for the styled nodes
        {
            try {
                RewriterTransaction transaction(m_templateView, "create-replacement-node");

                ModelNode replacedNode = m_templateView->modelNodeForId(currentNode.id());
                hasPos = replacedNode.hasProperty("x") || replacedNode.hasProperty("y");

                ModelNode replacementNode = createReplacementNode(currentNode, replacedNode);

                replaceNode(replacedNode, replacementNode);
                transaction.commit();
            } catch (Exception &exception) {
                qDebug().noquote() << "Exception while replacing template node.";
                qDebug() << exception;
                continue;
            }
        }
        // sync the properties from the stylesheet
        {
            try {
                RewriterTransaction transaction(m_templateView, "sync-style-node-properties");
                ModelNode templateNode = m_templateView->modelNodeForId(currentNode.id());
                applyStyleProperties(templateNode, currentNode);
                adjustNodeIndex(templateNode);

                /* This we want to do if the parent node in the style is not in the template */
                if (!currentNode.hasParentProperty() ||
                        !m_templateView->modelNodeForId(currentNode.parentProperty().parentModelNode().id()).isValid()) {

                    if (!hasPos && !m_options.useStyleSheetPositions) { //If template had postition retain it
                        removePropertyIfExists(templateNode, "x");
                        removePropertyIfExists(templateNode, "y");
                    }
                    if (templateNode.hasProperty("anchors.fill")) {
                        /* Unfortuntly there are cases were width and height have to be defined - see Button
                     * Most likely we need options for this */
                        //removePropertyIfExists(templateNode, "width");
                        //removePropertyIfExists(templateNode, "height");
                    }
                }
                transaction.commit();
            } catch (Exception &exception) {
                qDebug().noquote() << "Exception while syncing style properties.";
                qDebug() << exception;
                continue;
            }
        }
    }
}

void StylesheetMerger::styleMerge(const Utils::FilePath &templateFile,
                                  Model *model,
                                  ModulesStorage &modulesStorage,
                                  ExternalDependenciesInterface &externalDependencies)
{
    const Utils::Result<QByteArray> res = templateFile.fileContents();

<<<<<<< HEAD
    QTC_ASSERT(reader.fetch(templateFile), return );
    const QString qmlTemplateString = QString::fromUtf8(reader.data());
    StylesheetMerger::styleMerge(qmlTemplateString, model, modulesStorage, externalDependencies);
=======
    QTC_ASSERT(res, return);
    const QString qmlTemplateString = QString::fromUtf8(*res);
    StylesheetMerger::styleMerge(qmlTemplateString, model, externalDependencies);
>>>>>>> d114082f
}

void StylesheetMerger::styleMerge(const QString &qmlTemplateString,
                                  Model *model,
                                  ModulesStorage &modulesStorage,
                                  ExternalDependenciesInterface &externalDependencies)
{
    Model *parentModel = model;

    QTC_ASSERT(parentModel, return );

#ifdef QDS_USE_PROJECTSTORAGE
    auto templateModel = model->createModel("Item");
#else
    auto templateModel(Model::create("QtQuick.Item", 2, 1, parentModel));
#endif
    Q_ASSERT(templateModel.get());

    templateModel->setFileUrl(parentModel->fileUrl());

    QPlainTextEdit textEditTemplate;
    QString imports;

    for (const Import &import : parentModel->imports()) {
        imports += QStringLiteral("import ") + import.toString(true) + QLatin1Char(';')
                   + QLatin1Char('\n');
    }

    textEditTemplate.setPlainText(imports + qmlTemplateString);
    NotIndentingTextEditModifier textModifierTemplate(textEditTemplate.document());

    std::unique_ptr<RewriterView> templateRewriterView = std::make_unique<RewriterView>(
        externalDependencies, modulesStorage, RewriterView::Amend);
    templateRewriterView->setTextModifier(&textModifierTemplate);
    templateModel->attachView(templateRewriterView.get());
    templateRewriterView->setCheckSemanticErrors(false);
    templateRewriterView->setPossibleImportsEnabled(false);

    ModelNode templateRootNode = templateRewriterView->rootModelNode();
    QTC_ASSERT(templateRootNode.isValid(), return );

#ifdef QDS_USE_PROJECTSTORAGE
    auto styleModel = model->createModel("Item");
#else
    auto styleModel(Model::create("QtQuick.Item", 2, 1, parentModel));
    Q_ASSERT(styleModel.get());
#endif
    styleModel->setFileUrl(parentModel->fileUrl());

    QPlainTextEdit textEditStyle;
    RewriterView *parentRewriterView = parentModel->rewriterView();
    QTC_ASSERT(parentRewriterView, return );
    textEditStyle.setPlainText(parentRewriterView->textModifierContent());
    NotIndentingTextEditModifier textModifierStyle(textEditStyle.document());

    std::unique_ptr<RewriterView> styleRewriterView = std::make_unique<RewriterView>(
        externalDependencies, modulesStorage, RewriterView::Amend);
    styleRewriterView->setTextModifier(&textModifierStyle);
    styleModel->attachView(styleRewriterView.get());

    StylesheetMerger merger(templateRewriterView.get(), styleRewriterView.get());

    try {
        merger.merge();
    } catch (Exception &e) {
        e.showException();
    }

    try {
        parentRewriterView->textModifier()->textDocument()->setPlainText(
            templateRewriterView->textModifierContent());
    } catch (Exception &e) {
        e.showException();
    }
}
} // namespace QmlDesigner<|MERGE_RESOLUTION|>--- conflicted
+++ resolved
@@ -576,15 +576,9 @@
 {
     const Utils::Result<QByteArray> res = templateFile.fileContents();
 
-<<<<<<< HEAD
-    QTC_ASSERT(reader.fetch(templateFile), return );
-    const QString qmlTemplateString = QString::fromUtf8(reader.data());
-    StylesheetMerger::styleMerge(qmlTemplateString, model, modulesStorage, externalDependencies);
-=======
     QTC_ASSERT(res, return);
     const QString qmlTemplateString = QString::fromUtf8(*res);
-    StylesheetMerger::styleMerge(qmlTemplateString, model, externalDependencies);
->>>>>>> d114082f
+    StylesheetMerger::styleMerge(qmlTemplateString, model, modulesStorage, externalDependencies);
 }
 
 void StylesheetMerger::styleMerge(const QString &qmlTemplateString,
