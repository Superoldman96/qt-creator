// Copyright (C) 2016 The Qt Company Ltd.
// SPDX-License-Identifier: LicenseRef-Qt-Commercial OR GPL-3.0-only WITH Qt-GPL-exception-1.0

#include "modelnode.h"

#include "annotation.h"
#include "designercoretr.h"
#include "internalnode_p.h"
#include "model_p.h"
#include "nodelistproperty.h"
#include "nodeproperty.h"
#include "signalhandlerproperty.h"
#include "variantproperty.h"

#include <auxiliarydataproperties.h>
#include <modelutils.h>
#include <rewriterview.h>

#include <utils/algorithm.h>

namespace QmlDesigner {
using namespace QmlDesigner::Internal;

auto category = ModelTracing::category;

/*!
\class QmlDesigner::ModelNode
\ingroup CoreModel
\brief The central class to access the node which can represent a widget, layout
            or other items. A Node is a part of a tree and has properties.

Conceptually ModelNode is an opaque handle to the internal data structures.

There is always a root model node in every QmlDesigner::Model:
\code
QmlDesigner::Model *model = QmlDesigner::Model::create();
QmlDesigner::ModelNode rootNode = model->rootNode();
\endcode

You can add a property to a node:
\code
childNode.addProperty("pos", QPoint(2, 12));
\endcode

All the manipulation functions are generating undo commands internally.
*/

/*! \brief internal constructor

*/
ModelNode::ModelNode(const InternalNodePointer &internalNode, Model *model, const AbstractView *view)
    : m_internalNode(internalNode)
    , m_model(model)
    , m_view(const_cast<AbstractView *>(view))
{}

ModelNode::ModelNode(const ModelNode &modelNode, AbstractView *view)
    : m_internalNode(modelNode.m_internalNode)
    , m_model(modelNode.model())
    , m_view(view)
{}

/*! \brief returns the name of node which is a short cut to a property like objectName
\return name of the node
*/
QString ModelNode::id(SL sl) const
{
    if (!isValid())
        return {};

    using NanotraceHR::keyValue;
    NanotraceHR::Tracer tracer{"model node id",
                               category(),
                               keyValue("type id", m_internalNode->typeId),
                               keyValue("caller location", sl)};

    return m_internalNode->id;
}

void ModelNode::ensureIdExists(SL sl) const
{
    if (!hasId())
        setIdWithoutRefactoring(model()->generateNewId(simplifiedTypeName()));

    NanotraceHR::Tracer tracer{"model node ensure id exists",
                               category(),
                               keyValue("type id", m_internalNode->typeId),
                               keyValue("caller location", sl)};
}

QString ModelNode::validId(SL sl) const
{
    NanotraceHR::Tracer tracer{"model node valid id",
                               category(),
                               keyValue("type id", m_internalNode->typeId),
                               keyValue("caller location", sl)};

    ensureIdExists(sl);

    return id();
}

bool ModelNode::isValidId(const QString &id)
{
    using namespace ModelUtils;
    return isValidQmlIdentifier(id) && !isBannedQmlId(id);
}

QString ModelNode::getIdValidityErrorMessage(const QString &id)
{
    if (isValidId(id))
        return {}; // valid

    if (id.at(0).isUpper())
        return DesignerCore::Tr::tr("ID cannot start with an uppercase character (%1).").arg(id);

    if (id.at(0).isDigit())
        return DesignerCore::Tr::tr("ID cannot start with a number (%1).").arg(id);

    if (id.contains(' '))
        return DesignerCore::Tr::tr("ID cannot include whitespace (%1).").arg(id);

    if (ModelUtils::isQmlKeyword(id))
        return DesignerCore::Tr::tr("%1 is a reserved QML keyword.").arg(id);

    if (ModelUtils::isQmlBuiltinType(id))
        return DesignerCore::Tr::tr("%1 is a reserved Qml type.").arg(id);

    if (ModelUtils::isDiscouragedQmlId(id))
        return DesignerCore::Tr::tr("%1 is a reserved property keyword.").arg(id);

    return DesignerCore::Tr::tr("ID includes invalid characters (%1).").arg(id);
}

bool ModelNode::hasId(SL sl) const
{
    if (!isValid())
        return false;

    using NanotraceHR::keyValue;
    NanotraceHR::Tracer tracer{"model node has id",
                               category(),
                               keyValue("type id", m_internalNode->typeId),
                               keyValue("caller location", sl)};

    return !m_internalNode->id.isEmpty();
}

void ModelNode::setIdWithRefactoring(const QString &id, SL sl) const
{
    if (!isValid())
        return;

    using NanotraceHR::keyValue;
    NanotraceHR::Tracer tracer{"model node set id with refactoring",
                               category(),
                               keyValue("type id", m_internalNode->typeId),
                               keyValue("caller location", sl)};

    if (model()->rewriterView() && !id.isEmpty()
        && !m_internalNode->id.isEmpty()) { // refactor the id if they are not empty
        model()->rewriterView()->renameId(m_internalNode->id, id);
    } else {
        setIdWithoutRefactoring(id);
    }
}

void ModelNode::setIdWithoutRefactoring(const QString &id, SL sl) const
{
    Internal::WriteLocker locker(m_model.data());
    if (!isValid())
        return;

    using NanotraceHR::keyValue;
    NanotraceHR::Tracer tracer{"model node set id without refactoring",
                               category(),
                               keyValue("type id", m_internalNode->typeId),
                               keyValue("caller location", sl)};

    if (!isValidId(id))
        return;

    if (id == m_internalNode->id)
        return;

    if (model()->hasId(id))
        return;

    m_model.data()->d->changeNodeId(m_internalNode, id);
}

/*! \brief the fully-qualified type name of the node is represented as string
\return type of the node as a string
*/
TypeName ModelNode::type(SL sl) const
{
    if (!isValid())
        return {};

    using NanotraceHR::keyValue;
    NanotraceHR::Tracer tracer{"model node type",
                               category(),
                               keyValue("type id", m_internalNode->typeId),
                               keyValue("caller location", sl)};

    return m_internalNode->typeName;
}

/*! \brief minor number of the QML type
\return minor number
*/
int ModelNode::minorVersion(SL sl) const
{
    if (!isValid())
        return {};

    using NanotraceHR::keyValue;
    NanotraceHR::Tracer tracer{"model node minor version",
                               category(),
                               keyValue("type id", m_internalNode->typeId),
                               keyValue("caller location", sl)};

    return m_internalNode->minorVersion;
}

/*! \brief major number of the QML type
\return major number
*/
int ModelNode::majorVersion(SL sl) const
{
    if (!isValid())
        return {};

    using NanotraceHR::keyValue;
    NanotraceHR::Tracer tracer{"model node major version",
                               category(),
                               keyValue("type id", m_internalNode->typeId),
                               keyValue("caller location", sl)};

    return m_internalNode->majorVersion;
}

/*! \return the short-hand type name of the node. */
QString ModelNode::simplifiedTypeName(SL sl) const
{
    if (!isValid())
        return {};

    using NanotraceHR::keyValue;
    NanotraceHR::Tracer tracer{"model node simplified type name",
                               category(),
                               keyValue("type id", m_internalNode->typeId),
                               keyValue("caller location", sl)};

    return QString::fromUtf8(type().split('.').constLast());
}

QString ModelNode::displayName(SL sl) const
{
    NanotraceHR::Tracer tracer{"model node display name",
                               category(),
                               keyValue("type id", m_internalNode->typeId),
                               keyValue("caller location", sl)};

    return hasId() ? id() : simplifiedTypeName();
}

/*! \brief Returns whether the node is valid

A node is valid if its model still exists, and contains this node.
Also, the current state must be a valid one.

A node might become invalid if e.g. it or one of its ancestors is deleted.

\return is a node valid(true) or invalid(false)
*/
bool ModelNode::isValid() const
{
    return !m_model.isNull() && m_internalNode && m_internalNode->isValid;
}

/*!
  \brief Returns whether the root node of the model is one of the anchestors of this node.

  Will return true also for the root node itself.
  */
bool ModelNode::isInHierarchy(SL sl) const
{
    if (!isValid())
        return false;

    using NanotraceHR::keyValue;
    NanotraceHR::Tracer tracer{"model node is in hierarchy",
                               category(),
                               keyValue("type id", m_internalNode->typeId),
                               keyValue("caller location", sl)};

    if (isRootNode())
        return true;
    if (!hasParentProperty())
        return false;
    return parentProperty().parentModelNode().isInHierarchy(sl);
}

/*!
  \brief Returns the property containing this node

  The NodeAbstractProperty is invalid if this ModelNode has no parent.
  NodeAbstractProperty can be a NodeProperty containing a single ModelNode, or
  a NodeListProperty.

  \return the property containing this ModelNode
  */
NodeAbstractProperty ModelNode::parentProperty(SL sl) const
{
    if (!isValid())
        return {};

    using NanotraceHR::keyValue;
    NanotraceHR::Tracer tracer{"model node parent property",
                               category(),
                               keyValue("type id", m_internalNode->typeId),
                               keyValue("caller location", sl)};

    if (!m_internalNode->parentProperty())
        return {};

    return NodeAbstractProperty(m_internalNode->parentProperty()->name(),
                                m_internalNode->parentProperty()->propertyOwner(),
                                m_model.data(),
                                view());
}

/*! \brief the command id is used to compress the some commands together.
\param newParentNode parent of this node will be set to this node
\param commandId integer which is used to descripe commands which should compressed together to one command

For example:
\code
node.setParentNode(parentNode1);
node.setParentNode(parentNode2, 212);
node.setParentNode(parentNode3, 212);
model->undoStack()->undo();
ModelNode parentNode4 = node.parentProperty().parentModelNode();
parentNode4 == parentNode1; -> true
\endcode

\see parentNode childNodes hasChildNodes Model::undo

*/

void ModelNode::setParentProperty(NodeAbstractProperty parent, SL sl)
{
    if (!isValid())
        return;

    using NanotraceHR::keyValue;
    NanotraceHR::Tracer tracer{"model node set parent property",
                               category(),
                               keyValue("type id", m_internalNode->typeId),
                               keyValue("caller location", sl)};

    if (!parent.parentModelNode().isValid())
        return;

    if (*this == parent.parentModelNode())
        return;

    if (hasParentProperty() && parent == parentProperty())
        return;

    parent.reparentHere(*this);
}

void ModelNode::changeType(const TypeName &typeName, int majorVersion, int minorVersion, SL sl)
{
    if (!isValid())
        return;

    using NanotraceHR::keyValue;
    NanotraceHR::Tracer tracer{"model node change type",
                               category(),
                               keyValue("type id", m_internalNode->typeId),
                               keyValue("caller location", sl)};

    model()->d->changeNodeType(m_internalNode, typeName, majorVersion, minorVersion);
}

void ModelNode::setParentProperty(const ModelNode &newParentNode, const PropertyName &propertyName, SL sl)
{
    NanotraceHR::Tracer tracer{"model node set parent property",
                               category(),
                               keyValue("type id", m_internalNode->typeId),
                               keyValue("caller location", sl)};

    setParentProperty(newParentNode.nodeAbstractProperty(propertyName), sl);
}

/*! \brief test if there is a parent for this node
\return true is this node has a parent
\see childNodes parentNode setParentNode hasChildNodes Model::undo
*/
bool ModelNode::hasParentProperty(SL sl) const
{
    if (!isValid())
        return false;

    using NanotraceHR::keyValue;
    NanotraceHR::Tracer tracer{"model node has parent property",
                               category(),
                               keyValue("type id", m_internalNode->typeId),
                               keyValue("caller location", sl)};

    if (!m_internalNode->parentProperty())
        return false;

    return true;
}

/*!
  \brief Returns a BindingProperty

  Note that a valid BindingProperty is returned, if the ModelNode is valid,
  even if this property does not exist or is not a BindingProperty.
  Assigning an expression to this BindingProperty will create the property.

  \return BindingProperty named name
  */

BindingProperty ModelNode::bindingProperty(PropertyNameView name, SL sl) const
{
    if (!isValid())
        return {};

    NanotraceHR::Tracer tracer{"model node binding property",
                               category(),
                               keyValue("type id", m_internalNode->typeId),
                               keyValue("caller location", sl)};

    return BindingProperty(name, m_internalNode, model(), view());
}

SignalHandlerProperty ModelNode::signalHandlerProperty(PropertyNameView name, SL sl) const
{
    if (!isValid())
        return {};

    using NanotraceHR::keyValue;
    NanotraceHR::Tracer tracer{"model node signal handler property",
                               category(),
                               keyValue("type id", m_internalNode->typeId),
                               keyValue("caller location", sl)};

    return SignalHandlerProperty(name, m_internalNode, model(), view());
}

SignalDeclarationProperty ModelNode::signalDeclarationProperty(PropertyNameView name, SL sl) const
{
    if (!isValid())
        return {};

    using NanotraceHR::keyValue;
    NanotraceHR::Tracer tracer{"model node signal declaration property",
                               category(),
                               keyValue("type id", m_internalNode->typeId),
                               keyValue("caller location", sl)};

    return SignalDeclarationProperty(name, m_internalNode, model(), view());
}

/*!
  \brief Returns a NodeProperty

  Note that a valid NodeProperty is returned, if the ModelNode is valid,
  even if this property does not exist or is not a NodeProperty.
  Assigning a ModelNode to this NodeProperty will create the property.

  \return NodeProperty named name
  */

NodeProperty ModelNode::nodeProperty(PropertyNameView name, SL sl) const
{
    if (!isValid())
        return {};

    using NanotraceHR::keyValue;
    NanotraceHR::Tracer tracer{"model node node property",
                               category(),
                               keyValue("type id", m_internalNode->typeId),
                               keyValue("caller location", sl)};

    return NodeProperty(name, m_internalNode, model(), view());
}

/*!
  \brief Returns a NodeListProperty

  Note that a valid NodeListProperty is returned, if the ModelNode is valid,
  even if this property does not exist or is not a NodeListProperty.
  Assigning a ModelNode to this NodeListProperty will create the property.

  \return NodeListProperty named name
  */

NodeListProperty ModelNode::nodeListProperty(PropertyNameView name, SL sl) const
{
    if (!isValid())
        return {};

    using NanotraceHR::keyValue;
    NanotraceHR::Tracer tracer{"model node node list property",
                               category(),
                               keyValue("type id", m_internalNode->typeId),
                               keyValue("caller location", sl)};

    return NodeListProperty(name, m_internalNode, model(), view());
}

NodeAbstractProperty ModelNode::nodeAbstractProperty(PropertyNameView name, SL sl) const
{
    if (!isValid())
        return {};

    using NanotraceHR::keyValue;
    NanotraceHR::Tracer tracer{"model node node abstract property",
                               category(),
                               keyValue("type id", m_internalNode->typeId),
                               keyValue("caller location", sl)};

    return NodeAbstractProperty(name, m_internalNode, model(), view());
}

NodeAbstractProperty ModelNode::defaultNodeAbstractProperty(SL sl) const
{
    NanotraceHR::Tracer tracer{"model node default node abstract property",
                               category(),
                               keyValue("type id", m_internalNode->typeId),
                               keyValue("caller location", sl)};

    return nodeAbstractProperty(metaInfo().defaultPropertyName());
}

NodeListProperty ModelNode::defaultNodeListProperty(SL sl) const
{
    NanotraceHR::Tracer tracer{"model node default node list property",
                               category(),
                               keyValue("type id", m_internalNode->typeId),
                               keyValue("caller location", sl)};

    return nodeListProperty(metaInfo().defaultPropertyName());
}

NodeProperty ModelNode::defaultNodeProperty(SL sl) const
{
    NanotraceHR::Tracer tracer{"model node default node property",
                               category(),
                               keyValue("type id", m_internalNode->typeId),
                               keyValue("caller location", sl)};

    return nodeProperty(metaInfo().defaultPropertyName());
}

/*!
  \brief Returns a VariantProperty

  Note that a valid VariantProperty is returned, if the ModelNode is valid,
  even if this property does not exist or is not a VariantProperty.
  Assigning a value to this VariantProperty will create the property.

  \return VariantProperty named name
  */

VariantProperty ModelNode::variantProperty(PropertyNameView name, SL sl) const
{
    if (!isValid())
        return {};

    NanotraceHR::Tracer tracer{"model node variant property",
                               category(),
                               keyValue("type id", m_internalNode->typeId),
                               keyValue("caller location", sl)};

    return VariantProperty(name, m_internalNode, model(), view());
}

AbstractProperty ModelNode::property(PropertyNameView name, SL sl) const
{
    if (!isValid())
        return {};

    using NanotraceHR::keyValue;
    NanotraceHR::Tracer tracer{"model node property",
                               category(),
                               keyValue("type id", m_internalNode->typeId),
                               keyValue("caller location", sl)};

    return AbstractProperty(name, m_internalNode, model(), view());
}

/*! \brief returns a property
\param name name of the property
\return returns a node property handle. If the property is not set yet, the node property is still valid (lazy reference).

It is searching only in the local Property.

\see addProperty changePropertyValue removeProperty properties hasProperties
*/

/*! \brief returns a list of all properties
\return list of all properties

The list of properties

*/
QList<AbstractProperty> ModelNode::properties(SL sl) const
{
    if (!isValid())
        return {};

    using NanotraceHR::keyValue;
    NanotraceHR::Tracer tracer{"model node properties",
                               category(),
                               keyValue("type id", m_internalNode->typeId),
                               keyValue("caller location", sl)};

    QList<AbstractProperty> propertyList;

    const QList<PropertyName> propertyNames = m_internalNode->propertyNameList();
    for (const PropertyName &propertyName : propertyNames) {
        AbstractProperty property(propertyName, m_internalNode, model(), view());
        propertyList.append(property);
    }

    return propertyList;
}

/*! \brief returns a list of all VariantProperties
\return list of all VariantProperties

The list of all properties containing just an atomic value.

*/
QList<VariantProperty> ModelNode::variantProperties(SL sl) const
{
    using NanotraceHR::keyValue;
    NanotraceHR::Tracer tracer{"model node variant property",
                               category(),
                               keyValue("type id", m_internalNode->typeId),
                               keyValue("caller location", sl)};

    return properties<VariantProperty>(PropertyType::Variant);
}

QList<NodeAbstractProperty> ModelNode::nodeAbstractProperties(SL sl) const
{
    using NanotraceHR::keyValue;
    NanotraceHR::Tracer tracer{"model node node abstract property",
                               category(),
                               keyValue("type id", m_internalNode->typeId),
                               keyValue("caller location", sl)};

    return properties<NodeAbstractProperty>(PropertyType::Node, PropertyType::NodeList);
}

QList<NodeProperty> ModelNode::nodeProperties(SL sl) const
{
    using NanotraceHR::keyValue;
    NanotraceHR::Tracer tracer{"model node node property",
                               category(),
                               keyValue("type id", m_internalNode->typeId),
                               keyValue("caller location", sl)};

    return properties<NodeProperty>(PropertyType::Node);
}

QList<NodeListProperty> ModelNode::nodeListProperties(SL sl) const
{
    using NanotraceHR::keyValue;
    NanotraceHR::Tracer tracer{"model node node list property",
                               category(),
                               keyValue("type id", m_internalNode->typeId),
                               keyValue("caller location", sl)};

    return properties<NodeListProperty>(PropertyType::NodeList);
}

/*! \brief returns a list of all BindingProperties
\return list of all BindingProperties

The list of all properties containing an expression.

*/
QList<BindingProperty> ModelNode::bindingProperties(SL sl) const
{
    using NanotraceHR::keyValue;
    NanotraceHR::Tracer tracer{"model node binding property",
                               category(),
                               keyValue("type id", m_internalNode->typeId),
                               keyValue("caller location", sl)};

    return properties<BindingProperty>(PropertyType::Binding);
}

QList<SignalHandlerProperty> ModelNode::signalProperties(SL sl) const
{
    using NanotraceHR::keyValue;
    NanotraceHR::Tracer tracer{"model node signal handler property",
                               category(),
                               keyValue("type id", m_internalNode->typeId),
                               keyValue("caller location", sl)};

    return properties<SignalHandlerProperty>(PropertyType::SignalHandler);
}

QList<AbstractProperty> ModelNode::dynamicProperties(SL sl) const
{
    if (!isValid())
        return {};

    using NanotraceHR::keyValue;
    NanotraceHR::Tracer tracer{"model node dynamic property",
                               category(),
                               keyValue("type id", m_internalNode->typeId),
                               keyValue("caller location", sl)};

    QList<AbstractProperty> properties;

    for (const auto &propertyEntry : *m_internalNode.get()) {
        auto propertyName = propertyEntry.first;
        auto property = propertyEntry.second;
        if (property->dynamicTypeName().size())
            properties.emplace_back(propertyName, m_internalNode, model(), view());
    }

    return properties;
}

/*!
\brief removes a property from this node
\param name name of the property

Does nothing if the node state does not set this property.

\see addProperty property  properties hasProperties
*/
void ModelNode::removeProperty(PropertyNameView name, SL sl) const
{
    if (!isValid())
        return;

    using NanotraceHR::keyValue;
    NanotraceHR::Tracer tracer{"model node remove property",
                               category(),
                               keyValue("type id", m_internalNode->typeId),
                               keyValue("caller location", sl)};

    if (!model()->d->propertyNameIsValid(name))
        return;

    if (auto property = m_internalNode->property(name))
        model()->d->removePropertyAndRelatedResources(property);
}

/*! \brief removes this node from the node tree
*/
static QList<ModelNode> descendantNodes(const ModelNode &node)
{
    const QList<ModelNode> children = node.directSubModelNodes();
    QList<ModelNode> descendants = children;
    for (const ModelNode &child : children)
        descendants += descendantNodes(child);

    return descendants;
}

static void removeModelNodeFromSelection(const ModelNode &node)
{
    // remove nodes from the active selection
    auto model = node.model();
    QList<ModelNode> selectedList = model->selectedNodes(node.view());

    const QList<ModelNode> descendants = descendantNodes(node);
    for (const ModelNode &descendantNode : descendants)
        selectedList.removeAll(descendantNode);

    selectedList.removeAll(node);

    model->setSelectedModelNodes(selectedList);
}

/*! \brief complete removes this ModelNode from the Model
*/
void ModelNode::destroy(SL sl)
{
    if (!isValid())
        return;

    using NanotraceHR::keyValue;
    NanotraceHR::Tracer tracer{"model node destroy",
                               category(),
                               keyValue("type id", m_internalNode->typeId),
                               keyValue("caller location", sl)};

    if (isRootNode())
        return;

    removeModelNodeFromSelection(*this);
    model()->d->removeNodeAndRelatedResources(m_internalNode);
}

//\}

/*!
\brief returns the model of the node
\return returns the model of the node
*/
Model *ModelNode::model() const
{
    return m_model.data();
}

/*!
\brief returns the view of the node
Each ModelNode belongs to one specific view.
\return view of the node
*/
AbstractView *ModelNode::view() const
{
    return m_view.data();
}

/*!
\brief returns all ModelNodes that are direct children of this ModelNode
The list contains every ModelNode that belongs to one of this ModelNodes
properties.
\return a list of all ModelNodes that are direct children
*/
QList<ModelNode> ModelNode::directSubModelNodes(SL sl) const
{
    if (!isValid())
        return {};

    using NanotraceHR::keyValue;
    NanotraceHR::Tracer tracer{"model node direct sub model nodes",
                               category(),
                               keyValue("type id", m_internalNode->typeId),
                               keyValue("caller location", sl)};

    return toModelNodeList(m_internalNode->allDirectSubNodes(), model(), view());
}

QList<ModelNode> ModelNode::directSubModelNodesOfType(const NodeMetaInfo &type, SL sl) const
{
    using NanotraceHR::keyValue;
    NanotraceHR::Tracer tracer{"model node direct sub model nodes of type",
                               category(),
                               keyValue("type id", m_internalNode->typeId),
                               keyValue("caller location", sl)};

    return Utils::filtered(directSubModelNodes(), [&](const ModelNode &node) {
        return node.metaInfo().isValid() && node.metaInfo().isBasedOn(type);
    });
}

QList<ModelNode> ModelNode::subModelNodesOfType(const NodeMetaInfo &type, SL sl) const
{
    using NanotraceHR::keyValue;
    NanotraceHR::Tracer tracer{"model node sub model nodes of type",
                               category(),
                               keyValue("type id", m_internalNode->typeId),
                               keyValue("caller location", sl)};

    return Utils::filtered(allSubModelNodes(), [&](const ModelNode &node) {
        return node.metaInfo().isValid() && node.metaInfo().isBasedOn(type);
    });
}

/*!
\brief returns all ModelNodes that are direct or indirect children of this ModelNode
The list contains every ModelNode that is a direct or indirect child of this ModelNode.
All children in this list will be implicitly removed if this ModelNode is destroyed.
\return a list of all ModelNodes that are direct or indirect children
*/

QList<ModelNode> ModelNode::allSubModelNodes(SL sl) const
{
    if (!isValid())
        return {};

    using NanotraceHR::keyValue;
    NanotraceHR::Tracer tracer{"model node all sub model nodes",
                               category(),
                               keyValue("type id", m_internalNode->typeId),
                               keyValue("caller location", sl)};

    return toModelNodeList(internalNode()->allSubNodes(), model(), view());
}

QList<ModelNode> ModelNode::allSubModelNodesAndThisNode(SL sl) const
{
    using NanotraceHR::keyValue;
    NanotraceHR::Tracer tracer{"model node all sub model nodes and this node",
                               category(),
                               keyValue("type id", m_internalNode->typeId),
                               keyValue("caller location", sl)};

    QList<ModelNode> modelNodeList;
    modelNodeList.append(*this);
    modelNodeList.append(allSubModelNodes());

    return modelNodeList;
}

/*!
\brief returns if this ModelNode has any child ModelNodes.

\return if this ModelNode has any child ModelNodes
*/

bool ModelNode::hasAnySubModelNodes(SL sl) const
{
    using NanotraceHR::keyValue;
    NanotraceHR::Tracer tracer{"model node has any sub model nodes",
                               category(),
                               keyValue("type id", m_internalNode->typeId),
                               keyValue("caller location", sl)};

    return !nodeAbstractProperties().isEmpty();
}

NodeMetaInfo ModelNode::metaInfo([[maybe_unused]] SL sl) const
{
    if (!isValid())
        return {};

#ifdef QDS_USE_PROJECTSTORAGE
    using NanotraceHR::keyValue;
    NanotraceHR::Tracer tracer{"model node meta info",
                               category(),
                               keyValue("type id", m_internalNode->typeId),
                               keyValue("caller location", sl)};

    return NodeMetaInfo(m_internalNode->typeId, m_model->projectStorage());
#else
    return NodeMetaInfo(m_model->metaInfoProxyModel(),
                        m_internalNode->typeName,
                        m_internalNode->majorVersion,
                        m_internalNode->minorVersion);
#endif
}

bool ModelNode::hasMetaInfo(SL sl) const
{
    if (!isValid())
        return false;

    using NanotraceHR::keyValue;
    NanotraceHR::Tracer tracer{"model node has meta info",
                               category(),
                               keyValue("type id", m_internalNode->typeId),
                               keyValue("caller location", sl)};

    return model()->hasNodeMetaInfo(type(), majorVersion(), minorVersion());
}

/*! \brief has a node the selection of the model
\return true if the node his selection
*/
bool ModelNode::isSelected(SL sl) const
{
    if (!isValid())
        return false;

<<<<<<< HEAD
=======
    using NanotraceHR::keyValue;
    NanotraceHR::Tracer tracer{"model node is selected",
                               category(),
                               keyValue("type id", m_internalNode->typeId),
                               keyValue("caller location", sl)};

>>>>>>> 77b2c68f
    return model()->d->selectedNodes().contains(internalNode());
}

/*! \briefis this node the root node of the model
\return true if it is the root node
*/
bool ModelNode::isRootNode(SL sl) const
{
    if (!isValid())
        return false;

    using NanotraceHR::keyValue;
    NanotraceHR::Tracer tracer{"model node is root node",
                               category(),
                               keyValue("type id", m_internalNode->typeId),
                               keyValue("caller location", sl)};

    return m_model->d->rootNode() == m_internalNode;
}

/*! \brief returns the list of all property names
\return list of all property names set in this state.

The list of properties set in this state.

\see addProperty property changePropertyValue removeProperty hasProperties
*/
PropertyNameList ModelNode::propertyNames(SL sl) const
{
    if (!isValid())
        return {};

    using NanotraceHR::keyValue;
    NanotraceHR::Tracer tracer{"model node property names",
                               category(),
                               keyValue("type id", m_internalNode->typeId),
                               keyValue("caller location", sl)};

    return m_internalNode->propertyNameList();
}

template<typename Type, typename... PropertyType>
QList<Type> ModelNode::properties(PropertyType... type) const
{
    if (!isValid())
        return {};

    QList<Type> properties;

    for (const auto &propertyEntry : *m_internalNode.get()) {
        auto propertyName = propertyEntry.first;
        auto property = propertyEntry.second;
        auto propertyType = property->type();
        QT_WARNING_PUSH
        QT_WARNING_DISABLE_CLANG("-Wparentheses-equality")
        if (((propertyType == type) || ...))
            properties.emplace_back(propertyName, m_internalNode, model(), view());
        QT_WARNING_POP
    }

    return properties;
}

/*! \brief test if a property is set for this node
\return true if property a property in this or a ancestor state exists
*/
bool ModelNode::hasProperty(PropertyNameView name, SL sl) const
{
    using NanotraceHR::keyValue;
    NanotraceHR::Tracer tracer{"model node has property",
                               category(),
                               keyValue("type id", m_internalNode->typeId),
                               keyValue("caller location", sl)};

    return isValid() && m_internalNode->property(name);
}

bool ModelNode::hasVariantProperty(PropertyNameView name, SL sl) const
{
    using NanotraceHR::keyValue;
    NanotraceHR::Tracer tracer{"model node has variant property",
                               category(),
                               keyValue("type id", m_internalNode->typeId),
                               keyValue("caller location", sl)};

    return hasProperty(name, PropertyType::Variant);
}

bool ModelNode::hasBindingProperty(PropertyNameView name, SL sl) const
{
    using NanotraceHR::keyValue;
    NanotraceHR::Tracer tracer{"model node has binding property",
                               category(),
                               keyValue("type id", m_internalNode->typeId),
                               keyValue("caller location", sl)};

    return hasProperty(name, PropertyType::Binding);
}

bool ModelNode::hasSignalHandlerProperty(PropertyNameView name, SL sl) const
{
    using NanotraceHR::keyValue;
    NanotraceHR::Tracer tracer{"model node has signal handler property",
                               category(),
                               keyValue("type id", m_internalNode->typeId),
                               keyValue("caller location", sl)};

    return hasProperty(name, PropertyType::SignalHandler);
}

bool ModelNode::hasNodeAbstractProperty(PropertyNameView name, SL sl) const
{
    if (!isValid())
        return {};

    using NanotraceHR::keyValue;
    NanotraceHR::Tracer tracer{"model node has node abstract property",
                               category(),
                               keyValue("type id", m_internalNode->typeId),
                               keyValue("caller location", sl)};

    if (auto property = m_internalNode->property(name))
        return property->isNodeAbstractProperty();

    return false;
}

bool ModelNode::hasDefaultNodeAbstractProperty(SL sl) const
{
    using NanotraceHR::keyValue;
    NanotraceHR::Tracer tracer{"model node has default node abstract property",
                               category(),
                               keyValue("type id", m_internalNode->typeId),
                               keyValue("caller location", sl)};

    auto defaultPropertyName = metaInfo().defaultPropertyName();
    return hasNodeAbstractProperty(defaultPropertyName);
}

bool ModelNode::hasDefaultNodeListProperty(SL sl) const
{
    using NanotraceHR::keyValue;
    NanotraceHR::Tracer tracer{"model node has default node list property",
                               category(),
                               keyValue("type id", m_internalNode->typeId),
                               keyValue("caller location", sl)};

    auto defaultPropertyName = metaInfo().defaultPropertyName();
    return hasNodeListProperty(defaultPropertyName);
}

bool ModelNode::hasDefaultNodeProperty(SL sl) const
{
    using NanotraceHR::keyValue;
    NanotraceHR::Tracer tracer{"model node has default node property",
                               category(),
                               keyValue("type id", m_internalNode->typeId),
                               keyValue("caller location", sl)};

    auto defaultPropertyName = metaInfo().defaultPropertyName();
    return hasNodeProperty(defaultPropertyName);
}

bool ModelNode::hasNodeProperty(PropertyNameView name, SL sl) const
{
    using NanotraceHR::keyValue;
    NanotraceHR::Tracer tracer{"model node has node property",
                               category(),
                               keyValue("type id", m_internalNode->typeId),
                               keyValue("caller location", sl)};

    return hasProperty(name, PropertyType::Node);
}

bool ModelNode::hasNodeListProperty(PropertyNameView name, SL sl) const
{
    using NanotraceHR::keyValue;
    NanotraceHR::Tracer tracer{"model node has node list property",
                               category(),
                               keyValue("type id", m_internalNode->typeId),
                               keyValue("caller location", sl)};

    return hasProperty(name, PropertyType::NodeList);
}

bool ModelNode::hasProperty(PropertyNameView name, PropertyType propertyType, SL sl) const
{
    if (!isValid())
        return {};

    using NanotraceHR::keyValue;
    NanotraceHR::Tracer tracer{"model node has property",
                               category(),
                               keyValue("type id", m_internalNode->typeId),
                               keyValue("caller location", sl)};

    if (auto property = m_internalNode->property(name))
        return property->type() == propertyType;

    return false;
}

static bool recursiveAncestor(const ModelNode &possibleAncestor, const ModelNode &node)
{
    if (!node.isValid())
        return false;

    if (node.hasParentProperty()) {
        if (node.parentProperty().parentModelNode() == possibleAncestor)
            return true;
        return recursiveAncestor(possibleAncestor, node.parentProperty().parentModelNode());
    }

    return false;
}

bool ModelNode::isAncestorOf(const ModelNode &node, SL sl) const
{
    using NanotraceHR::keyValue;
    NanotraceHR::Tracer tracer{"model node is ancestor of",
                               category(),
                               keyValue("type id", m_internalNode->typeId),
                               keyValue("caller location", sl)};

    return recursiveAncestor(*this, node);
}

QDebug operator<<(QDebug debug, const ModelNode &modelNode)
{
    if (modelNode.isValid()) {
        debug.nospace() << "ModelNode(" << modelNode.internalId() << ", " << modelNode.type()
                        << ", " << modelNode.id() << ')';
    } else {
        debug.nospace() << "ModelNode(invalid)";
    }

    return debug.space();
}

QTextStream &operator<<(QTextStream &stream, const ModelNode &modelNode)
{
    if (modelNode.isValid()) {
        stream << "ModelNode("
               << "type: " << modelNode.type() << ", "
               << "id: " << modelNode.id() << ')';
    } else {
        stream << "ModelNode(invalid)";
    }

    return stream;
}

void ModelNode::selectNode(SL sl)
{
    if (!isValid())
        return;

    using NanotraceHR::keyValue;
    NanotraceHR::Tracer tracer{"model node select node",
                               category(),
                               keyValue("type id", m_internalNode->typeId),
                               keyValue("caller location", sl)};

    QList<ModelNode> selectedNodeList;
    selectedNodeList.append(*this);

    model()->setSelectedModelNodes(selectedNodeList);
}

void ModelNode::deselectNode(SL sl)
{
    if (!isValid())
        return;

<<<<<<< HEAD
=======
    using NanotraceHR::keyValue;
    NanotraceHR::Tracer tracer{"model node deselect node",
                               category(),
                               keyValue("type id", m_internalNode->typeId),
                               keyValue("caller location", sl)};

>>>>>>> 77b2c68f
    auto selectedNodes = model()->d->selectedNodes();
    selectedNodes.removeAll(internalNode());
    model()->d->setSelectedNodes(selectedNodes);
}

int ModelNode::variantTypeId()
{
    return qMetaTypeId<ModelNode>();
}

QVariant ModelNode::toVariant(SL sl) const
{
    using NanotraceHR::keyValue;
    NanotraceHR::Tracer tracer{"model node to variant",
                               category(),
                               keyValue("type id", m_internalNode->typeId),
                               keyValue("caller location", sl)};

    return QVariant::fromValue(*this);
}

std::optional<QVariant> ModelNode::auxiliaryData(AuxiliaryDataKeyView key, SL sl) const
{
    if (!isValid())
        return {};

    using NanotraceHR::keyValue;
    NanotraceHR::Tracer tracer{"model node auxiliary data",
                               category(),
                               keyValue("type id", m_internalNode->typeId),
                               keyValue("caller location", sl)};

    return m_internalNode->auxiliaryData(key);
}

std::optional<QVariant> ModelNode::auxiliaryData(AuxiliaryDataType type,
                                                 Utils::SmallStringView name,
                                                 SL sl) const
{
    if (!isValid())
        return {};

    using NanotraceHR::keyValue;
    NanotraceHR::Tracer tracer{"model node auxiliary data with name",
                               category(),
                               keyValue("type id", m_internalNode->typeId),
                               keyValue("caller location", sl)};

    return auxiliaryData({type, name});
}

QVariant ModelNode::auxiliaryDataWithDefault(AuxiliaryDataType type,
                                             Utils::SmallStringView name,
                                             SL sl) const
{
    if (!isValid())
        return {};

    using NanotraceHR::keyValue;
    NanotraceHR::Tracer tracer{"model node auxiliary data with default 1",
                               category(),
                               keyValue("type id", m_internalNode->typeId),
                               keyValue("caller location", sl)};

    return auxiliaryDataWithDefault({type, name});
}

QVariant ModelNode::auxiliaryDataWithDefault(AuxiliaryDataKeyView key, SL sl) const
{
    if (!isValid())
        return {};

    using NanotraceHR::keyValue;
    NanotraceHR::Tracer tracer{"model node auxiliary data with default 2",
                               category(),
                               keyValue("type id", m_internalNode->typeId),
                               keyValue("caller location", sl)};

    auto data = m_internalNode->auxiliaryData(key);

    if (data)
        return *data;

    return {};
}

QVariant ModelNode::auxiliaryDataWithDefault(AuxiliaryDataKeyDefaultValue key, SL sl) const
{
    if (!isValid())
        return toQVariant(key.defaultValue);

    using NanotraceHR::keyValue;
    NanotraceHR::Tracer tracer{"model node auxiliary data with default 3",
                               category(),
                               keyValue("type id", m_internalNode->typeId),
                               keyValue("caller location", sl)};

    auto data = m_internalNode->auxiliaryData(key);

    if (data)
        return *data;

    return toQVariant(key.defaultValue);
}

void ModelNode::setAuxiliaryData(AuxiliaryDataType type,
                                 Utils::SmallStringView name,
                                 const QVariant &data,
                                 SL sl) const
{
    using NanotraceHR::keyValue;
    NanotraceHR::Tracer tracer{"model node set auxiliary data with type",
                               category(),
                               keyValue("type id", m_internalNode->typeId),
                               keyValue("caller location", sl)};

    setAuxiliaryData({type, name}, data);
}

void ModelNode::setAuxiliaryData(AuxiliaryDataKeyView key, const QVariant &data, SL sl) const
{
    if (!isValid())
        return;

    using NanotraceHR::keyValue;
    NanotraceHR::Tracer tracer{"model node set auxiliary data with key",
                               category(),
                               keyValue("type id", m_internalNode->typeId),
                               keyValue("caller location", sl)};

    if (key.type == AuxiliaryDataType::Persistent)
        ensureIdExists();
    Internal::WriteLocker locker(m_model.data());
    m_model->d->setAuxiliaryData(internalNode(), key, data);
}

void ModelNode::setAuxiliaryDataWithoutLock(AuxiliaryDataKeyView key, const QVariant &data, SL sl) const
{
    if (!isValid())
        return;

    using NanotraceHR::keyValue;
    NanotraceHR::Tracer tracer{"model node set auxiliary data without lock with key",
                               category(),
                               keyValue("type id", m_internalNode->typeId),
                               keyValue("caller location", sl)};

    if (key.type == AuxiliaryDataType::Persistent)
        ensureIdExists();

    m_model->d->setAuxiliaryData(internalNode(), key, data);
}

void ModelNode::setAuxiliaryDataWithoutLock(AuxiliaryDataType type,
                                            Utils::SmallStringView name,
                                            const QVariant &data,
                                            SL sl) const
{
    if (!isValid())
        return;

    using NanotraceHR::keyValue;
    NanotraceHR::Tracer tracer{"model node set auxiliary data without lock with type",
                               category(),
                               keyValue("type id", m_internalNode->typeId),
                               keyValue("caller location", sl)};

    if (type == AuxiliaryDataType::Persistent)
        ensureIdExists();

    m_model->d->setAuxiliaryData(internalNode(), {type, name}, data);
}

void ModelNode::removeAuxiliaryData(AuxiliaryDataKeyView key, SL sl) const
{
    if (!isValid())
        return;

    using NanotraceHR::keyValue;
    NanotraceHR::Tracer tracer{"model node remove auxiliary data with key",
                               category(),
                               keyValue("type id", m_internalNode->typeId),
                               keyValue("caller location", sl)};

    if (key.type == AuxiliaryDataType::Persistent)
        ensureIdExists();

    Internal::WriteLocker locker(m_model.data());
    m_model->d->removeAuxiliaryData(internalNode(), key);
}

void ModelNode::removeAuxiliaryData(AuxiliaryDataType type, Utils::SmallStringView name, SL sl) const
{
    using NanotraceHR::keyValue;
    NanotraceHR::Tracer tracer{"model node remove auxiliary data with type",
                               category(),
                               keyValue("type id", m_internalNode->typeId),
                               keyValue("caller location", sl)};

    removeAuxiliaryData({type, name});
}

bool ModelNode::hasAuxiliaryData(AuxiliaryDataKeyView key, SL sl) const
{
    if (!isValid())
        return false;

    using NanotraceHR::keyValue;
    NanotraceHR::Tracer tracer{"model node has auxiliary data with key",
                               category(),
                               keyValue("type id", m_internalNode->typeId),
                               keyValue("caller location", sl)};

    return m_internalNode->hasAuxiliaryData(key);
}

bool ModelNode::hasAuxiliaryData(AuxiliaryDataType type, Utils::SmallStringView name, SL sl) const
{
    using NanotraceHR::keyValue;
    NanotraceHR::Tracer tracer{"model node has auxiliary data with type",
                               category(),
                               keyValue("type id", m_internalNode->typeId),
                               keyValue("caller location", sl)};

    return hasAuxiliaryData({type, name});
}

bool ModelNode::hasAuxiliaryData(AuxiliaryDataType type) const
{
    if (!isValid())
        return false;

    // using NanotraceHR::keyValue;
    // NanotraceHR::Tracer tracer{"model node has auxiliary data with type",
    //                            category(),
    //                            keyValue("type id", m_internalNode->typeId),
    //                            keyValue("caller location", sl)};

    return m_internalNode->hasAuxiliaryData(type);
}

AuxiliaryDatasForType ModelNode::auxiliaryData(AuxiliaryDataType type, SL sl) const
{
    if (!isValid())
        return {};

    using NanotraceHR::keyValue;
    NanotraceHR::Tracer tracer{"model node auxiliary data with type",
                               category(),
                               keyValue("type id", m_internalNode->typeId),
                               keyValue("caller location", sl)};

    return m_internalNode->auxiliaryData(type);
}

AuxiliaryDatasView ModelNode::auxiliaryData(SL sl) const
{
    if (!isValid())
        return {};

    using NanotraceHR::keyValue;
    NanotraceHR::Tracer tracer{"model node auxiliary data with sl",
                               category(),
                               keyValue("type id", m_internalNode->typeId),
                               keyValue("caller location", sl)};

    return m_internalNode->auxiliaryData();
}

QString ModelNode::customId(SL sl) const
{
    auto data = auxiliaryData(customIdProperty);

    using NanotraceHR::keyValue;
    NanotraceHR::Tracer tracer{"model node custom id",
                               category(),
                               keyValue("type id", m_internalNode->typeId),
                               keyValue("caller location", sl)};

    if (data)
        return data->toString();

    return {};
}

bool ModelNode::hasCustomId(SL sl) const
{
    using NanotraceHR::keyValue;
    NanotraceHR::Tracer tracer{"model node has custom id",
                               category(),
                               keyValue("type id", m_internalNode->typeId),
                               keyValue("caller location", sl)};

    return hasAuxiliaryData(customIdProperty);
}

void ModelNode::setCustomId(const QString &str, SL sl)
{
    using NanotraceHR::keyValue;
    NanotraceHR::Tracer tracer{"model node set custom id",
                               category(),
                               keyValue("type id", m_internalNode->typeId),
                               keyValue("caller location", sl)};

    setAuxiliaryData(customIdProperty, QVariant::fromValue(str));
}

void ModelNode::removeCustomId(SL sl)
{
    using NanotraceHR::keyValue;
    NanotraceHR::Tracer tracer{"model node remove custom id",
                               category(),
                               keyValue("type id", m_internalNode->typeId),
                               keyValue("caller location", sl)};

    removeAuxiliaryData(customIdProperty);
}

QVector<Comment> ModelNode::comments(SL sl) const
{
    using NanotraceHR::keyValue;
    NanotraceHR::Tracer tracer{"model node comments",
                               category(),
                               keyValue("type id", m_internalNode->typeId),
                               keyValue("caller location", sl)};

    return annotation().comments();
}

bool ModelNode::hasComments(SL sl) const
{
    using NanotraceHR::keyValue;
    NanotraceHR::Tracer tracer{"model node has comments",
                               category(),
                               keyValue("type id", m_internalNode->typeId),
                               keyValue("caller location", sl)};

    return annotation().hasComments();
}

void ModelNode::setComments(const QVector<Comment> &coms, SL sl)
{
    using NanotraceHR::keyValue;
    NanotraceHR::Tracer tracer{"model node set comments",
                               category(),
                               keyValue("type id", m_internalNode->typeId),
                               keyValue("caller location", sl)};

    Annotation anno = annotation();
    anno.setComments(coms);

    setAnnotation(anno);
}

void ModelNode::addComment(const Comment &com, SL sl)
{
    using NanotraceHR::keyValue;
    NanotraceHR::Tracer tracer{"model node add comment",
                               category(),
                               keyValue("type id", m_internalNode->typeId),
                               keyValue("caller location", sl)};

    Annotation anno = annotation();
    anno.addComment(com);

    setAnnotation(anno);
}

bool ModelNode::updateComment(const Comment &com, int position, SL sl)
{
    using NanotraceHR::keyValue;
    NanotraceHR::Tracer tracer{"model node update comment",
                               category(),
                               keyValue("type id", m_internalNode->typeId),
                               keyValue("caller location", sl)};

    bool result = false;
    if (hasAnnotation()) {
        Annotation anno = annotation();

        if (anno.updateComment(com, position)) {
            setAnnotation(anno);
            result = true;
        }
    }

    return result;
}

Annotation ModelNode::annotation(SL sl) const
{
    using NanotraceHR::keyValue;
    NanotraceHR::Tracer tracer{"model node annotation",
                               category(),
                               keyValue("type id", m_internalNode->typeId),
                               keyValue("caller location", sl)};

    auto data = auxiliaryData(annotationProperty);

    if (data)
        return Annotation(data->toString());

    return {};
}

bool ModelNode::hasAnnotation(SL sl) const
{
    using NanotraceHR::keyValue;
    NanotraceHR::Tracer tracer{"model node has annotation",
                               category(),
                               keyValue("type id", m_internalNode->typeId),
                               keyValue("caller location", sl)};

    return hasAuxiliaryData(annotationProperty);
}

void ModelNode::setAnnotation(const Annotation &annotation, SL sl)
{
    using NanotraceHR::keyValue;
    NanotraceHR::Tracer tracer{"model node set annotation",
                               category(),
                               keyValue("type id", m_internalNode->typeId),
                               keyValue("caller location", sl)};

    setAuxiliaryData(annotationProperty, QVariant::fromValue(annotation.toQString()));
}

void ModelNode::removeAnnotation(SL sl)
{
    using NanotraceHR::keyValue;
    NanotraceHR::Tracer tracer{"model node remove annotation",
                               category(),
                               keyValue("type id", m_internalNode->typeId),
                               keyValue("caller location", sl)};

    removeAuxiliaryData(annotationProperty);
}

Annotation ModelNode::globalAnnotation(SL sl) const
{
    using NanotraceHR::keyValue;
    NanotraceHR::Tracer tracer{"model node global annotation",
                               category(),
                               keyValue("type id", m_internalNode->typeId),
                               keyValue("caller location", sl)};

    Annotation result;
    ModelNode root = m_model->rootModelNode();

    auto data = root.auxiliaryData(globalAnnotationProperty);

    if (data)
        return Annotation(data->toString());

    return {};
}

bool ModelNode::hasGlobalAnnotation(SL sl) const
{
    using NanotraceHR::keyValue;
    NanotraceHR::Tracer tracer{"model node has global annotation",
                               category(),
                               keyValue("type id", m_internalNode->typeId),
                               keyValue("caller location", sl)};

    return m_model->rootModelNode().hasAuxiliaryData(globalAnnotationProperty);
}

void ModelNode::setGlobalAnnotation(const Annotation &annotation, SL sl)
{
    using NanotraceHR::keyValue;
    NanotraceHR::Tracer tracer{"model node set global annotation",
                               category(),
                               keyValue("type id", m_internalNode->typeId),
                               keyValue("caller location", sl)};
    m_model->rootModelNode().setAuxiliaryData(globalAnnotationProperty,
                                              QVariant::fromValue(annotation.toQString()));
}

void ModelNode::removeGlobalAnnotation(SL sl)
{
    using NanotraceHR::keyValue;
    NanotraceHR::Tracer tracer{"model node remove global annotation",
                               category(),
                               keyValue("type id", m_internalNode->typeId),
                               keyValue("caller location", sl)};

    m_model->rootModelNode().removeAuxiliaryData(globalAnnotationProperty);
}

GlobalAnnotationStatus ModelNode::globalStatus(SL sl) const
{
    using NanotraceHR::keyValue;
    NanotraceHR::Tracer tracer{"model node global status",
                               category(),
                               keyValue("type id", m_internalNode->typeId),
                               keyValue("caller location", sl)};

    GlobalAnnotationStatus result;
    ModelNode root = m_model->rootModelNode();

    auto data = root.auxiliaryData(globalAnnotationStatus);

    if (data)
        result.fromQString(data->value<QString>());

    return result;
}

bool ModelNode::hasGlobalStatus(SL sl) const
{
    using NanotraceHR::keyValue;
    NanotraceHR::Tracer tracer{"model node has global status",
                               category(),
                               keyValue("type id", m_internalNode->typeId),
                               keyValue("caller location", sl)};

    return m_model->rootModelNode().hasAuxiliaryData(globalAnnotationStatus);
}

void ModelNode::setGlobalStatus(const GlobalAnnotationStatus &status, SL sl)
{
    using NanotraceHR::keyValue;
    NanotraceHR::Tracer tracer{"model node set global status",
                               category(),
                               keyValue("type id", m_internalNode->typeId),
                               keyValue("caller location", sl)};

    m_model->rootModelNode().setAuxiliaryData(globalAnnotationStatus,
                                              QVariant::fromValue(status.toQString()));
}

void ModelNode::removeGlobalStatus(SL sl)
{
    using NanotraceHR::keyValue;
    NanotraceHR::Tracer tracer{"model node remove global status",
                               category(),
                               keyValue("type id", m_internalNode->typeId),
                               keyValue("caller location", sl)};

    if (hasGlobalStatus()) {
        m_model->rootModelNode().removeAuxiliaryData(globalAnnotationStatus);
    }
}

bool ModelNode::locked(SL sl) const
{
    using NanotraceHR::keyValue;
    NanotraceHR::Tracer tracer{"model node locked",
                               category(),
                               keyValue("type id", m_internalNode->typeId),
                               keyValue("caller location", sl)};

    auto data = auxiliaryData(lockedProperty);

    if (data)
        return data->toBool();

    return false;
}

bool ModelNode::hasLocked(SL sl) const
{
    using NanotraceHR::keyValue;
    NanotraceHR::Tracer tracer{"model node has locked",
                               category(),
                               keyValue("type id", m_internalNode->typeId),
                               keyValue("caller location", sl)};

    return hasAuxiliaryData(lockedProperty, sl);
}

void ModelNode::setLocked(bool value, SL sl)
{
    using NanotraceHR::keyValue;
    NanotraceHR::Tracer tracer{"model node set locked",
                               category(),
                               keyValue("type id", m_internalNode->typeId),
                               keyValue("caller location", sl)};

    if (value) {
        setAuxiliaryData(lockedProperty, true);
        // Remove newly locked node and all its descendants from potential selection
        for (ModelNode node : allSubModelNodesAndThisNode()) {
            node.deselectNode();
            node.removeAuxiliaryData(timelineExpandedProperty);
            node.removeAuxiliaryData(transitionExpandedPropery);
        }
    } else {
        removeAuxiliaryData(lockedProperty);
    }
}

void ModelNode::setScriptFunctions(const QStringList &scriptFunctionList, SL sl)
{
    if (!isValid())
        return;

    using NanotraceHR::keyValue;
    NanotraceHR::Tracer tracer{"model node set script functions",
                               category(),
                               keyValue("type id", m_internalNode->typeId),
                               keyValue("caller location", sl)};

    model()->d->setScriptFunctions(m_internalNode, scriptFunctionList);
}

QStringList ModelNode::scriptFunctions(SL sl) const
{
    if (!isValid())
        return {};

    using NanotraceHR::keyValue;
    NanotraceHR::Tracer tracer{"model node script functions",
                               category(),
                               keyValue("type id", m_internalNode->typeId),
                               keyValue("caller location", sl)};

    return m_internalNode->scriptFunctions;
}

qint32 ModelNode::internalId(SL sl) const
{
    if (!m_internalNode)
        return -1;

    using NanotraceHR::keyValue;
    NanotraceHR::Tracer tracer{"model node internal id",
                               category(),
                               keyValue("type id", m_internalNode->typeId),
                               keyValue("caller location", sl)};

    return m_internalNode->internalId;
}

void ModelNode::setNodeSource(const QString &newNodeSource, SL sl)
{
    Internal::WriteLocker locker(m_model.data());

    if (!isValid())
        return;

    using NanotraceHR::keyValue;
    NanotraceHR::Tracer tracer{"model node set node source",
                               category(),
                               keyValue("type id", m_internalNode->typeId),
                               keyValue("caller location", sl)};

    if (m_internalNode->nodeSource == newNodeSource)
        return;

    m_model.data()->d->setNodeSource(m_internalNode, newNodeSource);
}

void ModelNode::setNodeSource(const QString &newNodeSource, NodeSourceType type, SL sl)
{
    Internal::WriteLocker locker(m_model.data());

    if (!isValid())
        return;

    using NanotraceHR::keyValue;
    NanotraceHR::Tracer tracer{"model node set node source with type",
                               category(),
                               keyValue("type id", m_internalNode->typeId),
                               keyValue("caller location", sl)};

    if (m_internalNode->nodeSourceType == type && m_internalNode->nodeSource == newNodeSource)
        return;

    m_internalNode->nodeSourceType = type; // Set type first as it doesn't trigger any notifies
    m_model.data()->d->setNodeSource(m_internalNode, newNodeSource);
}

QString ModelNode::nodeSource(SL sl) const
{
    if (!isValid())
        return {};

    using NanotraceHR::keyValue;
    NanotraceHR::Tracer tracer{"model node node source",
                               category(),
                               keyValue("type id", m_internalNode->typeId),
                               keyValue("caller location", sl)};

    return m_internalNode->nodeSource;
}

QString ModelNode::convertTypeToImportAlias(SL sl) const
{
    if (!isValid())
        return {};

    using NanotraceHR::keyValue;
    NanotraceHR::Tracer tracer{"model node convert type to import alias",
                               category(),
                               keyValue("type id", m_internalNode->typeId),
                               keyValue("caller location", sl)};

    if (model()->rewriterView())
        return model()->rewriterView()->convertTypeToImportAlias(QString::fromLatin1(type()));

    return QString::fromLatin1(type());
}

ModelNode::NodeSourceType ModelNode::nodeSourceType(SL sl) const
{
    if (!isValid())
        return {};

    using NanotraceHR::keyValue;
    NanotraceHR::Tracer tracer{"model node node source type",
                               category(),
                               keyValue("type id", m_internalNode->typeId),
                               keyValue("caller location", sl)};

    return static_cast<ModelNode::NodeSourceType>(m_internalNode->nodeSourceType);
}

bool ModelNode::isComponent(SL sl) const
{
    if (!isValid())
        return {};

    using NanotraceHR::keyValue;
    NanotraceHR::Tracer tracer{"model node is component",
                               category(),
                               keyValue("type id", m_internalNode->typeId),
                               keyValue("caller location", sl)};

    if (!metaInfo().isValid())
        return false;

    if (metaInfo().isFileComponent())
        return true;

    if (nodeSourceType() == ModelNode::NodeWithComponentSource)
        return true;

    if (metaInfo().isView() && hasNodeProperty("delegate")) {
        const ModelNode delegateNode = nodeProperty("delegate").modelNode();
        if (delegateNode.isValid()) {
            if (delegateNode.hasMetaInfo()) {
                const NodeMetaInfo delegateMetaInfo = delegateNode.metaInfo();
                if (delegateMetaInfo.isValid() && delegateMetaInfo.isFileComponent())
                    return true;
            }
            if (delegateNode.nodeSourceType() == ModelNode::NodeWithComponentSource)
                return true;
        }
    }

    if (metaInfo().isQtQuickLoader()) {
        if (hasNodeListProperty("component")) {
            /*
         * The component property should be a NodeProperty, but currently is a NodeListProperty, because
         * the default property is always implcitly a NodeListProperty. This is something that has to be fixed.
         */

            ModelNode componentNode = nodeListProperty("component").toModelNodeList().constFirst();
            if (componentNode.nodeSourceType() == ModelNode::NodeWithComponentSource)
                return true;
            if (componentNode.metaInfo().isFileComponent())
                return true;
        }

        if (hasNodeProperty("sourceComponent")) {
            if (nodeProperty("sourceComponent").modelNode().nodeSourceType()
                == ModelNode::NodeWithComponentSource)
                return true;
            if (nodeProperty("sourceComponent").modelNode().metaInfo().isFileComponent())
                return true;
        }

        if (hasVariantProperty("source"))
            return true;
    }

    return false;
}

QIcon ModelNode::typeIcon([[maybe_unused]] SL sl) const
{
#ifdef QDS_USE_PROJECTSTORAGE
    if (!isValid())
        return QIcon(QStringLiteral(":/ItemLibrary/images/item-invalid-icon.png"));

    using NanotraceHR::keyValue;
    NanotraceHR::Tracer tracer{"model node type icon",
                               category(),
                               keyValue("type id", m_internalNode->typeId),
                               keyValue("caller location", sl)};

    if (auto iconPath = metaInfo().iconPath(); iconPath.size())
        return QIcon(iconPath.toQString());
    else
        return QIcon(QStringLiteral(":/ItemLibrary/images/item-default-icon.png"));
#else
    if (isValid()) {
        // if node has no own icon, search for it in the itemlibrary
        const ItemLibraryInfo *libraryInfo = model()->metaInfo().itemLibraryInfo();
        QList<ItemLibraryEntry> itemLibraryEntryList = libraryInfo->entriesForType(type(),
                                                                                   majorVersion(),
                                                                                   minorVersion());
        if (!itemLibraryEntryList.isEmpty())
            return itemLibraryEntryList.constFirst().typeIcon();
        else if (metaInfo().isValid())
            return QIcon(QStringLiteral(":/ItemLibrary/images/item-default-icon.png"));
    }

    return QIcon(QStringLiteral(":/ItemLibrary/images/item-invalid-icon.png"));
#endif
}

QString ModelNode::behaviorPropertyName(SL sl) const
{
    if (!m_internalNode)
        return {};

    using NanotraceHR::keyValue;
    NanotraceHR::Tracer tracer{"model node behavior property name",
                               category(),
                               keyValue("type id", m_internalNode->typeId),
                               keyValue("caller location", sl)};

    return m_internalNode->behaviorPropertyName;
}

template<typename Result>
Result toInternalNodeList(const QList<ModelNode> &nodeList)
{
    Result newNodeList;
    for (const ModelNode &node : nodeList)
        newNodeList.append(node.internalNode());

    return newNodeList;
}

template QMLDESIGNERCORE_EXPORT QVarLengthArray<Internal::InternalNodePointer, 1024> toInternalNodeList<
    QVarLengthArray<Internal::InternalNodePointer, 1024>>(const QList<ModelNode> &nodeList);
template QMLDESIGNERCORE_EXPORT QVarLengthArray<Internal::InternalNodePointer, 32> toInternalNodeList<
    QVarLengthArray<Internal::InternalNodePointer, 32>>(const QList<ModelNode> &nodeList);

} // namespace QmlDesigner<|MERGE_RESOLUTION|>--- conflicted
+++ resolved
@@ -971,15 +971,12 @@
     if (!isValid())
         return false;
 
-<<<<<<< HEAD
-=======
     using NanotraceHR::keyValue;
     NanotraceHR::Tracer tracer{"model node is selected",
                                category(),
                                keyValue("type id", m_internalNode->typeId),
                                keyValue("caller location", sl)};
 
->>>>>>> 77b2c68f
     return model()->d->selectedNodes().contains(internalNode());
 }
 
@@ -1254,15 +1251,12 @@
     if (!isValid())
         return;
 
-<<<<<<< HEAD
-=======
     using NanotraceHR::keyValue;
     NanotraceHR::Tracer tracer{"model node deselect node",
                                category(),
                                keyValue("type id", m_internalNode->typeId),
                                keyValue("caller location", sl)};
 
->>>>>>> 77b2c68f
     auto selectedNodes = model()->d->selectedNodes();
     selectedNodes.removeAll(internalNode());
     model()->d->setSelectedNodes(selectedNodes);
