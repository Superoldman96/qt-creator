--- conflicted
+++ resolved
@@ -51,11 +51,7 @@
     privateModel()->setVariantProperty(internalNodeSharedPointer(), name(), value);
 }
 
-<<<<<<< HEAD
-const QVariant &VariantProperty::value() const
-=======
 const QVariant &VariantProperty::value(SL sl) const
->>>>>>> 549a485b
 {
     NanotraceHR::Tracer tracer{"variant property value",
                                ModelTracing::category(),
@@ -81,17 +77,12 @@
     setValue(QVariant::fromValue(Enumeration(enumerationName)));
 }
 
-<<<<<<< HEAD
-const Enumeration &VariantProperty::enumeration() const
-{
-=======
 const Enumeration &VariantProperty::enumeration(SL sl) const
 {
     NanotraceHR::Tracer tracer{"variant property enumeration",
                                ModelTracing::category(),
                                keyValue("caller location", sl)};
 
->>>>>>> 549a485b
     if (auto enumeration = get_if<Enumeration>(&value()))
         return *enumeration;
 
