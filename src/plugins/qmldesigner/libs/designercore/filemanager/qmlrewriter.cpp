--- conflicted
+++ resolved
@@ -286,22 +286,11 @@
 }
 
 QmlJS::AST::UiObjectMemberList *QMLRewriter::searchChildrenToInsertAfter(
-<<<<<<< HEAD
-    QmlJS::AST::UiObjectMemberList *members, const PropertyNameList &propertyOrder, int pos)
-{
-    if (pos < 0)
-        return searchMemberToInsertAfter(members, propertyOrder);
-
-    // An empty property name should be available in the propertyOrder List, which is the right place
-    // to define the objects there.
-    const int objectDefinitionInsertionPoint = propertyOrder.indexOf(PropertyName());
-=======
     QmlJS::AST::UiObjectMemberList *members, Utils::span<const PropertyNameView> propertyOrder, int pos)
 {
     // An empty property name should be available in the propertyOrder List, which is the right place
     // to define the objects there.
     const int objectDefinitionInsertionPoint = indexOf(propertyOrder, "");
->>>>>>> 77b2c68f
 
     QmlJS::AST::UiObjectMemberList *lastObjectDef = nullptr;
     QmlJS::AST::UiObjectMemberList *lastNonObjectDef = nullptr;
@@ -312,24 +301,12 @@
         int idx = -1;
 
         if (QmlJS::AST::cast<QmlJS::AST::UiObjectDefinition *>(member)) {
-<<<<<<< HEAD
-=======
             if (pos < 0)
                 break;
->>>>>>> 77b2c68f
             lastObjectDef = iter;
             if (objectPos++ == pos)
                 break;
         } else if (auto arrayBinding = QmlJS::AST::cast<QmlJS::AST::UiArrayBinding *>(member))
-<<<<<<< HEAD
-            idx = propertyOrder.indexOf(toString(arrayBinding->qualifiedId).toUtf8());
-        else if (auto objectBinding = QmlJS::AST::cast<QmlJS::AST::UiObjectBinding *>(member))
-            idx = propertyOrder.indexOf(toString(objectBinding->qualifiedId).toUtf8());
-        else if (auto scriptBinding = QmlJS::AST::cast<QmlJS::AST::UiScriptBinding *>(member))
-            idx = propertyOrder.indexOf(toString(scriptBinding->qualifiedId).toUtf8());
-        else if (QmlJS::AST::cast<QmlJS::AST::UiPublicMember *>(member))
-            idx = propertyOrder.indexOf("property");
-=======
             idx = indexOf(propertyOrder, toString(arrayBinding->qualifiedId).toUtf8());
         else if (auto objectBinding = QmlJS::AST::cast<QmlJS::AST::UiObjectBinding *>(member))
             idx = indexOf(propertyOrder, toString(objectBinding->qualifiedId).toUtf8());
@@ -337,7 +314,6 @@
             idx = indexOf(propertyOrder, toString(scriptBinding->qualifiedId).toUtf8());
         else if (QmlJS::AST::cast<QmlJS::AST::UiPublicMember *>(member))
             idx = indexOf(propertyOrder, "property");
->>>>>>> 77b2c68f
 
         if (idx < objectDefinitionInsertionPoint)
             lastNonObjectDef = iter;
