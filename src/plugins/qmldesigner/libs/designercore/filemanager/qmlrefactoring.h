--- conflicted
+++ resolved
@@ -35,13 +35,9 @@
     bool removeImport(const Import &import);
 
     bool addToArrayMemberList(int parentLocation, PropertyNameView propertyName, const QString &content);
-<<<<<<< HEAD
-    bool addToObjectMemberList(int parentLocation, int nodeLocation, const QString &content);
-=======
     bool addToObjectMemberList(int parentLocation,
                                std::optional<int> nodeLocation,
                                const QString &content);
->>>>>>> 77b2c68f
     bool addProperty(int parentLocation,
                      PropertyNameView name,
                      const QString &value,
