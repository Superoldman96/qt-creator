// Copyright (C) 2021 The Qt Company Ltd.
// SPDX-License-Identifier: LicenseRef-Qt-Commercial OR GPL-3.0-only WITH Qt-GPL-exception-1.0

#pragma once

#include "commontypecache.h"
#include "filestatus.h"
#include "projectstorageids.h"
#include "projectstorageobserver.h"
#include "projectstoragetypes.h"

#include <utils/smallstringview.h>

#include <QVarLengthArray>

namespace QmlDesigner {

class ProjectStorageInterface
{
    friend Storage::Info::CommonTypeCache<ProjectStorageType>;

public:
    ProjectStorageInterface(const ProjectStorageInterface &) = delete;
    ProjectStorageInterface &operator=(const ProjectStorageInterface &) = delete;
    ProjectStorageInterface(ProjectStorageInterface &&) = default;
    ProjectStorageInterface &operator=(ProjectStorageInterface &&) = default;

    virtual void synchronize(Storage::Synchronization::SynchronizationPackage package) = 0;
    virtual void synchronizeDocumentImports(const Storage::Imports imports, SourceId sourceId) = 0;

    virtual void addObserver(ProjectStorageObserver *observer) = 0;
    virtual void removeObserver(ProjectStorageObserver *observer) = 0;

    virtual ModuleId moduleId(::Utils::SmallStringView name, Storage::ModuleKind kind) const = 0;
    virtual SmallModuleIds<128>
    moduleIdsStartsWith(Utils::SmallStringView startsWith, Storage::ModuleKind kind) const = 0;
    virtual QmlDesigner::Storage::Module module(ModuleId moduleId) const = 0;
    virtual std::optional<Storage::Info::PropertyDeclaration>
    propertyDeclaration(PropertyDeclarationId propertyDeclarationId) const = 0;
    virtual TypeId typeId(ModuleId moduleId,
                          ::Utils::SmallStringView exportedTypeName,
                          Storage::Version version) const
        = 0;
    virtual TypeId typeId(ImportedTypeNameId typeNameId) const = 0;
    virtual SmallTypeIds<256> typeIds(ModuleId moduleId) const = 0;
    virtual SmallTypeIds<256> singletonTypeIds(SourceId sourceId) const = 0;
    virtual Storage::Info::ExportedTypeNames exportedTypeNames(TypeId typeId) const = 0;
    virtual Storage::Info::ExportedTypeNames exportedTypeNames(TypeId typeId,
                                                               SourceId sourceId) const
        = 0;
    virtual ImportId importId(const Storage::Import &import) const = 0;
    virtual ImportedTypeNameId importedTypeNameId(ImportId sourceId, Utils::SmallStringView typeName)
        = 0;
    virtual ImportedTypeNameId importedTypeNameId(SourceId sourceId, Utils::SmallStringView typeName)
        = 0;
    virtual QVarLengthArray<PropertyDeclarationId, 128> propertyDeclarationIds(TypeId typeId) const = 0;
    virtual QVarLengthArray<PropertyDeclarationId, 128> localPropertyDeclarationIds(TypeId typeId) const = 0;
    virtual PropertyDeclarationId propertyDeclarationId(TypeId typeId,
                                                        ::Utils::SmallStringView propertyName) const
        = 0;
    virtual PropertyDeclarationId defaultPropertyDeclarationId(TypeId typeId) const = 0;
    virtual std::optional<Storage::Info::Type> type(TypeId typeId) const = 0;
<<<<<<< HEAD
    virtual SmallSourceIds<4> typeAnnotationSourceIds(SourceContextId directoryId) const = 0;
    virtual SmallSourceContextIds<64> typeAnnotationDirectoryIds() const = 0;
=======
    virtual SmallSourceIds<4> typeAnnotationSourceIds(DirectoryPathId directoryId) const = 0;
    virtual SmallDirectoryPathIds<64> typeAnnotationDirectoryIds() const = 0;
>>>>>>> 77b2c68f
    virtual Utils::PathString typeIconPath(TypeId typeId) const = 0;
    virtual Storage::Info::TypeHints typeHints(TypeId typeId) const = 0;
    virtual Storage::Info::ItemLibraryEntries itemLibraryEntries(TypeId typeId) const = 0;
    virtual Storage::Info::ItemLibraryEntries itemLibraryEntries(SourceId sourceId) const = 0;
    virtual Storage::Info::ItemLibraryEntries allItemLibraryEntries() const = 0;
    virtual Storage::Info::ItemLibraryEntries directoryImportsItemLibraryEntries(SourceId sourceId) const = 0;
    virtual std::vector<::Utils::SmallString> signalDeclarationNames(TypeId typeId) const = 0;
    virtual std::vector<::Utils::SmallString> functionDeclarationNames(TypeId typeId) const = 0;
    virtual std::optional<::Utils::SmallString>
    propertyName(PropertyDeclarationId propertyDeclarationId) const = 0;
    virtual SmallTypeIds<16> prototypeAndSelfIds(TypeId type) const = 0;
    virtual SmallTypeIds<16> prototypeIds(TypeId type) const = 0;
    virtual SmallTypeIds<64> heirIds(TypeId typeId) const = 0;
    virtual bool isBasedOn(TypeId, TypeId) const = 0;
    virtual bool isBasedOn(TypeId, TypeId, TypeId) const = 0;
    virtual bool isBasedOn(TypeId, TypeId, TypeId, TypeId) const = 0;
    virtual bool isBasedOn(TypeId, TypeId, TypeId, TypeId, TypeId) const = 0;
    virtual bool isBasedOn(TypeId, TypeId, TypeId, TypeId, TypeId, TypeId) const = 0;
    virtual bool isBasedOn(TypeId, TypeId, TypeId, TypeId, TypeId, TypeId, TypeId) const = 0;
    virtual bool isBasedOn(TypeId, TypeId, TypeId, TypeId, TypeId, TypeId, TypeId, TypeId) const = 0;

    virtual FileStatus fetchFileStatus(SourceId sourceId) const = 0;
<<<<<<< HEAD
    virtual Storage::Synchronization::DirectoryInfos fetchDirectoryInfos(SourceContextId directoryId) const = 0;
    virtual Storage::Synchronization::DirectoryInfos fetchDirectoryInfos(
        SourceContextId directoryId, Storage::Synchronization::FileType) const
        = 0;
    virtual std::optional<Storage::Synchronization::DirectoryInfo>
    fetchDirectoryInfo(SourceId sourceId) const = 0;
    virtual SmallSourceContextIds<32> fetchSubdirectoryIds(SourceContextId directoryId) const = 0;
=======
    virtual Storage::Synchronization::DirectoryInfos fetchDirectoryInfos(DirectoryPathId directoryId) const = 0;
    virtual Storage::Synchronization::DirectoryInfos fetchDirectoryInfos(
        DirectoryPathId directoryId, Storage::Synchronization::FileType) const
        = 0;
    virtual std::optional<Storage::Synchronization::DirectoryInfo>
    fetchDirectoryInfo(SourceId sourceId) const = 0;
    virtual SmallDirectoryPathIds<32> fetchSubdirectoryIds(DirectoryPathId directoryId) const = 0;
>>>>>>> 77b2c68f

    virtual SourceId propertyEditorPathId(TypeId typeId) const = 0;
    virtual const Storage::Info::CommonTypeCache<ProjectStorageType> &commonTypeCache() const = 0;

    template<const char *moduleName, const char *typeName, Storage::ModuleKind moduleKind = Storage::ModuleKind::QmlLibrary>
    TypeId commonTypeId() const
    {
        return commonTypeCache().template typeId<moduleName, typeName, moduleKind>();
    }

    template<typename BuiltinType>
    TypeId builtinTypeId() const
    {
        return commonTypeCache().template builtinTypeId<BuiltinType>();
    }

    template<const char *builtinType>
    TypeId builtinTypeId() const
    {
        return commonTypeCache().template builtinTypeId<builtinType>();
    }

protected:
    ProjectStorageInterface() = default;
    ~ProjectStorageInterface() = default;

    virtual ModuleId fetchModuleIdUnguarded(Utils::SmallStringView name, Storage::ModuleKind moduleKind) const = 0;
    virtual TypeId fetchTypeIdByModuleIdAndExportedName(ModuleId moduleId, Utils::SmallStringView name) const = 0;
};

} // namespace QmlDesigner<|MERGE_RESOLUTION|>--- conflicted
+++ resolved
@@ -60,13 +60,8 @@
         = 0;
     virtual PropertyDeclarationId defaultPropertyDeclarationId(TypeId typeId) const = 0;
     virtual std::optional<Storage::Info::Type> type(TypeId typeId) const = 0;
-<<<<<<< HEAD
-    virtual SmallSourceIds<4> typeAnnotationSourceIds(SourceContextId directoryId) const = 0;
-    virtual SmallSourceContextIds<64> typeAnnotationDirectoryIds() const = 0;
-=======
     virtual SmallSourceIds<4> typeAnnotationSourceIds(DirectoryPathId directoryId) const = 0;
     virtual SmallDirectoryPathIds<64> typeAnnotationDirectoryIds() const = 0;
->>>>>>> 77b2c68f
     virtual Utils::PathString typeIconPath(TypeId typeId) const = 0;
     virtual Storage::Info::TypeHints typeHints(TypeId typeId) const = 0;
     virtual Storage::Info::ItemLibraryEntries itemLibraryEntries(TypeId typeId) const = 0;
@@ -89,15 +84,6 @@
     virtual bool isBasedOn(TypeId, TypeId, TypeId, TypeId, TypeId, TypeId, TypeId, TypeId) const = 0;
 
     virtual FileStatus fetchFileStatus(SourceId sourceId) const = 0;
-<<<<<<< HEAD
-    virtual Storage::Synchronization::DirectoryInfos fetchDirectoryInfos(SourceContextId directoryId) const = 0;
-    virtual Storage::Synchronization::DirectoryInfos fetchDirectoryInfos(
-        SourceContextId directoryId, Storage::Synchronization::FileType) const
-        = 0;
-    virtual std::optional<Storage::Synchronization::DirectoryInfo>
-    fetchDirectoryInfo(SourceId sourceId) const = 0;
-    virtual SmallSourceContextIds<32> fetchSubdirectoryIds(SourceContextId directoryId) const = 0;
-=======
     virtual Storage::Synchronization::DirectoryInfos fetchDirectoryInfos(DirectoryPathId directoryId) const = 0;
     virtual Storage::Synchronization::DirectoryInfos fetchDirectoryInfos(
         DirectoryPathId directoryId, Storage::Synchronization::FileType) const
@@ -105,7 +91,6 @@
     virtual std::optional<Storage::Synchronization::DirectoryInfo>
     fetchDirectoryInfo(SourceId sourceId) const = 0;
     virtual SmallDirectoryPathIds<32> fetchSubdirectoryIds(DirectoryPathId directoryId) const = 0;
->>>>>>> 77b2c68f
 
     virtual SourceId propertyEditorPathId(TypeId typeId) const = 0;
     virtual const Storage::Info::CommonTypeCache<ProjectStorageType> &commonTypeCache() const = 0;
