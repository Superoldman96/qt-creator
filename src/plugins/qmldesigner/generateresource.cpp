// Copyright (C) 2019 The Qt Company Ltd.
// SPDX-License-Identifier: LicenseRef-Qt-Commercial OR GPL-3.0-only WITH Qt-GPL-exception-1.0

#include <generateresource.h>

#include <coreplugin/actionmanager/actioncontainer.h>
#include <coreplugin/actionmanager/actionmanager.h>
#include <coreplugin/actionmanager/command.h>
#include <coreplugin/documentmanager.h>
#include <coreplugin/icore.h>
#include <coreplugin/messagebox.h>
#include <coreplugin/messagemanager.h>

#include <projectexplorer/project.h>
#include <projectexplorer/session.h>
#include <projectexplorer/projectexplorerconstants.h>
#include <projectexplorer/target.h>

#include <qmlprojectmanager/qmlprojectmanagerconstants.h>

#include <qtsupport/baseqtversion.h>
#include <qtsupport/qtkitinformation.h>

#include <utils/fileutils.h>
#include <utils/qtcassert.h>
#include <utils/utilsicons.h>
#include <utils/qtcprocess.h>

#include <QAction>
#include <QByteArray>
#include <QCheckBox>
#include <QDebug>
#include <QDialogButtonBox>
#include <QFileDialog>
#include <QGridLayout>
#include <QHeaderView>
#include <QMap>
#include <QObject>
#include <QProcess>
#include <QTemporaryFile>
#include <QXmlStreamReader>

using namespace Utils;

namespace QmlDesigner {

QTableWidget* GenerateResource::createFilesTable(const QList<ResourceFile> &fileNames)
{
    auto table = new QTableWidget(0, 1);
    table->setSelectionMode(QAbstractItemView::SingleSelection);

    QStringList labels(QCoreApplication::translate("AddImageToResources","File Name"));
    table->setHorizontalHeaderLabels(labels);
    table->horizontalHeader()->setSectionResizeMode(0, QHeaderView::Stretch);
    table->verticalHeader()->hide();
    table->setShowGrid(false);

    QFont font;
    font.setBold(true);

    for (ResourceFile resource : fileNames){
        QString filePath = resource.fileName;
        auto checkboxItem = new QTableWidgetItem();
        checkboxItem->setFlags(Qt::ItemIsUserCheckable | Qt::ItemIsEnabled);
        checkboxItem->setCheckState(Qt::Checked);
        checkboxItem->setText(filePath);

        if (resource.inProject)
            checkboxItem->setFont(font);

        int row = table->rowCount();
        table->insertRow(row);
        table->setItem(row, 0, checkboxItem);
    }

    return table;
}

QStringList GenerateResource::getFileList(const QList<ResourceFile> &fileNames)
{
    QStringList result;
    QDialog *dialog = new QDialog(Core::ICore::dialogParent());
    dialog->setMinimumWidth(480);
    dialog->setMinimumHeight(640);

    dialog->setModal(true);
    dialog->setWindowTitle(QCoreApplication::translate("AddImageToResources","Add Resources"));
    QTableWidget *table = createFilesTable(fileNames);

    table->setParent(dialog);
    auto mainLayout = new QGridLayout(dialog);
    mainLayout->addWidget(table, 0, 0, 1, 4);

    QDialogButtonBox *buttonBox = new QDialogButtonBox(QDialogButtonBox::Ok
                                       | QDialogButtonBox::Cancel);

    mainLayout->addWidget(buttonBox, 3, 2, 1, 2);

    QObject::connect(buttonBox, &QDialogButtonBox::accepted, dialog, [dialog]() {
        dialog->accept();
        dialog->deleteLater();
    });

    QObject::connect(buttonBox, &QDialogButtonBox::rejected, dialog, [dialog]() {
        dialog->reject();
        dialog->deleteLater();
    });

    QObject::connect(dialog, &QDialog::accepted, [&result, &table]() {
        QStringList fileList;
        QString file;

        for (int i = 0; i < table->rowCount(); ++i) {
            if (table->item(i,0)->checkState()){
                file = table->item(i,0)->text();
                fileList.append(file);
            }
        }

        result = fileList;
    });

    dialog->exec();

    return result;
}

bool skipSuffix(const QString &fileName)
{
    const QStringList suffixes = {".pri",
                                  ".pro",
                                  ".user",
                                  ".qrc",
                                  ".qds",
                                  "CMakeLists.txt",
                                  ".db",
                                  ".tmp",
                                  ".TMP",
                                  ".metainfo",
                                  ".qtds",
                                  ".db-shm",
                                  ".db-wal"};

    for (const auto &suffix : suffixes)
        if (fileName.endsWith(suffix))
            return true;

    return false;
}

QList<GenerateResource::ResourceFile> getFilesFromQrc(QFile *file, bool inProject = false)
{
    QXmlStreamReader reader(file);
    QList<GenerateResource::ResourceFile> fileList = {};

    while (!reader.atEnd()) {
        const auto token = reader.readNext();

        if (token != QXmlStreamReader::StartElement)
            continue;

        if (reader.name() == QLatin1String("file")) {
            QString fileName = reader.readElementText().trimmed();

            if ((!fileName.startsWith("./.")) && (!fileName.startsWith("./XXXXXXX"))
                && !skipSuffix(fileName)) {
                GenerateResource::ResourceFile file;
                file.fileName = fileName;
                file.inProject = inProject;
                fileList.append(file);
            }
        }
    }
    return fileList;
}

static bool runRcc(const CommandLine &command, const FilePath &workingDir,
                   const QString &resourceFile)
{
<<<<<<< HEAD
=======
    Utils::QtcProcess rccProcess;
    rccProcess.setWorkingDirectory(workingDir);
    rccProcess.setCommand(command);
    rccProcess.start();
    if (!rccProcess.waitForStarted()) {
        Core::MessageManager::writeDisrupting(QCoreApplication::translate(
              "QmlDesigner::GenerateResource", "Unable to generate resource file: %1")
              .arg(resourceFile));
        return false;
    }
    QByteArray stdOut;
    QByteArray stdErr;
    if (!rccProcess.readDataFromProcess(&stdOut, &stdErr)) {
        Core::MessageManager::writeDisrupting(QCoreApplication::translate(
              "QmlDesigner::GenerateResource", "A timeout occurred running \"%1\"")
              .arg(rccProcess.commandLine().toUserOutput()));
        return false;
    }
    if (!stdOut.trimmed().isEmpty())
        Core::MessageManager::writeFlashing(QString::fromLocal8Bit(stdOut));

    if (!stdErr.trimmed().isEmpty())
        Core::MessageManager::writeFlashing(QString::fromLocal8Bit(stdErr));

    if (rccProcess.exitStatus() != QProcess::NormalExit) {
        Core::MessageManager::writeDisrupting(QCoreApplication::translate(
              "QmlDesigner::GenerateResource", "\"%1\" crashed.")
              .arg(rccProcess.commandLine().toUserOutput()));
        return false;
    }
    if (rccProcess.exitCode() != 0) {
        Core::MessageManager::writeDisrupting(QCoreApplication::translate(
              "QmlDesigner::GenerateResource", "\"%1\" failed (exit code %2).")
              .arg(rccProcess.commandLine().toUserOutput()).arg(rccProcess.exitCode()));
        return false;
    }
    return true;
}

void GenerateResource::generateMenuEntry(QObject *parent)
{
>>>>>>> f7639f45
    const Core::Context projectContext(QmlProjectManager::Constants::QML_PROJECT_ID);
    // ToDo: move this to QtCreator and add tr to the string then
    auto action = new QAction(QCoreApplication::translate("QmlDesigner::GenerateResource",
                                                          "Generate QRC Resource File..."),
                              parent);
    action->setEnabled(ProjectExplorer::SessionManager::startupProject() != nullptr);
    // todo make it more intelligent when it gets enabled
    QObject::connect(ProjectExplorer::SessionManager::instance(),
        &ProjectExplorer::SessionManager::startupProjectChanged, [action]() {
            action->setEnabled(ProjectExplorer::SessionManager::startupProject());
    });

    Core::Command *cmd = Core::ActionManager::registerAction(action, "QmlProject.CreateResource");
    QObject::connect(action, &QAction::triggered, [] () {
        auto currentProject = ProjectExplorer::SessionManager::startupProject();
        QTC_ASSERT(currentProject, return);
        const FilePath projectPath = currentProject->projectFilePath().parentDir();

        auto projectFileName = Core::DocumentManager::getSaveFileNameWithExtension(
            QCoreApplication::translate("QmlDesigner::GenerateResource", "Save Project as QRC File"),
            projectPath.pathAppended(currentProject->displayName() + ".qrc"),
            QCoreApplication::translate("QmlDesigner::GenerateResource",
                                        "QML Resource File (*.qrc)"));
        if (projectFileName.isEmpty())
            return;

        QTemporaryFile temp(projectPath.toString() + "/XXXXXXX.create.resource.qrc");
        QFile persistentFile(projectFileName.toString());

        if (!temp.open())
            return;

        temp.close();

        QtSupport::QtVersion *qtVersion = QtSupport::QtKitAspect::qtVersion(
            currentProject->activeTarget()->kit());
        const FilePath rccBinary = qtVersion->rccFilePath();

        if (!runRcc({rccBinary, {"--project", "--output", temp.fileName()}},
               projectPath, temp.fileName())) {
            return;
        }

        if (!temp.open())
            return;

        QByteArray firstLine = temp.readLine();
        QList<ResourceFile> fileList = getFilesFromQrc(&temp);

        QFile existingQrcFile(projectFileName.toString());
        if (existingQrcFile.exists()) {
            existingQrcFile.open(QFile::ReadOnly);
            fileList = getFilesFromQrc(&existingQrcFile, true);
            existingQrcFile.close();
        }

        QDir dir;
        dir.setCurrent(projectPath.toString());

        Utils::FilePaths paths = currentProject->files(ProjectExplorer::Project::AllFiles);
        QStringList projectFiles = {};

         for (const Utils::FilePath &path : paths) {
             QString relativepath = dir.relativeFilePath(path.toString());

             if (!skipSuffix(relativepath)) {
                 projectFiles.append(relativepath);

                 bool found = false;
                 QString compareString = "./" + relativepath.trimmed();
                 for (int i = 0; i < fileList.count(); ++i)
                     if (fileList.at(i).fileName == compareString) {
                         fileList[i].inProject = true;
                         found = true;
                         break;
                     }

                 if (!found) {
                     ResourceFile res;
                     res.fileName = "./" + relativepath.trimmed();
                     res.inProject = true;
                     fileList.append(res);
                 }
             }
        }

        temp.close();

        QStringList modifiedList = getFileList(fileList);

        if (!persistentFile.open(QIODevice::ReadWrite | QIODevice::Truncate))
            return;

        QXmlStreamWriter writer(&persistentFile);
        writer.setAutoFormatting(true);
        writer.setAutoFormattingIndent(0);

        persistentFile.write(firstLine.trimmed());
        writer.writeStartElement("qresource");

        for (QString file : modifiedList)
            writer.writeTextElement("file", file.trimmed());

        writer.writeEndElement();
        persistentFile.write("\n</RCC>\n");
        persistentFile.close();

    });

    // ToDo: move this to QtCreator and add tr to the string then
    auto rccAction = new QAction(QCoreApplication::translate("QmlDesigner::GenerateResource",
                                                             "Generate Deployable Package..."),
                                 parent);
    rccAction->setEnabled(ProjectExplorer::SessionManager::startupProject() != nullptr);
    QObject::connect(ProjectExplorer::SessionManager::instance(),
        &ProjectExplorer::SessionManager::startupProjectChanged, [rccAction]() {
            rccAction->setEnabled(ProjectExplorer::SessionManager::startupProject());
    });

    Core::Command *cmd2 = Core::ActionManager::registerAction(rccAction,
                                         "QmlProject.CreateRCCResource");
    QObject::connect(rccAction, &QAction::triggered, []() {
        auto currentProject = ProjectExplorer::SessionManager::startupProject();
        QTC_ASSERT(currentProject, return);
        const FilePath projectPath = currentProject->projectFilePath().parentDir();

        const FilePath resourceFileName = Core::DocumentManager::getSaveFileNameWithExtension(
            QCoreApplication::translate("QmlDesigner::GenerateResource", "Save Project as Resource"),
            projectPath.pathAppended(currentProject->displayName() + ".qmlrc"),
            QCoreApplication::translate("QmlDesigner::GenerateResource",
                                        "QML Resource File (*.qmlrc);;Resource File (*.rcc)"));
        if (resourceFileName.isEmpty())
            return;

        Core::MessageManager::writeSilently(
            QCoreApplication::translate("QmlDesigner::GenerateResource",
                                        "Generate a resource file out of project %1 to %2")
                .arg(currentProject->displayName(), resourceFileName.toUserOutput()));

        QString projectFileName = currentProject->displayName() + ".qrc";
        QFile persistentFile(projectPath.toString() + "/" + projectFileName);

        QTemporaryFile temp(projectPath.toString() + "/XXXXXXX.create.resource.qrc");

        QtSupport::QtVersion *qtVersion = QtSupport::QtKitAspect::qtVersion(
            currentProject->activeTarget()->kit());
        const FilePath rccBinary = qtVersion->rccFilePath();

        QXmlStreamReader reader;
        QByteArray firstLine;

        if (!QFileInfo(persistentFile).exists()) {
            if (!temp.open())
                return;
            temp.close();

            if (!runRcc({rccBinary, {"--project", "--output", temp.fileName()}},
                   projectPath, resourceFileName.toUserOutput())) {
                return;
            }
            reader.setDevice(&temp);
            if (!temp.open())
                return;
            firstLine = temp.readLine();
        } else {
            reader.setDevice(&persistentFile);
            if (!persistentFile.open(QIODevice::ReadWrite))
                return;

            firstLine = persistentFile.readLine();
        }

        QList<ResourceFile> fileList = {};

        while (!reader.atEnd()) {
            const auto token = reader.readNext();

            if (token != QXmlStreamReader::StartElement)
                continue;

            if (reader.name() == QLatin1String("file")) {
                QString fileName = reader.readElementText().trimmed();
                if ((!fileName.startsWith("./.")) && (!fileName.startsWith("./XXXXXXX"))
                    && !skipSuffix(fileName)) {
                    ResourceFile file;
                    file.fileName = fileName;
                    file.inProject = false;
                    fileList.append(file);
                }
            }
        }

        QDir dir;
        dir.setCurrent(projectPath.toString());

        Utils::FilePaths paths = currentProject->files(ProjectExplorer::Project::AllFiles);
        QStringList projectFiles = {};

        for (const Utils::FilePath &path : paths) {
            QString relativepath = dir.relativeFilePath(path.toString());

            if (!skipSuffix(relativepath)) {
                projectFiles.append(relativepath);

                bool found = false;
                QString compareString = "./" + relativepath.trimmed();
                for (int i = 0; i < fileList.count(); ++i)
                    if (fileList.at(i).fileName == compareString) {
                        fileList[i].inProject = true;
                        found = true;
                    }

                if (!found) {
                    ResourceFile res;
                    res.fileName = "./" + relativepath.trimmed();
                    res.inProject = true;
                    fileList.append(res);
                }
            }
        }

        temp.close();
        persistentFile.close();
        QStringList modifiedList = getFileList(fileList);
        QTemporaryFile tempFile(projectPath.toString() + "/XXXXXXX.create.modifiedresource.qrc");

        if (!tempFile.open())
            return;

        QXmlStreamWriter writer(&tempFile);
        writer.setAutoFormatting(true);
        writer.setAutoFormattingIndent(0);

        tempFile.write(firstLine.trimmed());
        writer.writeStartElement("qresource");

        for (QString file : modifiedList)
            writer.writeTextElement("file", file.trimmed());

        writer.writeEndElement();
        tempFile.write("\n</RCC>\n");
        tempFile.close();

        if (!runRcc({rccBinary, {"--binary", "--output", resourceFileName.path(), tempFile.fileName()}},
               projectPath, resourceFileName.path())) {
            return;
        }

        Core::AsynchronousMessageBox::information(
            QCoreApplication::translate("QmlDesigner::GenerateResource",
                                        "Success"),
            QCoreApplication::translate("QmlDesigner::GenerateResource",
                                        "Successfully generated deployable package\n %1")
                .arg(resourceFileName.toString()));
    });

    Core::ActionContainer *exportMenu = Core::ActionManager::actionContainer(
        QmlProjectManager::Constants::EXPORT_MENU);
    exportMenu->addAction(cmd, QmlProjectManager::Constants::G_EXPORT_GENERATE);
    exportMenu->addAction(cmd2, QmlProjectManager::Constants::G_EXPORT_GENERATE);
}

} // namespace QmlDesigner
<|MERGE_RESOLUTION|>--- conflicted
+++ resolved
@@ -177,8 +177,6 @@
 static bool runRcc(const CommandLine &command, const FilePath &workingDir,
                    const QString &resourceFile)
 {
-<<<<<<< HEAD
-=======
     Utils::QtcProcess rccProcess;
     rccProcess.setWorkingDirectory(workingDir);
     rccProcess.setCommand(command);
@@ -220,7 +218,6 @@
 
 void GenerateResource::generateMenuEntry(QObject *parent)
 {
->>>>>>> f7639f45
     const Core::Context projectContext(QmlProjectManager::Constants::QML_PROJECT_ID);
     // ToDo: move this to QtCreator and add tr to the string then
     auto action = new QAction(QCoreApplication::translate("QmlDesigner::GenerateResource",
