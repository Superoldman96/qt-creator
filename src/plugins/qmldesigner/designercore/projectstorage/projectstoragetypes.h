// Copyright (C) 2017 The Qt Company Ltd.
// SPDX-License-Identifier: LicenseRef-Qt-Commercial OR GPL-3.0-only WITH Qt-GPL-exception-1.0

#pragma once

#include "filestatus.h"
#include "projectstorageids.h"
#include "projectstorageinfotypes.h"

#include <nanotrace/nanotracehr.h>
#include <sqlite/sqlitevalue.h>
#include <utils/smallstring.h>
#include <utils/utility.h>

#include <tuple>
#include <variant>
#include <vector>

namespace QmlDesigner::Storage {

class Import
{
public:
    explicit Import() = default;

    explicit Import(ModuleId moduleId, Storage::Version version, SourceId sourceId)
        : version{version}
        , moduleId{moduleId}
        , sourceId{sourceId}
    {}

    explicit Import(ModuleId moduleId, int majorVersion, int minorVersion, SourceId sourceId)
        : version{majorVersion, minorVersion}
        , moduleId{moduleId}
        , sourceId{sourceId}
    {}

    friend bool operator==(const Import &first, const Import &second)
    {
        return first.moduleId == second.moduleId && first.version == second.version
               && first.sourceId == second.sourceId;
    }

    friend bool operator<(const Import &first, const Import &second)
    {
        return std::tie(first.sourceId, first.moduleId, first.version)
               < std::tie(second.sourceId, second.moduleId, second.version);
    }

    template<typename String>
    friend void convertToString(String &string, const Import &import)
    {
        using NanotraceHR::dictonary;
        using NanotraceHR::keyValue;
        auto dict = dictonary(keyValue("module id", import.moduleId),
                              keyValue("source id", import.sourceId),
                              keyValue("version", import.version));
        convertToString(string, dict);
    }

public:
    Storage::Version version;
    ModuleId moduleId;
    SourceId sourceId;
};

using Imports = std::vector<Import>;

namespace Synchronization {

enum class TypeNameKind { Exported = 1, QualifiedExported = 2 };

template<typename String>
void convertToString(String &string, const TypeNameKind &kind)
{
    switch (kind) {
    case TypeNameKind::Exported:
        convertToString(string, "Exported");
        break;
    case TypeNameKind::QualifiedExported:
        convertToString(string, "QualifiedExported");
        break;
    }
}

<<<<<<< HEAD
enum class FileType : char { QmlTypes, QmlDocument };
=======
enum class FileType : char { QmlTypes, QmlDocument, Directory };

template<typename String>
void convertToString(String &string, const FileType &type)
{
    switch (type) {
    case FileType::QmlTypes:
        convertToString(string, "QmlTypes");
        break;
    case FileType::QmlDocument:
        convertToString(string, "QmlDocument");
        break;
    case FileType::Directory:
        convertToString(string, "Directory");
        break;
    }
}
>>>>>>> 8790cbc9

template<typename String>
void convertToString(String &string, const FileType &type)
{
    switch (type) {
    case FileType::QmlTypes:
        convertToString(string, "QmlTypes");
        break;
    case FileType::QmlDocument:
        convertToString(string, "QmlDocument");
        break;
    }
}

enum class IsQualified : int { No, Yes };

template<typename String>
void convertToString(String &string, const IsQualified &isQualified)
{
    switch (isQualified) {
    case IsQualified::No:
        convertToString(string, "No");
        break;
    case IsQualified::Yes:
        convertToString(string, "Yes");
        break;
    }
}

inline int operator-(IsQualified first, const IsQualified &second)
{
    return static_cast<int>(first) - static_cast<int>(second);
}

inline int operator<(IsQualified first, IsQualified second)
{
    return static_cast<int>(first) < static_cast<int>(second);
}

enum class ImportKind : char {
    Import,
    ModuleDependency,
    ModuleExportedImport,
    ModuleExportedModuleDependency
};

template<typename String>
void convertToString(String &string, const ImportKind &kind)
{
    switch (kind) {
    case ImportKind::Import:
        convertToString(string, "Import");
        break;
    case ImportKind::ModuleDependency:
        convertToString(string, "ModuleDependency");
        break;
    case ImportKind::ModuleExportedImport:
        convertToString(string, "ModuleExportedImport");
        break;
    case ImportKind::ModuleExportedModuleDependency:
        convertToString(string, "ModuleExportedModuleDependency");
        break;
    }
}

class ImportView
{
public:
    explicit ImportView() = default;

    explicit ImportView(
        ImportId importId, SourceId sourceId, ModuleId moduleId, int majorVersion, int minorVersion)
        : importId{importId}
        , sourceId{sourceId}
        , moduleId{moduleId}
        , version{majorVersion, minorVersion}
    {}

    friend bool operator==(const ImportView &first, const ImportView &second)
    {
        return first.sourceId == second.sourceId && first.moduleId == second.moduleId
               && first.version == second.version;
    }

    template<typename String>
    friend void convertToString(String &string, const ImportView &import)
    {
        using NanotraceHR::dictonary;
        using NanotraceHR::keyValue;
        auto dict = dictonary(keyValue("import id", import.importId),
                              keyValue("source id", import.sourceId),
                              keyValue("module id", import.moduleId),
                              keyValue("version", import.version));

        convertToString(string, dict);
    }

public:
    ImportId importId;
    SourceId sourceId;
    ModuleId moduleId;
    Storage::Version version;
};

enum class IsAutoVersion : char { No, Yes };

template<typename String>
void convertToString(String &string, const IsAutoVersion &isAutoVersion)
{
    switch (isAutoVersion) {
    case IsAutoVersion::No:
        convertToString(string, "No");
        break;
    case IsAutoVersion::Yes:
        convertToString(string, "Yes");
        break;
    }
}

constexpr bool operator<(IsAutoVersion first, IsAutoVersion second)
{
    return Utils::to_underlying(first) < Utils::to_underlying(second);
}

class ModuleExportedImport
{
public:
    explicit ModuleExportedImport(ModuleId moduleId,
                                  ModuleId exportedModuleId,
                                  Storage::Version version,
                                  IsAutoVersion isAutoVersion)
        : version{version}
        , moduleId{moduleId}
        , exportedModuleId{exportedModuleId}
        , isAutoVersion{isAutoVersion}
    {}

    friend bool operator==(const ModuleExportedImport &first, const ModuleExportedImport &second)
    {
        return first.moduleId == second.moduleId && first.version == second.version
               && first.exportedModuleId == second.exportedModuleId
               && first.isAutoVersion == second.isAutoVersion;
    }

    friend bool operator<(const ModuleExportedImport &first, const ModuleExportedImport &second)
    {
        return std::tie(first.moduleId, first.exportedModuleId, first.isAutoVersion, first.version)
               < std::tie(second.moduleId, second.exportedModuleId, second.isAutoVersion, second.version);
    }

    template<typename String>
    friend void convertToString(String &string, const ModuleExportedImport &import)
    {
        using NanotraceHR::dictonary;
        using NanotraceHR::keyValue;
        auto dict = dictonary(keyValue("module id", import.moduleId),
                              keyValue("exported module id", import.exportedModuleId),
                              keyValue("version", import.version),
                              keyValue("is auto version", import.isAutoVersion));

        convertToString(string, dict);
    }

public:
    Storage::Version version;
    ModuleId moduleId;
    ModuleId exportedModuleId;
    IsAutoVersion isAutoVersion = IsAutoVersion::No;
};

using ModuleExportedImports = std::vector<ModuleExportedImport>;

class ModuleExportedImportView
{
public:
    explicit ModuleExportedImportView() = default;

    explicit ModuleExportedImportView(ModuleExportedImportId moduleExportedImportId,
                                      ModuleId moduleId,
                                      ModuleId exportedModuleId,
                                      int majorVersion,
                                      int minorVersion,
                                      IsAutoVersion isAutoVersion)
        : moduleExportedImportId{moduleExportedImportId}
        , version{majorVersion, minorVersion}
        , moduleId{moduleId}
        , exportedModuleId{exportedModuleId}
        , isAutoVersion{isAutoVersion}
    {}

    friend bool operator==(const ModuleExportedImportView &first,
                           const ModuleExportedImportView &second)
    {
        return first.moduleId == second.moduleId && first.exportedModuleId == second.exportedModuleId
               && first.version == second.version && first.isAutoVersion == second.isAutoVersion;
    }

    template<typename String>
    friend void convertToString(String &string, const ModuleExportedImportView &import)
    {
        using NanotraceHR::dictonary;
        using NanotraceHR::keyValue;
        auto dict = dictonary(keyValue("module exported import id", import.moduleExportedImportId),
                              keyValue("module id", import.moduleId),
                              keyValue("exported module id", import.exportedModuleId),
                              keyValue("version", import.version),
                              keyValue("is auto version", import.isAutoVersion));

        convertToString(string, dict);
    }

public:
    ModuleExportedImportId moduleExportedImportId;
    Storage::Version version;
    ModuleId moduleId;
    ModuleId exportedModuleId;
    IsAutoVersion isAutoVersion = IsAutoVersion::No;
};

class ImportedType
{
public:
    explicit ImportedType() = default;
    explicit ImportedType(::Utils::SmallStringView name)
        : name{name}
    {}

    friend bool operator==(const ImportedType &first, const ImportedType &second)
    {
        return first.name == second.name;
    }

    template<typename String>
    friend void convertToString(String &string, const ImportedType &importedType)
    {
        using NanotraceHR::dictonary;
        using NanotraceHR::keyValue;
        auto dict = dictonary(keyValue("name", importedType.name));

        convertToString(string, dict);
    }

public:
    TypeNameString name;
};

class QualifiedImportedType
{
public:
    explicit QualifiedImportedType() = default;
    explicit QualifiedImportedType(::Utils::SmallStringView name, Import import)
        : name{name}
        , import{std::move(import)}
    {}

    friend bool operator==(const QualifiedImportedType &first, const QualifiedImportedType &second)
    {
        return first.name == second.name && first.import == second.import;
    }

    template<typename String>
    friend void convertToString(String &string, const QualifiedImportedType &importedType)
    {
        using NanotraceHR::dictonary;
        using NanotraceHR::keyValue;
        auto dict = dictonary(keyValue("name", importedType.name),
                              keyValue("import", importedType.import));

        convertToString(string, dict);
    }

public:
    TypeNameString name;
    Import import;
};

using ImportedTypes = std::vector<ImportedType>;

class ExportedType
{
public:
    explicit ExportedType() = default;
    explicit ExportedType(::Utils::SmallStringView name, Storage::Version version = Storage::Version{})
        : name{name}
        , version{version}
    {}

    explicit ExportedType(ModuleId moduleId,
                          ::Utils::SmallStringView name,
                          Storage::Version version = Storage::Version{})
        : name{name}
        , version{version}
        , moduleId{moduleId}
    {}

    explicit ExportedType(::Utils::SmallStringView name,
                          Storage::Version version,
                          TypeId typeId,
                          ModuleId moduleId)
        : name{name}
        , version{version}
        , typeId{typeId}
        , moduleId{moduleId}
    {}

    explicit ExportedType(ModuleId moduleId,
                          ::Utils::SmallStringView name,
                          int majorVersion,
                          int minorVersion)
        : name{name}
        , version{majorVersion, minorVersion}
        , moduleId{moduleId}
    {}

    friend bool operator==(const ExportedType &first, const ExportedType &second)
    {
        return first.name == second.name;
    }

    friend bool operator<(const ExportedType &first, const ExportedType &second)
    {
        return std::tie(first.moduleId, first.name, first.version)
               < std::tie(second.moduleId, second.name, second.version);
    }

    template<typename String>
    friend void convertToString(String &string, const ExportedType &exportedType)
    {
        using NanotraceHR::dictonary;
        using NanotraceHR::keyValue;
        auto dict = dictonary(keyValue("name", exportedType.name),
                              keyValue("module id", exportedType.moduleId),
                              keyValue("type id", exportedType.typeId),
                              keyValue("version", exportedType.version));

        convertToString(string, dict);
    }

public:
    ::Utils::SmallString name;
    Storage::Version version;
    TypeId typeId;
    ModuleId moduleId;
};

using ExportedTypes = std::vector<ExportedType>;

class ExportedTypeView
{
public:
    explicit ExportedTypeView() = default;
    explicit ExportedTypeView(ModuleId moduleId, ::Utils::SmallStringView name, Storage::Version version)
        : name{name}
        , version{version}
        , moduleId{moduleId}
    {}
    explicit ExportedTypeView(ModuleId moduleId,
                              ::Utils::SmallStringView name,
                              int majorVersion,
                              int minorVersion,
                              TypeId typeId,
                              ExportedTypeNameId exportedTypeNameId)
        : name{name}
        , version{majorVersion, minorVersion}
        , typeId{typeId}
        , moduleId{moduleId}
        , exportedTypeNameId{exportedTypeNameId}
    {}

    template<typename String>
    friend void convertToString(String &string, const ExportedTypeView &exportedType)
    {
        using NanotraceHR::dictonary;
        using NanotraceHR::keyValue;
        auto dict = dictonary(keyValue("name", exportedType.name),
                              keyValue("module id", exportedType.moduleId),
                              keyValue("type id", exportedType.typeId),
                              keyValue("version", exportedType.version),
                              keyValue("version", exportedType.exportedTypeNameId));

        convertToString(string, dict);
    }

public:
    ::Utils::SmallStringView name;
    Storage::Version version;
    TypeId typeId;
    ModuleId moduleId;
    ExportedTypeNameId exportedTypeNameId;
};

using ImportedTypeName = std::variant<ImportedType, QualifiedImportedType>;

template<typename String>
void convertToString(String &string, const ImportedTypeName &typeName)
{
    using NanotraceHR::dictonary;
    using NanotraceHR::keyValue;

    struct Dispatcher
    {
        static const QmlDesigner::Storage::Import &nullImport()
        {
            static QmlDesigner::Storage::Import import;

            return import;
        }

        void operator()(const QmlDesigner::Storage::Synchronization::ImportedType &importedType) const
        {
            auto dict = dictonary(keyValue("name", importedType.name));

            convertToString(string, dict);
        }

        void operator()(
            const QmlDesigner::Storage::Synchronization::QualifiedImportedType &qualifiedImportedType) const
        {
            auto dict = dictonary(keyValue("name", qualifiedImportedType.name),
                                  keyValue("import", qualifiedImportedType.import));

            convertToString(string, dict);
        }

        String &string;
    };

    std::visit(Dispatcher{string}, typeName);
}

class EnumeratorDeclaration
{
public:
    explicit EnumeratorDeclaration() = default;
    explicit EnumeratorDeclaration(::Utils::SmallStringView name, long long value, int hasValue = true)
        : name{name}
        , value{value}
        , hasValue{bool(hasValue)}
    {}

    explicit EnumeratorDeclaration(::Utils::SmallStringView name)
        : name{name}
    {}

    friend bool operator==(const EnumeratorDeclaration &first, const EnumeratorDeclaration &second)
    {
        return first.name == second.name && first.value == second.value
               && first.hasValue == second.hasValue;
    }

    template<typename String>
    friend void convertToString(String &string, const EnumeratorDeclaration &enumeratorDeclaration)
    {
        using NanotraceHR::dictonary;
        using NanotraceHR::keyValue;
        auto dict = dictonary(keyValue("name", enumeratorDeclaration.name),
                              keyValue("value", enumeratorDeclaration.value),
                              keyValue("has value", enumeratorDeclaration.hasValue));

        convertToString(string, dict);
    }

public:
    ::Utils::SmallString name;
    long long value = 0;
    bool hasValue = false;
};

using EnumeratorDeclarations = std::vector<EnumeratorDeclaration>;

class EnumerationDeclaration
{
public:
    explicit EnumerationDeclaration() = default;
    explicit EnumerationDeclaration(::Utils::SmallStringView name,
                                    EnumeratorDeclarations enumeratorDeclarations)
        : name{name}
        , enumeratorDeclarations{std::move(enumeratorDeclarations)}
    {}

    friend bool operator==(const EnumerationDeclaration &first, const EnumerationDeclaration &second)
    {
        return first.name == second.name
               && first.enumeratorDeclarations == second.enumeratorDeclarations;
    }

    template<typename String>
    friend void convertToString(String &string, const EnumerationDeclaration &enumerationDeclaration)
    {
        using NanotraceHR::dictonary;
        using NanotraceHR::keyValue;
        auto dict = dictonary(keyValue("name", enumerationDeclaration.name),
                              keyValue("enumerator declarations",
                                       enumerationDeclaration.enumeratorDeclarations));

        convertToString(string, dict);
    }

public:
    TypeNameString name;
    EnumeratorDeclarations enumeratorDeclarations;
};

using EnumerationDeclarations = std::vector<EnumerationDeclaration>;

class EnumerationDeclarationView
{
public:
    explicit EnumerationDeclarationView() = default;
    explicit EnumerationDeclarationView(::Utils::SmallStringView name,
                                        ::Utils::SmallStringView enumeratorDeclarations,
                                        EnumerationDeclarationId id)
        : name{name}
        , enumeratorDeclarations{std::move(enumeratorDeclarations)}
        , id{id}
    {}

    template<typename String>
    friend void convertToString(String &string,
                                const EnumerationDeclarationView &enumerationDeclaration)
    {
        using NanotraceHR::dictonary;
        using NanotraceHR::keyValue;
        auto dict = dictonary(keyValue("name", enumerationDeclaration.name),
                              keyValue("enumerator declarations",
                                       enumerationDeclaration.enumeratorDeclarations),
                              keyValue("id", enumerationDeclaration.id));

        convertToString(string, dict);
    }

public:
    ::Utils::SmallStringView name;
    ::Utils::SmallStringView enumeratorDeclarations;
    EnumerationDeclarationId id;
};

class ParameterDeclaration
{
public:
    explicit ParameterDeclaration() = default;
    explicit ParameterDeclaration(::Utils::SmallStringView name,
                                  ::Utils::SmallStringView typeName,
                                  PropertyDeclarationTraits traits = {})
        : name{name}
        , typeName{typeName}
        , traits{traits}
    {}

    friend bool operator==(const ParameterDeclaration &first, const ParameterDeclaration &second)
    {
        return first.name == second.name && first.typeName == second.typeName
               && first.traits == second.traits;
    }

    template<typename String>
    friend void convertToString(String &string, const ParameterDeclaration &parameterDeclaration)
    {
        using NanotraceHR::dictonary;
        using NanotraceHR::keyValue;
        auto dict = dictonary(keyValue("name", parameterDeclaration.name),
                              keyValue("type name", parameterDeclaration.typeName),
                              keyValue("traits", parameterDeclaration.traits));

        convertToString(string, dict);
    }

public:
    ::Utils::SmallString name;
    TypeNameString typeName;
    PropertyDeclarationTraits traits = {};
};

using ParameterDeclarations = std::vector<ParameterDeclaration>;

class SignalDeclaration
{
public:
    explicit SignalDeclaration() = default;
    explicit SignalDeclaration(::Utils::SmallString name, ParameterDeclarations parameters)
        : name{name}
        , parameters{std::move(parameters)}
    {}

    explicit SignalDeclaration(::Utils::SmallString name)
        : name{name}
    {}

    friend bool operator==(const SignalDeclaration &first, const SignalDeclaration &second)
    {
        return first.name == second.name && first.parameters == second.parameters;
    }

    template<typename String>
    friend void convertToString(String &string, const SignalDeclaration &signalDeclaration)
    {
        using NanotraceHR::dictonary;
        using NanotraceHR::keyValue;
        auto dict = dictonary(keyValue("name", signalDeclaration.name),
                              keyValue("parameters", signalDeclaration.parameters));

        convertToString(string, dict);
    }

public:
    ::Utils::SmallString name;
    ParameterDeclarations parameters;
};

using SignalDeclarations = std::vector<SignalDeclaration>;

class SignalDeclarationView
{
public:
    explicit SignalDeclarationView() = default;
    explicit SignalDeclarationView(::Utils::SmallStringView name,
                                   ::Utils::SmallStringView signature,
                                   SignalDeclarationId id)
        : name{name}
        , signature{signature}
        , id{id}
    {}

    template<typename String>
    friend void convertToString(String &string, const SignalDeclarationView &signalDeclaration)
    {
        using NanotraceHR::dictonary;
        using NanotraceHR::keyValue;
        auto dict = dictonary(keyValue("name", signalDeclaration.name),
                              keyValue("signature", signalDeclaration.signature),
                              keyValue("id", signalDeclaration.id));

        convertToString(string, dict);
    }

public:
    ::Utils::SmallStringView name;
    ::Utils::SmallStringView signature;
    SignalDeclarationId id;
};

class FunctionDeclaration
{
public:
    explicit FunctionDeclaration() = default;
    explicit FunctionDeclaration(::Utils::SmallStringView name,
                                 ::Utils::SmallStringView returnTypeName,
                                 ParameterDeclarations parameters)
        : name{name}
        , returnTypeName{returnTypeName}
        , parameters{std::move(parameters)}
    {}

    explicit FunctionDeclaration(::Utils::SmallStringView name,
                                 ::Utils::SmallStringView returnTypeName = {})
        : name{name}
        , returnTypeName{returnTypeName}
    {}

    friend bool operator==(const FunctionDeclaration &first, const FunctionDeclaration &second)
    {
        return first.name == second.name && first.returnTypeName == second.returnTypeName
               && first.parameters == second.parameters;
    }

    template<typename String>
    friend void convertToString(String &string, const FunctionDeclaration &functionDeclaration)
    {
        using NanotraceHR::dictonary;
        using NanotraceHR::keyValue;
        auto dict = dictonary(keyValue("name", functionDeclaration.name),
                              keyValue("return type name", functionDeclaration.returnTypeName),
                              keyValue("parameters", functionDeclaration.parameters));

        convertToString(string, dict);
    }

public:
    ::Utils::SmallString name;
    TypeNameString returnTypeName;
    ParameterDeclarations parameters;
};

using FunctionDeclarations = std::vector<FunctionDeclaration>;

class FunctionDeclarationView
{
public:
    explicit FunctionDeclarationView() = default;
    explicit FunctionDeclarationView(::Utils::SmallStringView name,
                                     ::Utils::SmallStringView returnTypeName,
                                     ::Utils::SmallStringView signature,
                                     FunctionDeclarationId id)
        : name{name}
        , returnTypeName{returnTypeName}
        , signature{signature}
        , id{id}
    {}

    template<typename String>
    friend void convertToString(String &string, const FunctionDeclarationView &functionDeclaration)
    {
        using NanotraceHR::dictonary;
        using NanotraceHR::keyValue;
        auto dict = dictonary(keyValue("name", functionDeclaration.name),
                              keyValue("return type name", functionDeclaration.returnTypeName),
                              keyValue("signature", functionDeclaration.signature),
                              keyValue("id", functionDeclaration.id));

        convertToString(string, dict);
    }

public:
    ::Utils::SmallStringView name;
    ::Utils::SmallStringView returnTypeName;
    ::Utils::SmallStringView signature;
    FunctionDeclarationId id;
};

enum class PropertyKind { Property, Alias };

template<typename String>
void convertToString(String &string, const PropertyKind &kind)
{
    switch (kind) {
    case PropertyKind::Property:
        convertToString(string, "Property");
        break;
    case PropertyKind::Alias:
        convertToString(string, "Alias");
        break;
    }
}

class PropertyDeclaration
{
public:
    explicit PropertyDeclaration() = default;
    explicit PropertyDeclaration(::Utils::SmallStringView name,
                                 ImportedTypeName typeName,
                                 PropertyDeclarationTraits traits)
        : name{name}
        , typeName{std::move(typeName)}
        , traits{traits}
        , kind{PropertyKind::Property}
    {}

    explicit PropertyDeclaration(::Utils::SmallStringView name,
                                 TypeId propertyTypeId,
                                 PropertyDeclarationTraits traits)
        : name{name}
        , traits{traits}
        , propertyTypeId{propertyTypeId}
        , kind{PropertyKind::Property}
    {}

    explicit PropertyDeclaration(::Utils::SmallStringView name,
                                 ImportedTypeName typeName,
                                 PropertyDeclarationTraits traits,
                                 ::Utils::SmallStringView aliasPropertyName,
                                 ::Utils::SmallStringView aliasPropertyNameTail = {})
        : name{name}
        , typeName{std::move(typeName)}
        , aliasPropertyName{aliasPropertyName}
        , aliasPropertyNameTail{aliasPropertyNameTail}

        , traits{traits}
        , kind{PropertyKind::Property}
    {}

    explicit PropertyDeclaration(::Utils::SmallStringView name,
                                 TypeId propertyTypeId,
                                 PropertyDeclarationTraits traits,
                                 ::Utils::SmallStringView aliasPropertyName,
                                 ::Utils::SmallStringView aliasPropertyNameTail = {})
        : name{name}
        , aliasPropertyName{aliasPropertyName}
        , aliasPropertyNameTail{aliasPropertyNameTail}
        , traits{traits}
        , propertyTypeId{propertyTypeId}
        , kind{PropertyKind::Property}
    {}

    explicit PropertyDeclaration(::Utils::SmallStringView name,
                                 ImportedTypeName aliasTypeName,
                                 ::Utils::SmallStringView aliasPropertyName,
                                 ::Utils::SmallStringView aliasPropertyNameTail = {})
        : name{name}
        , typeName{std::move(aliasTypeName)}
        , aliasPropertyName{aliasPropertyName}
        , aliasPropertyNameTail{aliasPropertyNameTail}

        , kind{PropertyKind::Alias}
    {}

    friend bool operator==(const PropertyDeclaration &first, const PropertyDeclaration &second)
    {
        return first.name == second.name && first.typeName == second.typeName
               && first.aliasPropertyName == second.aliasPropertyName
               && first.aliasPropertyNameTail == second.aliasPropertyNameTail
               && first.traits == second.traits && first.kind == second.kind;
    }

    template<typename String>
    friend void convertToString(String &string, const PropertyDeclaration &propertyDeclaration)
    {
        using NanotraceHR::dictonary;
        using NanotraceHR::keyValue;
        auto dict = dictonary(keyValue("name", propertyDeclaration.name),
                              keyValue("type name", propertyDeclaration.typeName),
                              keyValue("alias property name", propertyDeclaration.aliasPropertyName),
                              keyValue("alias property name tail",
                                       propertyDeclaration.aliasPropertyNameTail),
                              keyValue("traits", propertyDeclaration.traits),
                              keyValue("type id", propertyDeclaration.typeId),
                              keyValue("property type id", propertyDeclaration.propertyTypeId),
                              keyValue("kind", propertyDeclaration.kind));

        convertToString(string, dict);
    }

public:
    ::Utils::SmallString name;
    ImportedTypeName typeName;
    ::Utils::SmallString aliasPropertyName;
    ::Utils::SmallString aliasPropertyNameTail;
    PropertyDeclarationTraits traits = {};
    TypeId propertyTypeId;
    TypeId typeId;
    PropertyKind kind = PropertyKind::Property;
};

using PropertyDeclarations = std::vector<PropertyDeclaration>;

class PropertyDeclarationView
{
public:
    explicit PropertyDeclarationView(::Utils::SmallStringView name,
                                     PropertyDeclarationTraits traits,
                                     TypeId typeId,
                                     ImportedTypeNameId typeNameId,
                                     PropertyDeclarationId id,
                                     PropertyDeclarationId aliasId)
        : name{name}
        , traits{traits}
        , typeId{typeId}
        , typeNameId{typeNameId}
        , id{id}
        , aliasId{aliasId}
    {}

    template<typename String>
    friend void convertToString(String &string, const PropertyDeclarationView &propertyDeclaration)
    {
        using NanotraceHR::dictonary;
        using NanotraceHR::keyValue;
        auto dict = dictonary(keyValue("name", propertyDeclaration.name),
                              keyValue("traits", propertyDeclaration.traits),
                              keyValue("type id", propertyDeclaration.typeId),
                              keyValue("type name id", propertyDeclaration.typeNameId),
                              keyValue("id", propertyDeclaration.id),
                              keyValue("alias id", propertyDeclaration.aliasId));

        convertToString(string, dict);
    }

public:
    ::Utils::SmallStringView name;
    PropertyDeclarationTraits traits = {};
    TypeId typeId;
    ImportedTypeNameId typeNameId;
    PropertyDeclarationId id;
    PropertyDeclarationId aliasId;
};

enum class ChangeLevel : char { Full, Minimal, ExcludeExportedTypes };

template<typename String>
void convertToString(String &string, const ChangeLevel &changeLevel)
{
    switch (changeLevel) {
    case ChangeLevel::Full:
        convertToString(string, "Full");
        break;
    case ChangeLevel::Minimal:
        convertToString(string, "Minimal");
        break;
    case ChangeLevel::ExcludeExportedTypes:
        convertToString(string, "ExcludeExportedTypes");
        break;
    }
}

class Type
{
public:
    explicit Type() = default;
    explicit Type(::Utils::SmallStringView typeName,
                  ImportedTypeName prototype,
                  ImportedTypeName extension,
                  TypeTraits traits,
                  SourceId sourceId,
                  ExportedTypes exportedTypes = {},
                  PropertyDeclarations propertyDeclarations = {},
                  FunctionDeclarations functionDeclarations = {},
                  SignalDeclarations signalDeclarations = {},
                  EnumerationDeclarations enumerationDeclarations = {},
                  ChangeLevel changeLevel = ChangeLevel::Full,
                  ::Utils::SmallStringView defaultPropertyName = {})
        : typeName{typeName}
        , defaultPropertyName{defaultPropertyName}
        , prototype{std::move(prototype)}
        , extension{std::move(extension)}
        , exportedTypes{std::move(exportedTypes)}
        , propertyDeclarations{std::move(propertyDeclarations)}
        , functionDeclarations{std::move(functionDeclarations)}
        , signalDeclarations{std::move(signalDeclarations)}
        , enumerationDeclarations{std::move(enumerationDeclarations)}
        , traits{traits}
        , sourceId{sourceId}
        , changeLevel{changeLevel}
    {}

    explicit Type(::Utils::SmallStringView typeName,
                  TypeId prototypeId,
                  TypeId extensionId,
                  long long typeTraits,
                  long long typeAnnotationTraits,
                  SourceId sourceId)
        : typeName{typeName}
        , traits{typeTraits, typeAnnotationTraits}
        , sourceId{sourceId}
        , prototypeId{prototypeId}
        , extensionId{extensionId}
    {}

    explicit Type(::Utils::SmallStringView typeName,
                  TypeId prototypeId,
                  TypeId extensionId,
                  TypeTraits traits,
                  SourceId sourceId)
        : typeName{typeName}
        , traits{traits}
        , sourceId{sourceId}
        , prototypeId{prototypeId}
        , extensionId{extensionId}
    {}

    explicit Type(::Utils::SmallStringView typeName,
                  ImportedTypeName prototype,
                  TypeTraits traits,
                  SourceId sourceId,
                  ChangeLevel changeLevel)
        : typeName{typeName}
        , prototype{std::move(prototype)}
        , traits{traits}
        , sourceId{sourceId}
        , changeLevel{changeLevel}
    {}

    explicit Type(::Utils::SmallStringView typeName,
                  ::Utils::SmallStringView prototype,
                  ::Utils::SmallStringView extension,
                  TypeTraits traits,
                  SourceId sourceId)
        : typeName{typeName}
        , prototype{ImportedType{prototype}}
        , extension{ImportedType{extension}}
        , traits{traits}
        , sourceId{sourceId}

    {}

    explicit Type(SourceId sourceId,
                  ::Utils::SmallStringView typeName,
                  TypeId typeId,
                  TypeId prototypeId,
                  TypeId extensionId,
                  long long typeTraits,
                  long long typeAnnotationTraits,
                  ::Utils::SmallStringView defaultPropertyName)
        : typeName{typeName}
        , defaultPropertyName{defaultPropertyName}
        , traits{typeTraits, typeAnnotationTraits}
        , sourceId{sourceId}
        , typeId{typeId}
        , prototypeId{prototypeId}
        , extensionId{extensionId}
    {}

    friend bool operator==(const Type &first, const Type &second) noexcept
    {
        return first.typeName == second.typeName
               && first.defaultPropertyName == second.defaultPropertyName
               && first.prototype == second.prototype && first.extension == second.extension
               && first.exportedTypes == second.exportedTypes
               && first.propertyDeclarations == second.propertyDeclarations
               && first.functionDeclarations == second.functionDeclarations
               && first.signalDeclarations == second.signalDeclarations
               && first.sourceId == second.sourceId;
    }

    template<typename String>
    friend void convertToString(String &string, const Type &type)
    {
        using NanotraceHR::dictonary;
        using NanotraceHR::keyValue;
        auto dict = dictonary(keyValue("type name", type.typeName),
                              keyValue("prototype", type.prototype),
                              keyValue("extension", type.extension),
                              keyValue("exported types", type.exportedTypes),
                              keyValue("property declarations", type.propertyDeclarations),
                              keyValue("function declarations", type.functionDeclarations),
                              keyValue("signal declarations", type.signalDeclarations),
                              keyValue("enumeration declarations", type.enumerationDeclarations),
                              keyValue("traits", type.traits),
                              keyValue("source id", type.sourceId),
                              keyValue("change level", type.changeLevel),
                              keyValue("default property name", type.defaultPropertyName));

        convertToString(string, dict);
    }

public:
    TypeNameString typeName;
    ::Utils::SmallString defaultPropertyName;
    ImportedTypeName prototype;
    ImportedTypeName extension;
    ExportedTypes exportedTypes;
    PropertyDeclarations propertyDeclarations;
    FunctionDeclarations functionDeclarations;
    SignalDeclarations signalDeclarations;
    EnumerationDeclarations enumerationDeclarations;
    TypeTraits traits;
    SourceId sourceId;
    TypeId typeId;
    TypeId prototypeId;
    TypeId extensionId;
    ChangeLevel changeLevel = ChangeLevel::Full;
};

using Types = std::vector<Type>;

class PropertyEditorQmlPath
{
public:
    PropertyEditorQmlPath(ModuleId moduleId, TypeNameString typeName, SourceId pathId, SourceId directoryId)
        : typeName{typeName}
        , pathId{pathId}
        , directoryId{directoryId}
        , moduleId{moduleId}
    {}

    template<typename String>
    friend void convertToString(String &string, const PropertyEditorQmlPath &propertyEditorQmlPath)
    {
        using NanotraceHR::dictonary;
        using NanotraceHR::keyValue;
        auto dict = dictonary(keyValue("type name", propertyEditorQmlPath.typeName),
                              keyValue("type id", propertyEditorQmlPath.typeId),
                              keyValue("path id", propertyEditorQmlPath.pathId),
                              keyValue("directory id", propertyEditorQmlPath.directoryId),
                              keyValue("module id", propertyEditorQmlPath.moduleId));

        convertToString(string, dict);
    }

public:
    TypeNameString typeName;
    TypeId typeId;
    SourceId pathId;
    SourceId directoryId;
    ModuleId moduleId;
};

using PropertyEditorQmlPaths = std::vector<class PropertyEditorQmlPath>;

class DirectoryInfo
{
public:
    DirectoryInfo(SourceId directorySourceId, SourceId sourceId, ModuleId moduleId, FileType fileType)
        : directorySourceId{directorySourceId}
        , sourceId{sourceId}
        , moduleId{moduleId}
        , fileType{fileType}
    {}

    friend bool operator==(const DirectoryInfo &first, const DirectoryInfo &second)
    {
        return first.directorySourceId == second.directorySourceId && first.sourceId == second.sourceId
               && first.moduleId.internalId() == second.moduleId.internalId()
               && first.fileType == second.fileType;
    }

    template<typename String>
<<<<<<< HEAD
    friend void convertToString(String &string, const ProjectData &projectData)
    {
        using NanotraceHR::dictonary;
        using NanotraceHR::keyValue;
        auto dict = dictonary(keyValue("project source id", projectData.projectSourceId),
                              keyValue("source id", projectData.sourceId),
                              keyValue("module id", projectData.moduleId),
                              keyValue("file type", projectData.fileType));
=======
    friend void convertToString(String &string, const DirectoryInfo &directoryInfo)
    {
        using NanotraceHR::dictonary;
        using NanotraceHR::keyValue;
        auto dict = dictonary(keyValue("project source id", directoryInfo.directorySourceId),
                              keyValue("source id", directoryInfo.sourceId),
                              keyValue("module id", directoryInfo.moduleId),
                              keyValue("file type", directoryInfo.fileType));
>>>>>>> 8790cbc9

        convertToString(string, dict);
    }

public:
    SourceId directorySourceId;
    SourceId sourceId;
    ModuleId moduleId;
    FileType fileType;
};

using DirectoryInfos = std::vector<DirectoryInfo>;

class TypeAnnotation
{
public:
    TypeAnnotation(SourceId sourceId, SourceId directorySourceId)
        : sourceId{sourceId}
        , directorySourceId{directorySourceId}
    {}

    TypeAnnotation(SourceId sourceId,
                   SourceId directorySourceId,
                   Utils::SmallStringView typeName,
                   ModuleId moduleId,
                   Utils::SmallStringView iconPath,
                   TypeTraits traits,
                   Utils::SmallStringView hintsJson,
                   Utils::SmallStringView itemLibraryJson)
        : typeName{typeName}
        , iconPath{iconPath}
        , itemLibraryJson{itemLibraryJson}
        , hintsJson{hintsJson}
        , sourceId{sourceId}
        , moduleId{moduleId}
        , traits{traits}
        , directorySourceId{directorySourceId}
    {}

    template<typename String>
    friend void convertToString(String &string, const TypeAnnotation &typeAnnotation)
    {
        using NanotraceHR::dictonary;
        using NanotraceHR::keyValue;
        auto dict = dictonary(keyValue("type name", typeAnnotation.typeName),
                              keyValue("icon path", typeAnnotation.iconPath),
                              keyValue("item library json", typeAnnotation.itemLibraryJson),
                              keyValue("hints json", typeAnnotation.hintsJson),
                              keyValue("type id", typeAnnotation.typeId),
                              keyValue("source id", typeAnnotation.sourceId),
                              keyValue("module id", typeAnnotation.moduleId),
                              keyValue("traits", typeAnnotation.traits));

        convertToString(string, dict);
    }

public:
    TypeNameString typeName;
    Utils::PathString iconPath;
    Utils::PathString itemLibraryJson;
    Utils::PathString hintsJson;
    TypeId typeId;
    SourceId sourceId;
    ModuleId moduleId;
    TypeTraits traits;
    SourceId directorySourceId;
};

using TypeAnnotations = std::vector<TypeAnnotation>;

class SynchronizationPackage
{
public:
    SynchronizationPackage() = default;
    SynchronizationPackage(Imports imports, Types types, SourceIds updatedSourceIds)
        : imports{std::move(imports)}
        , types{std::move(types)}
        , updatedSourceIds(std::move(updatedSourceIds))
    {}

    SynchronizationPackage(Imports imports,
                           Types types,
                           SourceIds updatedSourceIds,
                           Imports moduleDependencies,
                           SourceIds updatedModuleDependencySourceIds)
        : imports{std::move(imports)}
        , types{std::move(types)}
        , updatedSourceIds{std::move(updatedSourceIds)}
        , moduleDependencies{std::move(moduleDependencies)}
        , updatedModuleDependencySourceIds{std::move(updatedModuleDependencySourceIds)}
    {}

    SynchronizationPackage(Types types)
        : types{std::move(types)}
    {}

    SynchronizationPackage(SourceIds updatedSourceIds)
        : updatedSourceIds(std::move(updatedSourceIds))
    {}

    SynchronizationPackage(SourceIds updatedFileStatusSourceIds, FileStatuses fileStatuses)
        : updatedFileStatusSourceIds(std::move(updatedFileStatusSourceIds))
        , fileStatuses(std::move(fileStatuses))
    {}

    SynchronizationPackage(SourceIds updatedDirectoryInfoSourceIds, DirectoryInfos directoryInfos)
        : directoryInfos(std::move(directoryInfos))
        , updatedDirectoryInfoSourceIds(std::move(updatedDirectoryInfoSourceIds))
    {}

public:
    Imports imports;
    Types types;
    SourceIds updatedSourceIds;
    SourceIds updatedFileStatusSourceIds;
    FileStatuses fileStatuses;
    DirectoryInfos directoryInfos;
    SourceIds updatedDirectoryInfoSourceIds;
    Imports moduleDependencies;
    SourceIds updatedModuleDependencySourceIds;
    ModuleExportedImports moduleExportedImports;
    ModuleIds updatedModuleIds;
    PropertyEditorQmlPaths propertyEditorQmlPaths;
    SourceIds updatedPropertyEditorQmlPathSourceIds;
    TypeAnnotations typeAnnotations;
    SourceIds updatedTypeAnnotationSourceIds;
};

} // namespace Synchronization
} // namespace QmlDesigner::Storage<|MERGE_RESOLUTION|>--- conflicted
+++ resolved
@@ -83,9 +83,6 @@
     }
 }
 
-<<<<<<< HEAD
-enum class FileType : char { QmlTypes, QmlDocument };
-=======
 enum class FileType : char { QmlTypes, QmlDocument, Directory };
 
 template<typename String>
@@ -100,20 +97,6 @@
         break;
     case FileType::Directory:
         convertToString(string, "Directory");
-        break;
-    }
-}
->>>>>>> 8790cbc9
-
-template<typename String>
-void convertToString(String &string, const FileType &type)
-{
-    switch (type) {
-    case FileType::QmlTypes:
-        convertToString(string, "QmlTypes");
-        break;
-    case FileType::QmlDocument:
-        convertToString(string, "QmlDocument");
         break;
     }
 }
@@ -1199,16 +1182,6 @@
     }
 
     template<typename String>
-<<<<<<< HEAD
-    friend void convertToString(String &string, const ProjectData &projectData)
-    {
-        using NanotraceHR::dictonary;
-        using NanotraceHR::keyValue;
-        auto dict = dictonary(keyValue("project source id", projectData.projectSourceId),
-                              keyValue("source id", projectData.sourceId),
-                              keyValue("module id", projectData.moduleId),
-                              keyValue("file type", projectData.fileType));
-=======
     friend void convertToString(String &string, const DirectoryInfo &directoryInfo)
     {
         using NanotraceHR::dictonary;
@@ -1217,7 +1190,6 @@
                               keyValue("source id", directoryInfo.sourceId),
                               keyValue("module id", directoryInfo.moduleId),
                               keyValue("file type", directoryInfo.fileType));
->>>>>>> 8790cbc9
 
         convertToString(string, dict);
     }
