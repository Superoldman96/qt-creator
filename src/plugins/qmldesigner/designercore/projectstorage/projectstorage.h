// Copyright (C) 2021 The Qt Company Ltd.
// SPDX-License-Identifier: LicenseRef-Qt-Commercial OR GPL-3.0-only WITH Qt-GPL-exception-1.0

#pragma once

#include "commontypecache.h"
#include "projectstorageexceptions.h"
#include "projectstorageinterface.h"
#include "sourcepathcachetypes.h"
#include "storagecache.h"

#include <sqlitealgorithms.h>
#include <sqlitedatabase.h>
#include <sqlitetable.h>
#include <sqlitetransaction.h>

#include <utils/algorithm.h>
#include <utils/set_algorithm.h>

#include <algorithm>
#include <optional>
#include <tuple>
#include <type_traits>
#include <utility>

namespace QmlDesigner {

template<typename Database>
class ProjectStorage final : public ProjectStorageInterface
{
    friend Storage::Info::CommonTypeCache<Database>;

public:
    template<int ResultCount, int BindParameterCount = 0>
    using ReadStatement = typename Database::template ReadStatement<ResultCount, BindParameterCount>;
    template<int ResultCount, int BindParameterCount = 0>
    using ReadWriteStatement = typename Database::template ReadWriteStatement<ResultCount, BindParameterCount>;
    template<int BindParameterCount>
    using WriteStatement = typename Database::template WriteStatement<BindParameterCount>;

    ProjectStorage(Database &database, bool isInitialized)
        : database{database}
        , exclusiveTransaction{database}
        , initializer{database, isInitialized}
    {
        exclusiveTransaction.commit();

        database.walCheckpointFull();

        moduleCache.populate();
    }

    void synchronize(Storage::Synchronization::SynchronizationPackage package) override
    {
        Sqlite::withImmediateTransaction(database, [&] {
            AliasPropertyDeclarations insertedAliasPropertyDeclarations;
            AliasPropertyDeclarations updatedAliasPropertyDeclarations;

            AliasPropertyDeclarations relinkableAliasPropertyDeclarations;
            PropertyDeclarations relinkablePropertyDeclarations;
            Prototypes relinkablePrototypes;
            Prototypes relinkableExtensions;
            TypeIds deletedTypeIds;

            TypeIds updatedTypeIds;
            updatedTypeIds.reserve(package.types.size());

            TypeIds typeIdsToBeDeleted;

            std::sort(package.updatedSourceIds.begin(), package.updatedSourceIds.end());

            synchronizeFileStatuses(package.fileStatuses, package.updatedFileStatusSourceIds);
            synchronizeImports(package.imports,
                               package.updatedSourceIds,
                               package.moduleDependencies,
                               package.updatedModuleDependencySourceIds,
                               package.moduleExportedImports,
                               package.updatedModuleIds);
            synchronizeTypes(package.types,
                             updatedTypeIds,
                             insertedAliasPropertyDeclarations,
                             updatedAliasPropertyDeclarations,
                             relinkableAliasPropertyDeclarations,
                             relinkablePropertyDeclarations,
                             relinkablePrototypes,
                             relinkableExtensions,
                             package.updatedSourceIds);
            synchronizePropertyEditorQmlPaths(package.propertyEditorQmlPaths,
                                              package.updatedPropertyEditorQmlPathSourceIds);

            deleteNotUpdatedTypes(updatedTypeIds,
                                  package.updatedSourceIds,
                                  typeIdsToBeDeleted,
                                  relinkableAliasPropertyDeclarations,
                                  relinkablePropertyDeclarations,
                                  relinkablePrototypes,
                                  relinkableExtensions,
                                  deletedTypeIds);

            relink(relinkableAliasPropertyDeclarations,
                   relinkablePropertyDeclarations,
                   relinkablePrototypes,
                   relinkableExtensions,
                   deletedTypeIds);

            linkAliases(insertedAliasPropertyDeclarations, updatedAliasPropertyDeclarations);

            synchronizeProjectDatas(package.projectDatas, package.updatedProjectSourceIds);

            commonTypeCache_.resetTypeIds();
        });
    }

    void synchronizeDocumentImports(Storage::Imports imports, SourceId sourceId) override
    {
        Sqlite::withImmediateTransaction(database, [&] {
            synchronizeDocumentImports(imports,
                                       {sourceId},
                                       Storage::Synchronization::ImportKind::Import);
        });
    }

    ModuleId moduleId(Utils::SmallStringView moduleName) const override
    {
        return moduleCache.id(moduleName);
    }

    Utils::SmallString moduleName(ModuleId moduleId) const
    {
        if (!moduleId)
            throw ModuleDoesNotExists{};

        return moduleCache.value(moduleId);
    }

    TypeId typeId(ModuleId moduleId,
                  Utils::SmallStringView exportedTypeName,
                  Storage::Version version) const override
    {
        if (version.minor)
            return selectTypeIdByModuleIdAndExportedNameAndVersionStatement
                .template valueWithTransaction<TypeId>(moduleId,
                                                       exportedTypeName,
                                                       version.major.value,
                                                       version.minor.value);

        if (version.major)
            return selectTypeIdByModuleIdAndExportedNameAndMajorVersionStatement
                .template valueWithTransaction<TypeId>(moduleId, exportedTypeName, version.major.value);

        return selectTypeIdByModuleIdAndExportedNameStatement
            .template valueWithTransaction<TypeId>(moduleId, exportedTypeName);
    }

    TypeId typeId(ImportedTypeNameId typeNameId) const override
    {
        return Sqlite::withDeferredTransaction(database, [&] { return fetchTypeId(typeNameId); });
    }

    Storage::Info::ExportedTypeNames exportedTypeNames(TypeId typeId) const override
    {
        return selectExportedTypesByTypeIdStatement
<<<<<<< HEAD
            .template valuesWithTransaction<Storage::Info::ExportedTypeName>(4, typeId);
=======
            .template valuesWithTransaction<Storage::Info::ExportedTypeName, 4>(typeId);
>>>>>>> 3473d9d3
    }

    Storage::Info::ExportedTypeNames exportedTypeNames(TypeId typeId,
                                                       SourceId sourceId) const override
    {
        return selectExportedTypesByTypeIdAndSourceIdStatement
<<<<<<< HEAD
            .template valuesWithTransaction<Storage::Info::ExportedTypeName>(4, typeId, sourceId);
=======
            .template valuesWithTransaction<Storage::Info::ExportedTypeName, 4>(typeId, sourceId);
>>>>>>> 3473d9d3
    }

    ImportId importId(const Storage::Import &import) const override
    {
        return Sqlite::withDeferredTransaction(database, [&] {
            return fetchImportId(import.sourceId, import);
        });
    }

    ImportedTypeNameId importedTypeNameId(ImportId importId,
                                          Utils::SmallStringView typeName) override
    {
        return Sqlite::withDeferredTransaction(database, [&] {
            return fetchImportedTypeNameId(Storage::Synchronization::TypeNameKind::QualifiedExported,
                                           importId,
                                           typeName);
        });
    }

    ImportedTypeNameId importedTypeNameId(SourceId sourceId,
                                          Utils::SmallStringView typeName) override
    {
        return Sqlite::withDeferredTransaction(database, [&] {
            return fetchImportedTypeNameId(Storage::Synchronization::TypeNameKind::Exported,
                                           sourceId,
                                           typeName);
        });
    }

<<<<<<< HEAD
    PropertyDeclarationIds propertyDeclarationIds(TypeId typeId) const override
=======
    QVarLengthArray<PropertyDeclarationId, 128> propertyDeclarationIds(TypeId typeId) const override
>>>>>>> 3473d9d3
    {
        return selectPropertyDeclarationIdsForTypeStatement
            .template valuesWithTransaction<QVarLengthArray<PropertyDeclarationId, 128>>(typeId);
    }

    QVarLengthArray<PropertyDeclarationId, 128> localPropertyDeclarationIds(TypeId typeId) const override
    {
        return selectLocalPropertyDeclarationIdsForTypeStatement
            .template valuesWithTransaction<QVarLengthArray<PropertyDeclarationId, 128>>(typeId);
    }

    PropertyDeclarationId propertyDeclarationId(TypeId typeId,
                                                Utils::SmallStringView propertyName) const override
    {
        return selectPropertyDeclarationIdForTypeAndPropertyNameStatement
            .template valueWithTransaction<PropertyDeclarationId>(typeId, propertyName);
    }

    PropertyDeclarationId localPropertyDeclarationId(TypeId typeId,
                                                     Utils::SmallStringView propertyName) const
    {
        return selectLocalPropertyDeclarationIdForTypeAndPropertyNameStatement
            .template valueWithTransaction<PropertyDeclarationId>(typeId, propertyName);
    }

    std::optional<Storage::Info::PropertyDeclaration> propertyDeclaration(
        PropertyDeclarationId propertyDeclarationId) const override
    {
        return selectPropertyDeclarationForPropertyDeclarationIdStatement
            .template optionalValueWithTransaction<Storage::Info::PropertyDeclaration>(
                propertyDeclarationId);
    }

    std::optional<Storage::Info::Type> type(TypeId typeId) const override
    {
        return selectInfoTypeByTypeIdStatement.template optionalValueWithTransaction<Storage::Info::Type>(
            typeId);
    }

    std::vector<Utils::SmallString> signalDeclarationNames(TypeId typeId) const override
    {
        return selectSignalDeclarationNamesForTypeStatement
            .template valuesWithTransaction<Utils::SmallString, 32>(typeId);
    }

    std::vector<Utils::SmallString> functionDeclarationNames(TypeId typeId) const override
    {
        return selectFuncionDeclarationNamesForTypeStatement
            .template valuesWithTransaction<Utils::SmallString, 32>(typeId);
    }

    std::optional<Utils::SmallString> propertyName(PropertyDeclarationId propertyDeclarationId) const override
    {
        return selectPropertyNameStatement.template optionalValueWithTransaction<Utils::SmallString>(
            propertyDeclarationId);
    }

    const Storage::Info::CommonTypeCache<ProjectStorageInterface> &commonTypeCache() const override
    {
        return commonTypeCache_;
    }

    template<const char *moduleName, const char *typeName>
    TypeId commonTypeId() const
    {
        return commonTypeCache_.template typeId<moduleName, typeName>();
    }

    template<typename BuiltinType>
    TypeId builtinTypeId() const
    {
        return commonTypeCache_.template builtinTypeId<BuiltinType>();
    }

    template<const char *builtinType>
    TypeId builtinTypeId() const
    {
        return commonTypeCache_.template builtinTypeId<builtinType>();
    }

    TypeIds prototypeIds(TypeId type) const override
    {
        return selectPrototypeIdsForTypeIdInOrderStatement.template valuesWithTransaction<TypeId, 16>(
            type);
    }

    TypeIds prototypeAndSelfIds(TypeId type) const override
    {
        return selectPrototypeAndSelfIdsForTypeIdInOrderStatement
            .template valuesWithTransaction<TypeId, 16>(type);
    }

    template<typename... TypeIds>
    bool isBasedOn_(TypeId typeId, TypeIds... baseTypeIds) const
    {
        static_assert(((std::is_same_v<TypeId, TypeIds>) &&...), "Parameter must be a TypeId!");

        if (((typeId == baseTypeIds) || ...))
            return true;

        auto range = selectPrototypeIdsStatement.template rangeWithTransaction<TypeId>(typeId);

        for ([[maybe_unused]] TypeId currentTypeId : range) {
            if (((currentTypeId == baseTypeIds) || ...))
                return true;
        }

        return false;
    }

    bool isBasedOn(TypeId typeId) const { return isBasedOn_(typeId); }

    bool isBasedOn(TypeId typeId, TypeId id1) const override { return isBasedOn_(typeId, id1); }

    bool isBasedOn(TypeId typeId, TypeId id1, TypeId id2) const override
    {
        return isBasedOn_(typeId, id1, id2);
    }

    bool isBasedOn(TypeId typeId, TypeId id1, TypeId id2, TypeId id3) const override
    {
        return isBasedOn_(typeId, id1, id2, id3);
    }

    bool isBasedOn(TypeId typeId, TypeId id1, TypeId id2, TypeId id3, TypeId id4) const override
    {
        return isBasedOn_(typeId, id1, id2, id3, id4);
    }

    bool isBasedOn(TypeId typeId, TypeId id1, TypeId id2, TypeId id3, TypeId id4, TypeId id5) const override
    {
        return isBasedOn_(typeId, id1, id2, id3, id4, id5);
    }

    bool isBasedOn(
        TypeId typeId, TypeId id1, TypeId id2, TypeId id3, TypeId id4, TypeId id5, TypeId id6) const override
    {
        return isBasedOn_(typeId, id1, id2, id3, id4, id5, id6);
    }

    bool isBasedOn(TypeId typeId,
                   TypeId id1,
                   TypeId id2,
                   TypeId id3,
                   TypeId id4,
                   TypeId id5,
                   TypeId id6,
                   TypeId id7) const override
    {
        return isBasedOn_(typeId, id1, id2, id3, id4, id5, id6, id7);
    }

    TypeId fetchTypeIdByExportedName(Utils::SmallStringView name) const
    {
        return selectTypeIdByExportedNameStatement.template valueWithTransaction<TypeId>(name);
    }

    TypeId fetchTypeIdByModuleIdsAndExportedName(ModuleIds moduleIds, Utils::SmallStringView name) const
    {
        return selectTypeIdByModuleIdsAndExportedNameStatement.template valueWithTransaction<TypeId>(
            static_cast<void *>(moduleIds.data()), static_cast<long long>(moduleIds.size()), name);
    }

    TypeId fetchTypeIdByName(SourceId sourceId, Utils::SmallStringView name)
    {
        return selectTypeIdBySourceIdAndNameStatement.template valueWithTransaction<TypeId>(sourceId,
                                                                                            name);
    }

    Storage::Synchronization::Type fetchTypeByTypeId(TypeId typeId)
    {
        return Sqlite::withDeferredTransaction(database, [&] {
            auto type = selectTypeByTypeIdStatement.template value<Storage::Synchronization::Type>(
                typeId);

            type.exportedTypes = fetchExportedTypes(typeId);
            type.propertyDeclarations = fetchPropertyDeclarations(type.typeId);
            type.functionDeclarations = fetchFunctionDeclarations(type.typeId);
            type.signalDeclarations = fetchSignalDeclarations(type.typeId);
            type.enumerationDeclarations = fetchEnumerationDeclarations(type.typeId);

            return type;
        });
    }

    Storage::Synchronization::Types fetchTypes()
    {
        return Sqlite::withDeferredTransaction(database, [&] {
            auto types = selectTypesStatement.template values<Storage::Synchronization::Type, 64>();

            for (Storage::Synchronization::Type &type : types) {
                type.exportedTypes = fetchExportedTypes(type.typeId);
                type.propertyDeclarations = fetchPropertyDeclarations(type.typeId);
                type.functionDeclarations = fetchFunctionDeclarations(type.typeId);
                type.signalDeclarations = fetchSignalDeclarations(type.typeId);
                type.enumerationDeclarations = fetchEnumerationDeclarations(type.typeId);
            }

            return types;
        });
    }

    bool fetchIsProtype(TypeId type, TypeId prototype)
    {
        return bool(selectPrototypeIdStatement.template valueWithTransaction<TypeId>(type, prototype));
    }

    auto fetchPrototypes(TypeId type)
    {
        return selectPrototypeIdsInOrderStatement.template rangeWithTransaction<TypeId>(type);
    }

    SourceContextId fetchSourceContextIdUnguarded(Utils::SmallStringView sourceContextPath)
    {
        auto sourceContextId = readSourceContextId(sourceContextPath);

        return sourceContextId ? sourceContextId : writeSourceContextId(sourceContextPath);
    }

    SourceContextId fetchSourceContextId(Utils::SmallStringView sourceContextPath)
    {
        try {
            return Sqlite::withDeferredTransaction(database, [&] {
                return fetchSourceContextIdUnguarded(sourceContextPath);
            });
        } catch (const Sqlite::ConstraintPreventsModification &) {
            return fetchSourceContextId(sourceContextPath);
        }
    }

    Utils::PathString fetchSourceContextPath(SourceContextId sourceContextId) const
    {
        return Sqlite::withDeferredTransaction(database, [&] {
            auto optionalSourceContextPath = selectSourceContextPathFromSourceContextsBySourceContextIdStatement
                                                 .template optionalValue<Utils::PathString>(
                                                     sourceContextId);

            if (!optionalSourceContextPath)
                throw SourceContextIdDoesNotExists();

            return std::move(*optionalSourceContextPath);
        });
    }

    auto fetchAllSourceContexts() const
    {
        return selectAllSourceContextsStatement
            .template valuesWithTransaction<Cache::SourceContext, 128>();
    }

    SourceId fetchSourceId(SourceContextId sourceContextId, Utils::SmallStringView sourceName)
    {
        return Sqlite::withDeferredTransaction(database, [&] {
            return fetchSourceIdUnguarded(sourceContextId, sourceName);
        });
    }

    auto fetchSourceNameAndSourceContextId(SourceId sourceId) const
    {
        auto value = selectSourceNameAndSourceContextIdFromSourcesBySourceIdStatement
                         .template valueWithTransaction<Cache::SourceNameAndSourceContextId>(sourceId);

        if (!value.sourceContextId)
            throw SourceIdDoesNotExists();

        return value;
    }

    void clearSources()
    {
        Sqlite::withImmediateTransaction(database, [&] {
            deleteAllSourceContextsStatement.execute();
            deleteAllSourcesStatement.execute();
        });
    }

    SourceContextId fetchSourceContextId(SourceId sourceId) const
    {
        auto sourceContextId = selectSourceContextIdFromSourcesBySourceIdStatement
                                   .template valueWithTransaction<SourceContextId>(sourceId);

        if (!sourceContextId)
            throw SourceIdDoesNotExists();

        return sourceContextId;
    }

    auto fetchAllSources() const
    {
        return selectAllSourcesStatement.template valuesWithTransaction<Cache::Source, 1024>();
    }

    SourceId fetchSourceIdUnguarded(SourceContextId sourceContextId, Utils::SmallStringView sourceName)
    {
        auto sourceId = readSourceId(sourceContextId, sourceName);

        if (sourceId)
            return sourceId;

        return writeSourceId(sourceContextId, sourceName);
    }

    auto fetchAllFileStatuses() const
    {
        return selectAllFileStatusesStatement.template rangeWithTransaction<FileStatus>();
    }

    FileStatus fetchFileStatus(SourceId sourceId) const override
    {
        return selectFileStatusesForSourceIdStatement.template valueWithTransaction<FileStatus>(
            sourceId);
    }

    std::optional<Storage::Synchronization::ProjectData> fetchProjectData(SourceId sourceId) const override
    {
        return selectProjectDataForSourceIdStatement
            .template optionalValueWithTransaction<Storage::Synchronization::ProjectData>(sourceId);
    }

    Storage::Synchronization::ProjectDatas fetchProjectDatas(SourceId projectSourceId) const override
    {
        return selectProjectDatasForSourceIdStatement
            .template valuesWithTransaction<Storage::Synchronization::ProjectData, 1024>(
                projectSourceId);
    }

    Storage::Synchronization::ProjectDatas fetchProjectDatas(const SourceIds &projectSourceIds) const
    {
        return selectProjectDatasForSourceIdsStatement
            .template valuesWithTransaction<Storage::Synchronization::ProjectData, 64>(
                toIntegers(projectSourceIds));
    }

    void setPropertyEditorPathId(TypeId typeId, SourceId pathId)
    {
        Sqlite::ImmediateSessionTransaction transaction{database};

        upsertPropertyEditorPathIdStatement.write(typeId, pathId);

        transaction.commit();
    }

    SourceId propertyEditorPathId(TypeId typeId) const override
    {
        return selectPropertyEditorPathIdStatement.template valueWithTransaction<SourceId>(typeId);
    }

private:
    class ModuleStorageAdapter
    {
    public:
        auto fetchId(const Utils::SmallStringView name) { return storage.fetchModuleId(name); }

        auto fetchValue(ModuleId id) { return storage.fetchModuleName(id); }

        auto fetchAll() { return storage.fetchAllModules(); }

        ProjectStorage &storage;
    };

    class Module : public StorageCacheEntry<Utils::PathString, Utils::SmallStringView, ModuleId>
    {
        using Base = StorageCacheEntry<Utils::PathString, Utils::SmallStringView, ModuleId>;

    public:
        using Base::Base;

        friend bool operator==(const Module &first, const Module &second)
        {
            return &first == &second && first.value == second.value;
        }
    };

    friend ModuleStorageAdapter;

    static bool moduleNameLess(Utils::SmallStringView first, Utils::SmallStringView second) noexcept
    {
        return first < second;
    }

    using ModuleCache = StorageCache<Utils::PathString,
                                     Utils::SmallStringView,
                                     ModuleId,
                                     ModuleStorageAdapter,
                                     NonLockingMutex,
                                     moduleNameLess,
                                     Module>;

    ModuleId fetchModuleId(Utils::SmallStringView moduleName)
    {
        return Sqlite::withDeferredTransaction(database,
                                               [&] { return fetchModuleIdUnguarded(moduleName); });
    }

    auto fetchModuleName(ModuleId id)
    {
        return Sqlite::withDeferredTransaction(database, [&] { return fetchModuleNameUnguarded(id); });
    }

    auto fetchAllModules() const
    {
        return selectAllModulesStatement.template valuesWithTransaction<Module, 128>();
    }

    class AliasPropertyDeclaration
    {
    public:
        explicit AliasPropertyDeclaration(
            TypeId typeId,
            PropertyDeclarationId propertyDeclarationId,
            ImportedTypeNameId aliasImportedTypeNameId,
            Utils::SmallString aliasPropertyName,
            Utils::SmallString aliasPropertyNameTail,
            PropertyDeclarationId aliasPropertyDeclarationId = PropertyDeclarationId{})
            : typeId{typeId}
            , propertyDeclarationId{propertyDeclarationId}
            , aliasImportedTypeNameId{aliasImportedTypeNameId}
            , aliasPropertyName{std::move(aliasPropertyName)}
            , aliasPropertyNameTail{std::move(aliasPropertyNameTail)}
            , aliasPropertyDeclarationId{aliasPropertyDeclarationId}
        {}

        friend bool operator<(const AliasPropertyDeclaration &first,
                              const AliasPropertyDeclaration &second)
        {
            return std::tie(first.typeId, first.propertyDeclarationId)
                   < std::tie(second.typeId, second.propertyDeclarationId);
        }

    public:
        TypeId typeId;
        PropertyDeclarationId propertyDeclarationId;
        ImportedTypeNameId aliasImportedTypeNameId;
        Utils::SmallString aliasPropertyName;
        Utils::SmallString aliasPropertyNameTail;
        PropertyDeclarationId aliasPropertyDeclarationId;
    };

    using AliasPropertyDeclarations = std::vector<AliasPropertyDeclaration>;

    class PropertyDeclaration
    {
    public:
        explicit PropertyDeclaration(TypeId typeId,
                                     PropertyDeclarationId propertyDeclarationId,
                                     ImportedTypeNameId importedTypeNameId)
            : typeId{typeId}
            , propertyDeclarationId{propertyDeclarationId}
            , importedTypeNameId{std::move(importedTypeNameId)}
        {}

        friend bool operator<(const PropertyDeclaration &first, const PropertyDeclaration &second)
        {
            return std::tie(first.typeId, first.propertyDeclarationId)
                   < std::tie(second.typeId, second.propertyDeclarationId);
        }

    public:
        TypeId typeId;
        PropertyDeclarationId propertyDeclarationId;
        ImportedTypeNameId importedTypeNameId;
    };

    using PropertyDeclarations = std::vector<PropertyDeclaration>;

    class Prototype
    {
    public:
        explicit Prototype(TypeId typeId, ImportedTypeNameId prototypeNameId)
            : typeId{typeId}
            , prototypeNameId{std::move(prototypeNameId)}
        {}

        friend bool operator<(Prototype first, Prototype second)
        {
            return first.typeId < second.typeId;
        }

    public:
        TypeId typeId;
        ImportedTypeNameId prototypeNameId;
    };

    using Prototypes = std::vector<Prototype>;

    template<typename Type>
    struct TypeCompare
    {
        bool operator()(const Type &type, TypeId typeId) { return type.typeId < typeId; }

        bool operator()(TypeId typeId, const Type &type) { return typeId < type.typeId; }

        bool operator()(const Type &first, const Type &second)
        {
            return first.typeId < second.typeId;
        }
    };

    template<typename Property>
    struct PropertyCompare
    {
        bool operator()(const Property &property, PropertyDeclarationId id)
        {
            return property.propertyDeclarationId < id;
        }

        bool operator()(PropertyDeclarationId id, const Property &property)
        {
            return id < property.propertyDeclarationId;
        }

        bool operator()(const Property &first, const Property &second)
        {
            return first.propertyDeclarationId < second.propertyDeclarationId;
        }
    };

    SourceIds filterSourceIdsWithoutType(const SourceIds &updatedSourceIds, SourceIds &sourceIdsOfTypes)
    {
        std::sort(sourceIdsOfTypes.begin(), sourceIdsOfTypes.end());

        SourceIds sourceIdsWithoutTypeSourceIds;
        sourceIdsWithoutTypeSourceIds.reserve(updatedSourceIds.size());
        std::set_difference(updatedSourceIds.begin(),
                            updatedSourceIds.end(),
                            sourceIdsOfTypes.begin(),
                            sourceIdsOfTypes.end(),
                            std::back_inserter(sourceIdsWithoutTypeSourceIds));

        return sourceIdsWithoutTypeSourceIds;
    }

    TypeIds fetchTypeIds(const SourceIds &sourceIds)
    {
        return selectTypeIdsForSourceIdsStatement.template values<TypeId, 128>(toIntegers(sourceIds));
    }

    void unique(SourceIds &sourceIds)
    {
        std::sort(sourceIds.begin(), sourceIds.end());
        auto newEnd = std::unique(sourceIds.begin(), sourceIds.end());
        sourceIds.erase(newEnd, sourceIds.end());
    }

    void synchronizeTypes(Storage::Synchronization::Types &types,
                          TypeIds &updatedTypeIds,
                          AliasPropertyDeclarations &insertedAliasPropertyDeclarations,
                          AliasPropertyDeclarations &updatedAliasPropertyDeclarations,
                          AliasPropertyDeclarations &relinkableAliasPropertyDeclarations,
                          PropertyDeclarations &relinkablePropertyDeclarations,
                          Prototypes &relinkablePrototypes,
                          Prototypes &relinkableExtensions,
                          const SourceIds &updatedSourceIds)
    {
        Storage::Synchronization::ExportedTypes exportedTypes;
        exportedTypes.reserve(types.size() * 3);
        SourceIds sourceIdsOfTypes;
        sourceIdsOfTypes.reserve(updatedSourceIds.size());
        SourceIds notUpdatedExportedSourceIds;
        notUpdatedExportedSourceIds.reserve(updatedSourceIds.size());
        SourceIds exportedSourceIds;
        exportedSourceIds.reserve(types.size());

        for (auto &type : types) {
            if (!type.sourceId)
                throw TypeHasInvalidSourceId{};

            TypeId typeId = declareType(type);
            sourceIdsOfTypes.push_back(type.sourceId);
            updatedTypeIds.push_back(typeId);
            if (type.changeLevel != Storage::Synchronization::ChangeLevel::ExcludeExportedTypes) {
                exportedSourceIds.push_back(type.sourceId);
                extractExportedTypes(typeId, type, exportedTypes);
            }
        }

        std::sort(types.begin(), types.end(), [](const auto &first, const auto &second) {
            return first.typeId < second.typeId;
        });

        unique(exportedSourceIds);

        SourceIds sourceIdsWithoutType = filterSourceIdsWithoutType(updatedSourceIds,
                                                                    sourceIdsOfTypes);
        exportedSourceIds.insert(exportedSourceIds.end(),
                                 sourceIdsWithoutType.begin(),
                                 sourceIdsWithoutType.end());
        TypeIds exportedTypeIds = fetchTypeIds(exportedSourceIds);
        synchronizeExportedTypes(exportedTypeIds,
                                 exportedTypes,
                                 relinkableAliasPropertyDeclarations,
                                 relinkablePropertyDeclarations,
                                 relinkablePrototypes,
                                 relinkableExtensions);

        syncPrototypesAndExtensions(types, relinkablePrototypes, relinkableExtensions);
        resetDefaultPropertiesIfChanged(types);
        resetRemovedAliasPropertyDeclarationsToNull(types, relinkableAliasPropertyDeclarations);
        syncDeclarations(types,
                         insertedAliasPropertyDeclarations,
                         updatedAliasPropertyDeclarations,
                         relinkablePropertyDeclarations);
        syncDefaultProperties(types);
    }

    void synchronizeProjectDatas(Storage::Synchronization::ProjectDatas &projectDatas,
                                 const SourceIds &updatedProjectSourceIds)
    {
        auto compareKey = [](auto &&first, auto &&second) {
            auto projectSourceIdDifference = first.projectSourceId - second.projectSourceId;
            if (projectSourceIdDifference != 0)
                return projectSourceIdDifference;

            return first.sourceId - second.sourceId;
        };

        std::sort(projectDatas.begin(), projectDatas.end(), [&](auto &&first, auto &&second) {
            return std::tie(first.projectSourceId, first.sourceId)
                   < std::tie(second.projectSourceId, second.sourceId);
        });

        auto range = selectProjectDatasForSourceIdsStatement
                         .template range<Storage::Synchronization::ProjectData>(
                             toIntegers(updatedProjectSourceIds));

        auto insert = [&](const Storage::Synchronization::ProjectData &projectData) {
            if (!projectData.projectSourceId)
                throw ProjectDataHasInvalidProjectSourceId{};
            if (!projectData.sourceId)
                throw ProjectDataHasInvalidSourceId{};

            insertProjectDataStatement.write(projectData.projectSourceId,
                                             projectData.sourceId,
                                             projectData.moduleId,
                                             projectData.fileType);
        };

        auto update = [&](const Storage::Synchronization::ProjectData &projectDataFromDatabase,
                          const Storage::Synchronization::ProjectData &projectData) {
            if (projectDataFromDatabase.fileType != projectData.fileType
                || !compareInvalidAreTrue(projectDataFromDatabase.moduleId, projectData.moduleId)) {
                updateProjectDataStatement.write(projectData.projectSourceId,
                                                 projectData.sourceId,
                                                 projectData.moduleId,
                                                 projectData.fileType);
                return Sqlite::UpdateChange::Update;
            }

            return Sqlite::UpdateChange::No;
        };

        auto remove = [&](const Storage::Synchronization::ProjectData &projectData) {
            deleteProjectDataStatement.write(projectData.projectSourceId, projectData.sourceId);
        };

        Sqlite::insertUpdateDelete(range, projectDatas, compareKey, insert, update, remove);
    }

    void synchronizeFileStatuses(FileStatuses &fileStatuses, const SourceIds &updatedSourceIds)
    {
        auto compareKey = [](auto &&first, auto &&second) {
            return first.sourceId - second.sourceId;
        };

        std::sort(fileStatuses.begin(), fileStatuses.end(), [&](auto &&first, auto &&second) {
            return first.sourceId < second.sourceId;
        });

        auto range = selectFileStatusesForSourceIdsStatement.template range<FileStatus>(
            toIntegers(updatedSourceIds));

        auto insert = [&](const FileStatus &fileStatus) {
            if (!fileStatus.sourceId)
                throw FileStatusHasInvalidSourceId{};
            insertFileStatusStatement.write(fileStatus.sourceId,
                                            fileStatus.size,
                                            fileStatus.lastModified);
        };

        auto update = [&](const FileStatus &fileStatusFromDatabase, const FileStatus &fileStatus) {
            if (fileStatusFromDatabase.lastModified != fileStatus.lastModified
                || fileStatusFromDatabase.size != fileStatus.size) {
                updateFileStatusStatement.write(fileStatus.sourceId,
                                                fileStatus.size,
                                                fileStatus.lastModified);
                return Sqlite::UpdateChange::Update;
            }

            return Sqlite::UpdateChange::No;
        };

        auto remove = [&](const FileStatus &fileStatus) {
            deleteFileStatusStatement.write(fileStatus.sourceId);
        };

        Sqlite::insertUpdateDelete(range, fileStatuses, compareKey, insert, update, remove);
    }

    void synchronizeImports(Storage::Imports &imports,
                            const SourceIds &updatedSourceIds,
                            Storage::Imports &moduleDependencies,
                            const SourceIds &updatedModuleDependencySourceIds,
                            Storage::Synchronization::ModuleExportedImports &moduleExportedImports,
                            const ModuleIds &updatedModuleIds)
    {
        synchromizeModuleExportedImports(moduleExportedImports, updatedModuleIds);
        synchronizeDocumentImports(imports,
                                   updatedSourceIds,
                                   Storage::Synchronization::ImportKind::Import);
        synchronizeDocumentImports(moduleDependencies,
                                   updatedModuleDependencySourceIds,
                                   Storage::Synchronization::ImportKind::ModuleDependency);
    }

    void synchromizeModuleExportedImports(
        Storage::Synchronization::ModuleExportedImports &moduleExportedImports,
        const ModuleIds &updatedModuleIds)
    {
        std::sort(moduleExportedImports.begin(),
                  moduleExportedImports.end(),
                  [](auto &&first, auto &&second) {
                      return std::tie(first.moduleId, first.exportedModuleId)
                             < std::tie(second.moduleId, second.exportedModuleId);
                  });

        auto range = selectModuleExportedImportsForSourceIdStatement
                         .template range<Storage::Synchronization::ModuleExportedImportView>(
                             toIntegers(updatedModuleIds));

        auto compareKey = [](const Storage::Synchronization::ModuleExportedImportView &view,
                             const Storage::Synchronization::ModuleExportedImport &import) -> long long {
            auto moduleIdDifference = view.moduleId - import.moduleId;
            if (moduleIdDifference != 0)
                return moduleIdDifference;

            return view.exportedModuleId - import.exportedModuleId;
        };

        auto insert = [&](const Storage::Synchronization::ModuleExportedImport &import) {
            if (import.version.minor) {
                insertModuleExportedImportWithVersionStatement.write(import.moduleId,
                                                                     import.exportedModuleId,
                                                                     import.isAutoVersion,
                                                                     import.version.major.value,
                                                                     import.version.minor.value);
            } else if (import.version.major) {
                insertModuleExportedImportWithMajorVersionStatement.write(import.moduleId,
                                                                          import.exportedModuleId,
                                                                          import.isAutoVersion,
                                                                          import.version.major.value);
            } else {
                insertModuleExportedImportWithoutVersionStatement.write(import.moduleId,
                                                                        import.exportedModuleId,
                                                                        import.isAutoVersion);
            }
        };

        auto update = [](const Storage::Synchronization::ModuleExportedImportView &,
                         const Storage::Synchronization::ModuleExportedImport &) {
            return Sqlite::UpdateChange::No;
        };

        auto remove = [&](const Storage::Synchronization::ModuleExportedImportView &view) {
            deleteModuleExportedImportStatement.write(view.moduleExportedImportId);
        };

        Sqlite::insertUpdateDelete(range, moduleExportedImports, compareKey, insert, update, remove);
    }

    ModuleId fetchModuleIdUnguarded(Utils::SmallStringView name) const override
    {
        auto moduleId = selectModuleIdByNameStatement.template value<ModuleId>(name);

        if (moduleId)
            return moduleId;

        return insertModuleNameStatement.template value<ModuleId>(name);
    }

    auto fetchModuleNameUnguarded(ModuleId id) const
    {
        auto moduleName = selectModuleNameStatement.template value<Utils::PathString>(id);

        if (moduleName.empty())
            throw ModuleDoesNotExists{};

        return moduleName;
    }

    void handleAliasPropertyDeclarationsWithPropertyType(
        TypeId typeId, AliasPropertyDeclarations &relinkableAliasPropertyDeclarations)
    {
        auto callback = [&](TypeId typeId,
                            PropertyDeclarationId propertyDeclarationId,
                            ImportedTypeNameId propertyImportedTypeNameId,
                            PropertyDeclarationId aliasPropertyDeclarationId,
                            PropertyDeclarationId aliasPropertyDeclarationTailId) {
            auto aliasPropertyName = selectPropertyNameStatement.template value<Utils::SmallString>(
                aliasPropertyDeclarationId);
            Utils::SmallString aliasPropertyNameTail;
            if (aliasPropertyDeclarationTailId)
                aliasPropertyNameTail = selectPropertyNameStatement.template value<Utils::SmallString>(
                    aliasPropertyDeclarationTailId);

            relinkableAliasPropertyDeclarations
                .emplace_back(TypeId{typeId},
                              PropertyDeclarationId{propertyDeclarationId},
                              ImportedTypeNameId{propertyImportedTypeNameId},
                              std::move(aliasPropertyName),
                              std::move(aliasPropertyNameTail));

            updateAliasPropertyDeclarationToNullStatement.write(propertyDeclarationId);
        };

        selectAliasPropertiesDeclarationForPropertiesWithTypeIdStatement.readCallback(callback,
                                                                                      typeId);
    }

    void handlePropertyDeclarationWithPropertyType(TypeId typeId,
                                                   PropertyDeclarations &relinkablePropertyDeclarations)
    {
        updatesPropertyDeclarationPropertyTypeToNullStatement.readTo(relinkablePropertyDeclarations,
                                                                     typeId);
    }

    void handlePrototypes(TypeId prototypeId, Prototypes &relinkablePrototypes)
    {
        auto callback = [&](TypeId typeId, ImportedTypeNameId prototypeNameId) {
            relinkablePrototypes.emplace_back(typeId, prototypeNameId);
        };

        updatePrototypeIdToNullStatement.readCallback(callback, prototypeId);
    }

    void handleExtensions(TypeId extensionId, Prototypes &relinkableExtensions)
    {
        auto callback = [&](TypeId typeId, ImportedTypeNameId extensionNameId) {
            relinkableExtensions.emplace_back(typeId, extensionNameId);
        };

        updateExtensionIdToNullStatement.readCallback(callback, extensionId);
    }

    void deleteType(TypeId typeId,
                    AliasPropertyDeclarations &relinkableAliasPropertyDeclarations,
                    PropertyDeclarations &relinkablePropertyDeclarations,
                    Prototypes &relinkablePrototypes,
                    Prototypes &relinkableExtensions)
    {
        handlePropertyDeclarationWithPropertyType(typeId, relinkablePropertyDeclarations);
        handleAliasPropertyDeclarationsWithPropertyType(typeId, relinkableAliasPropertyDeclarations);
        handlePrototypes(typeId, relinkablePrototypes);
        handleExtensions(typeId, relinkableExtensions);
        deleteTypeNamesByTypeIdStatement.write(typeId);
        deleteEnumerationDeclarationByTypeIdStatement.write(typeId);
        deletePropertyDeclarationByTypeIdStatement.write(typeId);
        deleteFunctionDeclarationByTypeIdStatement.write(typeId);
        deleteSignalDeclarationByTypeIdStatement.write(typeId);
        deleteTypeStatement.write(typeId);
    }

    void relinkAliasPropertyDeclarations(AliasPropertyDeclarations &aliasPropertyDeclarations,
                                         const TypeIds &deletedTypeIds)
    {
        std::sort(aliasPropertyDeclarations.begin(), aliasPropertyDeclarations.end());

        Utils::set_greedy_difference(
            aliasPropertyDeclarations.cbegin(),
            aliasPropertyDeclarations.cend(),
            deletedTypeIds.begin(),
            deletedTypeIds.end(),
            [&](const AliasPropertyDeclaration &alias) {
                auto typeId = fetchTypeId(alias.aliasImportedTypeNameId);

                if (!typeId)
                    throw TypeNameDoesNotExists{fetchImportedTypeName(alias.aliasImportedTypeNameId)};

                auto [propertyTypeId, aliasId, propertyTraits] = fetchPropertyDeclarationByTypeIdAndNameUngarded(
                    typeId, alias.aliasPropertyName);

                updatePropertyDeclarationWithAliasAndTypeStatement.write(alias.propertyDeclarationId,
                                                                         propertyTypeId,
                                                                         propertyTraits,
                                                                         alias.aliasImportedTypeNameId,
                                                                         aliasId);
            },
            TypeCompare<AliasPropertyDeclaration>{});
    }

    void relinkPropertyDeclarations(PropertyDeclarations &relinkablePropertyDeclaration,
                                    const TypeIds &deletedTypeIds)
    {
        std::sort(relinkablePropertyDeclaration.begin(), relinkablePropertyDeclaration.end());

        Utils::set_greedy_difference(
            relinkablePropertyDeclaration.cbegin(),
            relinkablePropertyDeclaration.cend(),
            deletedTypeIds.begin(),
            deletedTypeIds.end(),
            [&](const PropertyDeclaration &property) {
                TypeId propertyTypeId = fetchTypeId(property.importedTypeNameId);

                if (!propertyTypeId)
                    throw TypeNameDoesNotExists{fetchImportedTypeName(property.importedTypeNameId)};

                updatePropertyDeclarationTypeStatement.write(property.propertyDeclarationId,
                                                             propertyTypeId);
            },
            TypeCompare<PropertyDeclaration>{});
    }

    template<typename Callable>
    void relinkPrototypes(Prototypes &relinkablePrototypes,
                          const TypeIds &deletedTypeIds,
                          Callable updateStatement)
    {
        std::sort(relinkablePrototypes.begin(), relinkablePrototypes.end());

        Utils::set_greedy_difference(
            relinkablePrototypes.cbegin(),
            relinkablePrototypes.cend(),
            deletedTypeIds.begin(),
            deletedTypeIds.end(),
            [&](const Prototype &prototype) {
                TypeId prototypeId = fetchTypeId(prototype.prototypeNameId);

                if (!prototypeId)
                    throw TypeNameDoesNotExists{fetchImportedTypeName(prototype.prototypeNameId)};

                updateStatement(prototype.typeId, prototypeId);
                checkForPrototypeChainCycle(prototype.typeId);
            },
            TypeCompare<Prototype>{});
    }

    void deleteNotUpdatedTypes(const TypeIds &updatedTypeIds,
                               const SourceIds &updatedSourceIds,
                               const TypeIds &typeIdsToBeDeleted,
                               AliasPropertyDeclarations &relinkableAliasPropertyDeclarations,
                               PropertyDeclarations &relinkablePropertyDeclarations,
                               Prototypes &relinkablePrototypes,
                               Prototypes &relinkableExtensions,
                               TypeIds &deletedTypeIds)
    {
        auto callback = [&](TypeId typeId) {
            deletedTypeIds.push_back(typeId);
            deleteType(typeId,
                       relinkableAliasPropertyDeclarations,
                       relinkablePropertyDeclarations,
                       relinkablePrototypes,
                       relinkableExtensions);
        };

        selectNotUpdatedTypesInSourcesStatement.readCallback(callback,
                                                             toIntegers(updatedSourceIds),
                                                             toIntegers(updatedTypeIds));
        for (TypeId typeIdToBeDeleted : typeIdsToBeDeleted)
            callback(typeIdToBeDeleted);
    }

    void relink(AliasPropertyDeclarations &relinkableAliasPropertyDeclarations,
                PropertyDeclarations &relinkablePropertyDeclarations,
                Prototypes &relinkablePrototypes,
                Prototypes &relinkableExtensions,
                TypeIds &deletedTypeIds)
    {
        std::sort(deletedTypeIds.begin(), deletedTypeIds.end());

        relinkPrototypes(relinkablePrototypes, deletedTypeIds, [&](TypeId typeId, TypeId prototypeId) {
            updateTypePrototypeStatement.write(typeId, prototypeId);
        });
        relinkPrototypes(relinkableExtensions, deletedTypeIds, [&](TypeId typeId, TypeId prototypeId) {
            updateTypeExtensionStatement.write(typeId, prototypeId);
        });
        relinkPropertyDeclarations(relinkablePropertyDeclarations, deletedTypeIds);
        relinkAliasPropertyDeclarations(relinkableAliasPropertyDeclarations, deletedTypeIds);
    }

    PropertyDeclarationId fetchAliasId(TypeId aliasTypeId,
                                       Utils::SmallStringView aliasPropertyName,
                                       Utils::SmallStringView aliasPropertyNameTail)
    {
        if (aliasPropertyNameTail.empty())
            return fetchPropertyDeclarationIdByTypeIdAndNameUngarded(aliasTypeId, aliasPropertyName);

        auto stemAlias = fetchPropertyDeclarationByTypeIdAndNameUngarded(aliasTypeId,
                                                                         aliasPropertyName);

        return fetchPropertyDeclarationIdByTypeIdAndNameUngarded(stemAlias.propertyTypeId,
                                                                 aliasPropertyNameTail);
    }

    void linkAliasPropertyDeclarationAliasIds(const AliasPropertyDeclarations &aliasDeclarations)
    {
        for (const auto &aliasDeclaration : aliasDeclarations) {
            auto aliasTypeId = fetchTypeId(aliasDeclaration.aliasImportedTypeNameId);

            if (!aliasTypeId) {
                throw TypeNameDoesNotExists{
                    fetchImportedTypeName(aliasDeclaration.aliasImportedTypeNameId)};
            }

            auto aliasId = fetchAliasId(aliasTypeId,
                                        aliasDeclaration.aliasPropertyName,
                                        aliasDeclaration.aliasPropertyNameTail);

            updatePropertyDeclarationAliasIdAndTypeNameIdStatement
                .write(aliasDeclaration.propertyDeclarationId,
                       aliasId,
                       aliasDeclaration.aliasImportedTypeNameId);
        }
    }

    void updateAliasPropertyDeclarationValues(const AliasPropertyDeclarations &aliasDeclarations)
    {
        for (const auto &aliasDeclaration : aliasDeclarations) {
            updatetPropertiesDeclarationValuesOfAliasStatement.write(
                aliasDeclaration.propertyDeclarationId);
            updatePropertyAliasDeclarationRecursivelyStatement.write(
                aliasDeclaration.propertyDeclarationId);
        }
    }

    void checkAliasPropertyDeclarationCycles(const AliasPropertyDeclarations &aliasDeclarations)
    {
        for (const auto &aliasDeclaration : aliasDeclarations)
            checkForAliasChainCycle(aliasDeclaration.propertyDeclarationId);
    }

    void linkAliases(const AliasPropertyDeclarations &insertedAliasPropertyDeclarations,
                     const AliasPropertyDeclarations &updatedAliasPropertyDeclarations)
    {
        linkAliasPropertyDeclarationAliasIds(insertedAliasPropertyDeclarations);
        linkAliasPropertyDeclarationAliasIds(updatedAliasPropertyDeclarations);

        checkAliasPropertyDeclarationCycles(insertedAliasPropertyDeclarations);
        checkAliasPropertyDeclarationCycles(updatedAliasPropertyDeclarations);

        updateAliasPropertyDeclarationValues(insertedAliasPropertyDeclarations);
        updateAliasPropertyDeclarationValues(updatedAliasPropertyDeclarations);
    }

    void synchronizeExportedTypes(const TypeIds &updatedTypeIds,
                                  Storage::Synchronization::ExportedTypes &exportedTypes,
                                  AliasPropertyDeclarations &relinkableAliasPropertyDeclarations,
                                  PropertyDeclarations &relinkablePropertyDeclarations,
                                  Prototypes &relinkablePrototypes,
                                  Prototypes &relinkableExtensions)
    {
        std::sort(exportedTypes.begin(), exportedTypes.end(), [](auto &&first, auto &&second) {
            if (first.moduleId < second.moduleId)
                return true;
            else if (first.moduleId > second.moduleId)
                return false;

            auto nameCompare = Sqlite::compare(first.name, second.name);

            if (nameCompare < 0)
                return true;
            else if (nameCompare > 0)
                return false;

            return first.version < second.version;
        });

        auto range = selectExportedTypesForSourceIdsStatement
                         .template range<Storage::Synchronization::ExportedTypeView>(
                             toIntegers(updatedTypeIds));

        auto compareKey = [](const Storage::Synchronization::ExportedTypeView &view,
                             const Storage::Synchronization::ExportedType &type) -> long long {
            auto moduleIdDifference = view.moduleId - type.moduleId;
            if (moduleIdDifference != 0)
                return moduleIdDifference;

            auto nameDifference = Sqlite::compare(view.name, type.name);
            if (nameDifference != 0)
                return nameDifference;

            auto versionDifference = view.version.major.value - type.version.major.value;
            if (versionDifference != 0)
                return versionDifference;

            return view.version.minor.value - type.version.minor.value;
        };

        auto insert = [&](const Storage::Synchronization::ExportedType &type) {
            if (!type.moduleId)
                throw QmlDesigner::ModuleDoesNotExists{};

            try {
                if (type.version) {
                    insertExportedTypeNamesWithVersionStatement.write(type.moduleId,
                                                                      type.name,
                                                                      type.version.major.value,
                                                                      type.version.minor.value,
                                                                      type.typeId);

                } else if (type.version.major) {
                    insertExportedTypeNamesWithMajorVersionStatement.write(type.moduleId,
                                                                           type.name,
                                                                           type.version.major.value,
                                                                           type.typeId);
                } else {
                    insertExportedTypeNamesWithoutVersionStatement.write(type.moduleId,
                                                                         type.name,
                                                                         type.typeId);
                }
            } catch (const Sqlite::ConstraintPreventsModification &) {
                throw QmlDesigner::ExportedTypeCannotBeInserted{type.name};
            }
        };

        auto update = [&](const Storage::Synchronization::ExportedTypeView &view,
                          const Storage::Synchronization::ExportedType &type) {
            if (view.typeId != type.typeId) {
                handlePropertyDeclarationWithPropertyType(view.typeId, relinkablePropertyDeclarations);
                handleAliasPropertyDeclarationsWithPropertyType(view.typeId,
                                                                relinkableAliasPropertyDeclarations);
                handlePrototypes(view.typeId, relinkablePrototypes);
                handleExtensions(view.typeId, relinkableExtensions);
                updateExportedTypeNameTypeIdStatement.write(view.exportedTypeNameId, type.typeId);
                return Sqlite::UpdateChange::Update;
            }
            return Sqlite::UpdateChange::No;
        };

        auto remove = [&](const Storage::Synchronization::ExportedTypeView &view) {
            handlePropertyDeclarationWithPropertyType(view.typeId, relinkablePropertyDeclarations);
            handleAliasPropertyDeclarationsWithPropertyType(view.typeId,
                                                            relinkableAliasPropertyDeclarations);
            handlePrototypes(view.typeId, relinkablePrototypes);
            handleExtensions(view.typeId, relinkableExtensions);
            deleteExportedTypeNameStatement.write(view.exportedTypeNameId);
        };

        Sqlite::insertUpdateDelete(range, exportedTypes, compareKey, insert, update, remove);
    }

    void synchronizePropertyDeclarationsInsertAlias(
        AliasPropertyDeclarations &insertedAliasPropertyDeclarations,
        const Storage::Synchronization::PropertyDeclaration &value,
        SourceId sourceId,
        TypeId typeId)
    {
        auto callback = [&](PropertyDeclarationId propertyDeclarationId) {
            insertedAliasPropertyDeclarations.emplace_back(typeId,
                                                           propertyDeclarationId,
                                                           fetchImportedTypeNameId(value.typeName,
                                                                                   sourceId),
                                                           value.aliasPropertyName,
                                                           value.aliasPropertyNameTail);
            return Sqlite::CallbackControl::Abort;
        };

        insertAliasPropertyDeclarationStatement.readCallback(callback, typeId, value.name);
    }

    void synchronizePropertyDeclarationsInsertProperty(
        const Storage::Synchronization::PropertyDeclaration &value, SourceId sourceId, TypeId typeId)
    {
        auto propertyImportedTypeNameId = fetchImportedTypeNameId(value.typeName, sourceId);
        auto propertyTypeId = fetchTypeId(propertyImportedTypeNameId);

        if (!propertyTypeId)
            throw TypeNameDoesNotExists{fetchImportedTypeName(propertyImportedTypeNameId)};

        auto propertyDeclarationId = insertPropertyDeclarationStatement.template value<PropertyDeclarationId>(
            typeId, value.name, propertyTypeId, value.traits, propertyImportedTypeNameId);

        auto nextPropertyDeclarationId = selectPropertyDeclarationIdPrototypeChainDownStatement
                                             .template value<PropertyDeclarationId>(typeId,
                                                                                    value.name);
        if (nextPropertyDeclarationId) {
            updateAliasIdPropertyDeclarationStatement.write(nextPropertyDeclarationId,
                                                            propertyDeclarationId);
            updatePropertyAliasDeclarationRecursivelyWithTypeAndTraitsStatement
                .write(propertyDeclarationId, propertyTypeId, value.traits);
        }
    }

    void synchronizePropertyDeclarationsUpdateAlias(
        AliasPropertyDeclarations &updatedAliasPropertyDeclarations,
        const Storage::Synchronization::PropertyDeclarationView &view,
        const Storage::Synchronization::PropertyDeclaration &value,
        SourceId sourceId)
    {
        auto last = updatedAliasPropertyDeclarations.emplace_back(view.typeId,
                                                                  view.id,
                                                                  fetchImportedTypeNameId(value.typeName,
                                                                                          sourceId),
                                                                  value.aliasPropertyName,
                                                                  value.aliasPropertyNameTail,
                                                                  view.aliasId);
    }

    auto synchronizePropertyDeclarationsUpdateProperty(
        const Storage::Synchronization::PropertyDeclarationView &view,
        const Storage::Synchronization::PropertyDeclaration &value,
        SourceId sourceId,
        PropertyDeclarationIds &propertyDeclarationIds)
    {
        auto propertyImportedTypeNameId = fetchImportedTypeNameId(value.typeName, sourceId);

        auto propertyTypeId = fetchTypeId(propertyImportedTypeNameId);

        if (!propertyTypeId)
            throw TypeNameDoesNotExists{fetchImportedTypeName(propertyImportedTypeNameId)};

        if (view.traits == value.traits && propertyTypeId == view.typeId
            && propertyImportedTypeNameId == view.typeNameId)
            return Sqlite::UpdateChange::No;

        updatePropertyDeclarationStatement.write(view.id,
                                                 propertyTypeId,
                                                 value.traits,
                                                 propertyImportedTypeNameId);
        updatePropertyAliasDeclarationRecursivelyWithTypeAndTraitsStatement.write(view.id,
                                                                                  propertyTypeId,
                                                                                  value.traits);
        propertyDeclarationIds.push_back(view.id);
        return Sqlite::UpdateChange::Update;
    }

    void synchronizePropertyDeclarations(
        TypeId typeId,
        Storage::Synchronization::PropertyDeclarations &propertyDeclarations,
        SourceId sourceId,
        AliasPropertyDeclarations &insertedAliasPropertyDeclarations,
        AliasPropertyDeclarations &updatedAliasPropertyDeclarations,
        PropertyDeclarationIds &propertyDeclarationIds)
    {
        std::sort(propertyDeclarations.begin(),
                  propertyDeclarations.end(),
                  [](auto &&first, auto &&second) {
                      return Sqlite::compare(first.name, second.name) < 0;
                  });

        auto range = selectPropertyDeclarationsForTypeIdStatement
                         .template range<Storage::Synchronization::PropertyDeclarationView>(typeId);

        auto compareKey = [](const Storage::Synchronization::PropertyDeclarationView &view,
                             const Storage::Synchronization::PropertyDeclaration &value) {
            return Sqlite::compare(view.name, value.name);
        };

        auto insert = [&](const Storage::Synchronization::PropertyDeclaration &value) {
            if (value.kind == Storage::Synchronization::PropertyKind::Alias) {
                synchronizePropertyDeclarationsInsertAlias(insertedAliasPropertyDeclarations,
                                                           value,
                                                           sourceId,
                                                           typeId);
            } else {
                synchronizePropertyDeclarationsInsertProperty(value, sourceId, typeId);
            }
        };

        auto update = [&](const Storage::Synchronization::PropertyDeclarationView &view,
                          const Storage::Synchronization::PropertyDeclaration &value) {
            if (value.kind == Storage::Synchronization::PropertyKind::Alias) {
                synchronizePropertyDeclarationsUpdateAlias(updatedAliasPropertyDeclarations,
                                                           view,
                                                           value,
                                                           sourceId);
                propertyDeclarationIds.push_back(view.id);
            } else {
                return synchronizePropertyDeclarationsUpdateProperty(view,
                                                                     value,
                                                                     sourceId,
                                                                     propertyDeclarationIds);
            }

            return Sqlite::UpdateChange::No;
        };

        auto remove = [&](const Storage::Synchronization::PropertyDeclarationView &view) {
            auto nextPropertyDeclarationId = selectPropertyDeclarationIdPrototypeChainDownStatement
                                                 .template value<PropertyDeclarationId>(typeId,
                                                                                        view.name);
            if (nextPropertyDeclarationId) {
                updateAliasPropertyDeclarationByAliasPropertyDeclarationIdStatement
                    .write(nextPropertyDeclarationId, view.id);
            }

            updateDefaultPropertyIdToNullStatement.write(view.id);
            deletePropertyDeclarationStatement.write(view.id);
            propertyDeclarationIds.push_back(view.id);
        };

        Sqlite::insertUpdateDelete(range, propertyDeclarations, compareKey, insert, update, remove);
    }

    void resetRemovedAliasPropertyDeclarationsToNull(Storage::Synchronization::Type &type,
                                                     PropertyDeclarationIds &propertyDeclarationIds)
    {
        if (type.changeLevel == Storage::Synchronization::ChangeLevel::Minimal)
            return;

        Storage::Synchronization::PropertyDeclarations &aliasDeclarations = type.propertyDeclarations;

        class AliasPropertyDeclarationView
        {
        public:
            explicit AliasPropertyDeclarationView(Utils::SmallStringView name,
                                                  PropertyDeclarationId id,
                                                  PropertyDeclarationId aliasId)
                : name{name}
                , id{id}
                , aliasId{aliasId}
            {}

        public:
            Utils::SmallStringView name;
            PropertyDeclarationId id;
            PropertyDeclarationId aliasId;
        };

        std::sort(aliasDeclarations.begin(), aliasDeclarations.end(), [](auto &&first, auto &&second) {
            return Sqlite::compare(first.name, second.name) < 0;
        });

        auto range = selectPropertyDeclarationsWithAliasForTypeIdStatement
                         .template range<AliasPropertyDeclarationView>(type.typeId);

        auto compareKey = [](const AliasPropertyDeclarationView &view,
                             const Storage::Synchronization::PropertyDeclaration &value) {
            return Sqlite::compare(view.name, value.name);
        };

        auto insert = [&](const Storage::Synchronization::PropertyDeclaration &) {};

        auto update = [&](const AliasPropertyDeclarationView &,
                          const Storage::Synchronization::PropertyDeclaration &) {
            return Sqlite::UpdateChange::No;
        };

        auto remove = [&](const AliasPropertyDeclarationView &view) {
            updatePropertyDeclarationAliasIdToNullStatement.write(view.id);
            propertyDeclarationIds.push_back(view.id);
        };

        Sqlite::insertUpdateDelete(range, aliasDeclarations, compareKey, insert, update, remove);
    }

    void resetRemovedAliasPropertyDeclarationsToNull(
        Storage::Synchronization::Types &types,
        AliasPropertyDeclarations &relinkableAliasPropertyDeclarations)
    {
        PropertyDeclarationIds propertyDeclarationIds;
        propertyDeclarationIds.reserve(types.size());

        for (auto &&type : types)
            resetRemovedAliasPropertyDeclarationsToNull(type, propertyDeclarationIds);

        removeRelinkableEntries(relinkableAliasPropertyDeclarations,
                                propertyDeclarationIds,
                                PropertyCompare<AliasPropertyDeclaration>{});
    }

    void insertDocumentImport(const Storage::Import &import,
                              Storage::Synchronization::ImportKind importKind,
                              ModuleId sourceModuleId,
                              ModuleExportedImportId moduleExportedImportId)
    {
        if (import.version.minor) {
            insertDocumentImportWithVersionStatement.write(import.sourceId,
                                                           import.moduleId,
                                                           sourceModuleId,
                                                           importKind,
                                                           import.version.major.value,
                                                           import.version.minor.value,
                                                           moduleExportedImportId);
        } else if (import.version.major) {
            insertDocumentImportWithMajorVersionStatement.write(import.sourceId,
                                                                import.moduleId,
                                                                sourceModuleId,
                                                                importKind,
                                                                import.version.major.value,
                                                                moduleExportedImportId);
        } else {
            insertDocumentImportWithoutVersionStatement.write(import.sourceId,
                                                              import.moduleId,
                                                              sourceModuleId,
                                                              importKind,
                                                              moduleExportedImportId);
        }
    }

    void synchronizeDocumentImports(Storage::Imports &imports,
                                    const SourceIds &updatedSourceIds,
                                    Storage::Synchronization::ImportKind importKind)
    {
        std::sort(imports.begin(), imports.end(), [](auto &&first, auto &&second) {
            return std::tie(first.sourceId, first.moduleId, first.version)
                   < std::tie(second.sourceId, second.moduleId, second.version);
        });

        auto range = selectDocumentImportForSourceIdStatement
                         .template range<Storage::Synchronization::ImportView>(toIntegers(
                                                                                   updatedSourceIds),
                                                                               importKind);

        auto compareKey = [](const Storage::Synchronization::ImportView &view,
                             const Storage::Import &import) -> long long {
            auto sourceIdDifference = view.sourceId - import.sourceId;
            if (sourceIdDifference != 0)
                return sourceIdDifference;

            auto moduleIdDifference = view.moduleId - import.moduleId;
            if (moduleIdDifference != 0)
                return moduleIdDifference;

            auto versionDifference = view.version.major.value - import.version.major.value;
            if (versionDifference != 0)
                return versionDifference;

            return view.version.minor.value - import.version.minor.value;
        };

        auto insert = [&](const Storage::Import &import) {
            insertDocumentImport(import, importKind, import.moduleId, ModuleExportedImportId{});
            auto callback = [&](ModuleId exportedModuleId,
                                int majorVersion,
                                int minorVersion,
                                ModuleExportedImportId moduleExportedImportId) {
                Storage::Import additionImport{exportedModuleId,
                                               Storage::Version{majorVersion, minorVersion},
                                               import.sourceId};

                auto exportedImportKind = importKind == Storage::Synchronization::ImportKind::Import
                                              ? Storage::Synchronization::ImportKind::ModuleExportedImport
                                              : Storage::Synchronization::ImportKind::ModuleExportedModuleDependency;

                insertDocumentImport(additionImport,
                                     exportedImportKind,
                                     import.moduleId,
                                     moduleExportedImportId);
            };

            selectModuleExportedImportsForModuleIdStatement.readCallback(callback,
                                                                         import.moduleId,
                                                                         import.version.major.value,
                                                                         import.version.minor.value);
        };

        auto update = [](const Storage::Synchronization::ImportView &, const Storage::Import &) {
            return Sqlite::UpdateChange::No;
        };

        auto remove = [&](const Storage::Synchronization::ImportView &view) {
            deleteDocumentImportStatement.write(view.importId);
        };

        Sqlite::insertUpdateDelete(range, imports, compareKey, insert, update, remove);
    }

    static Utils::PathString createJson(const Storage::Synchronization::ParameterDeclarations &parameters)
    {
        Utils::PathString json;
        json.append("[");

        Utils::SmallStringView comma{""};

        for (const auto &parameter : parameters) {
            json.append(comma);
            comma = ",";
            json.append("{\"n\":\"");
            json.append(parameter.name);
            json.append("\",\"tn\":\"");
            json.append(parameter.typeName);
            if (parameter.traits == Storage::PropertyDeclarationTraits::None) {
                json.append("\"}");
            } else {
                json.append("\",\"tr\":");
                json.append(Utils::SmallString::number(to_underlying(parameter.traits)));
                json.append("}");
            }
        }

        json.append("]");

        return json;
    }

    TypeId fetchTypeIdByModuleIdAndExportedName(ModuleId moduleId,
                                                Utils::SmallStringView name) const override
    {
        return selectTypeIdByModuleIdAndExportedNameStatement.template value<TypeId>(moduleId, name);
    }

    void addTypeIdToPropertyEditorQmlPaths(Storage::Synchronization::PropertyEditorQmlPaths &paths)
    {
        for (auto &path : paths)
            path.typeId = fetchTypeIdByModuleIdAndExportedName(path.moduleId, path.typeName);
    }

    class PropertyEditorQmlPathView
    {
    public:
        PropertyEditorQmlPathView(TypeId typeId, SourceId pathId, SourceId directoryId)
            : typeId{typeId}
            , pathId{pathId}
            , directoryId{directoryId}
        {}

    public:
        TypeId typeId;
        SourceId pathId;
        SourceId directoryId;
    };

    void synchronizePropertyEditorPaths(Storage::Synchronization::PropertyEditorQmlPaths &paths,
                                        SourceIds updatedPropertyEditorQmlPathsSourceIds)
    {
        using Storage::Synchronization::PropertyEditorQmlPath;
        std::sort(paths.begin(), paths.end(), [](auto &&first, auto &&second) {
            return first.typeId < second.typeId;
        });

        auto range = selectPropertyEditorPathsForForSourceIdsStatement
                         .template range<PropertyEditorQmlPathView>(
                             toIntegers(updatedPropertyEditorQmlPathsSourceIds));

        auto compareKey = [](const PropertyEditorQmlPathView &view,
                             const PropertyEditorQmlPath &value) -> long long {
            return view.typeId - value.typeId;
        };

        auto insert = [&](const PropertyEditorQmlPath &path) {
            if (path.typeId)
                insertPropertyEditorPathStatement.write(path.typeId, path.pathId, path.directoryId);
        };

        auto update = [&](const PropertyEditorQmlPathView &view, const PropertyEditorQmlPath &value) {
            if (value.pathId != view.pathId || value.directoryId != view.directoryId) {
                updatePropertyEditorPathsStatement.write(value.typeId, value.pathId, value.directoryId);
                return Sqlite::UpdateChange::Update;
            }
            return Sqlite::UpdateChange::No;
        };

        auto remove = [&](const PropertyEditorQmlPathView &view) {
            deletePropertyEditorPathStatement.write(view.typeId);
        };

        Sqlite::insertUpdateDelete(range, paths, compareKey, insert, update, remove);
    }

    void synchronizePropertyEditorQmlPaths(Storage::Synchronization::PropertyEditorQmlPaths &paths,
                                           SourceIds updatedPropertyEditorQmlPathsSourceIds)
    {
        addTypeIdToPropertyEditorQmlPaths(paths);
        synchronizePropertyEditorPaths(paths, updatedPropertyEditorQmlPathsSourceIds);
    }

    void synchronizeFunctionDeclarations(
        TypeId typeId, Storage::Synchronization::FunctionDeclarations &functionsDeclarations)
    {
        std::sort(functionsDeclarations.begin(),
                  functionsDeclarations.end(),
                  [](auto &&first, auto &&second) {
                      auto compare = Sqlite::compare(first.name, second.name);

                      if (compare == 0) {
                          Utils::PathString firstSignature{createJson(first.parameters)};
                          Utils::PathString secondSignature{createJson(second.parameters)};

                          return Sqlite::compare(firstSignature, secondSignature) < 0;
                      }

                      return compare < 0;
                  });

        auto range = selectFunctionDeclarationsForTypeIdStatement
                         .template range<Storage::Synchronization::FunctionDeclarationView>(typeId);

        auto compareKey = [](const Storage::Synchronization::FunctionDeclarationView &view,
                             const Storage::Synchronization::FunctionDeclaration &value) {
            auto nameKey = Sqlite::compare(view.name, value.name);
            if (nameKey != 0)
                return nameKey;

            Utils::PathString valueSignature{createJson(value.parameters)};

            return Sqlite::compare(view.signature, valueSignature);
        };

        auto insert = [&](const Storage::Synchronization::FunctionDeclaration &value) {
            Utils::PathString signature{createJson(value.parameters)};

            insertFunctionDeclarationStatement.write(typeId, value.name, value.returnTypeName, signature);
        };

        auto update = [&](const Storage::Synchronization::FunctionDeclarationView &view,
                          const Storage::Synchronization::FunctionDeclaration &value) {
            Utils::PathString signature{createJson(value.parameters)};

            if (value.returnTypeName == view.returnTypeName)
                return Sqlite::UpdateChange::No;

            updateFunctionDeclarationStatement.write(view.id, value.returnTypeName);

            return Sqlite::UpdateChange::Update;
        };

        auto remove = [&](const Storage::Synchronization::FunctionDeclarationView &view) {
            deleteFunctionDeclarationStatement.write(view.id);
        };

        Sqlite::insertUpdateDelete(range, functionsDeclarations, compareKey, insert, update, remove);
    }

    void synchronizeSignalDeclarations(TypeId typeId,
                                       Storage::Synchronization::SignalDeclarations &signalDeclarations)
    {
        std::sort(signalDeclarations.begin(), signalDeclarations.end(), [](auto &&first, auto &&second) {
            auto compare = Sqlite::compare(first.name, second.name);

            if (compare == 0) {
                Utils::PathString firstSignature{createJson(first.parameters)};
                Utils::PathString secondSignature{createJson(second.parameters)};

                return Sqlite::compare(firstSignature, secondSignature) < 0;
            }

            return compare < 0;
        });

        auto range = selectSignalDeclarationsForTypeIdStatement
                         .template range<Storage::Synchronization::SignalDeclarationView>(typeId);

        auto compareKey = [](const Storage::Synchronization::SignalDeclarationView &view,
                             const Storage::Synchronization::SignalDeclaration &value) {
            auto nameKey = Sqlite::compare(view.name, value.name);
            if (nameKey != 0)
                return nameKey;

            Utils::PathString valueSignature{createJson(value.parameters)};

            return Sqlite::compare(view.signature, valueSignature);
        };

        auto insert = [&](const Storage::Synchronization::SignalDeclaration &value) {
            Utils::PathString signature{createJson(value.parameters)};

            insertSignalDeclarationStatement.write(typeId, value.name, signature);
        };

        auto update = [&]([[maybe_unused]] const Storage::Synchronization::SignalDeclarationView &view,
                          [[maybe_unused]] const Storage::Synchronization::SignalDeclaration &value) {
            return Sqlite::UpdateChange::No;
        };

        auto remove = [&](const Storage::Synchronization::SignalDeclarationView &view) {
            deleteSignalDeclarationStatement.write(view.id);
        };

        Sqlite::insertUpdateDelete(range, signalDeclarations, compareKey, insert, update, remove);
    }

    static Utils::PathString createJson(
        const Storage::Synchronization::EnumeratorDeclarations &enumeratorDeclarations)
    {
        Utils::PathString json;
        json.append("{");

        Utils::SmallStringView comma{"\""};

        for (const auto &enumerator : enumeratorDeclarations) {
            json.append(comma);
            comma = ",\"";
            json.append(enumerator.name);
            if (enumerator.hasValue) {
                json.append("\":\"");
                json.append(Utils::SmallString::number(enumerator.value));
                json.append("\"");
            } else {
                json.append("\":null");
            }
        }

        json.append("}");

        return json;
    }

    void synchronizeEnumerationDeclarations(
        TypeId typeId, Storage::Synchronization::EnumerationDeclarations &enumerationDeclarations)
    {
        std::sort(enumerationDeclarations.begin(),
                  enumerationDeclarations.end(),
                  [](auto &&first, auto &&second) {
                      return Sqlite::compare(first.name, second.name) < 0;
                  });

        auto range = selectEnumerationDeclarationsForTypeIdStatement
                         .template range<Storage::Synchronization::EnumerationDeclarationView>(typeId);

        auto compareKey = [](const Storage::Synchronization::EnumerationDeclarationView &view,
                             const Storage::Synchronization::EnumerationDeclaration &value) {
            return Sqlite::compare(view.name, value.name);
        };

        auto insert = [&](const Storage::Synchronization::EnumerationDeclaration &value) {
            Utils::PathString signature{createJson(value.enumeratorDeclarations)};

            insertEnumerationDeclarationStatement.write(typeId, value.name, signature);
        };

        auto update = [&](const Storage::Synchronization::EnumerationDeclarationView &view,
                          const Storage::Synchronization::EnumerationDeclaration &value) {
            Utils::PathString enumeratorDeclarations{createJson(value.enumeratorDeclarations)};

            if (enumeratorDeclarations == view.enumeratorDeclarations)
                return Sqlite::UpdateChange::No;

            updateEnumerationDeclarationStatement.write(view.id, enumeratorDeclarations);

            return Sqlite::UpdateChange::Update;
        };

        auto remove = [&](const Storage::Synchronization::EnumerationDeclarationView &view) {
            deleteEnumerationDeclarationStatement.write(view.id);
        };

        Sqlite::insertUpdateDelete(range, enumerationDeclarations, compareKey, insert, update, remove);
    }

    void extractExportedTypes(TypeId typeId,
                              const Storage::Synchronization::Type &type,
                              Storage::Synchronization::ExportedTypes &exportedTypes)
    {
        for (const auto &exportedType : type.exportedTypes)
            exportedTypes.emplace_back(exportedType.name,
                                       exportedType.version,
                                       typeId,
                                       exportedType.moduleId);
    }

    TypeId declareType(Storage::Synchronization::Type &type)
    {
        if (type.typeName.isEmpty()) {
            type.typeId = selectTypeIdBySourceIdStatement.template value<TypeId>(type.sourceId);

            return type.typeId;
        }

        type.typeId = upsertTypeStatement.template value<TypeId>(type.sourceId,
                                                                 type.typeName,
                                                                 type.traits);

        if (!type.typeId)
            type.typeId = selectTypeIdBySourceIdAndNameStatement.template value<TypeId>(type.sourceId,
                                                                                        type.typeName);

        return type.typeId;
    }

    void syncDeclarations(Storage::Synchronization::Type &type,
                          AliasPropertyDeclarations &insertedAliasPropertyDeclarations,
                          AliasPropertyDeclarations &updatedAliasPropertyDeclarations,
                          PropertyDeclarationIds &propertyDeclarationIds)
    {
        if (type.changeLevel == Storage::Synchronization::ChangeLevel::Minimal)
            return;

        synchronizePropertyDeclarations(type.typeId,
                                        type.propertyDeclarations,
                                        type.sourceId,
                                        insertedAliasPropertyDeclarations,
                                        updatedAliasPropertyDeclarations,
                                        propertyDeclarationIds);
        synchronizeFunctionDeclarations(type.typeId, type.functionDeclarations);
        synchronizeSignalDeclarations(type.typeId, type.signalDeclarations);
        synchronizeEnumerationDeclarations(type.typeId, type.enumerationDeclarations);
    }

    template<typename Relinkable, typename Ids, typename Compare>
    void removeRelinkableEntries(std::vector<Relinkable> &relinkables, Ids &ids, Compare compare)
    {
        std::vector<Relinkable> newRelinkables;
        newRelinkables.reserve(relinkables.size());

        std::sort(ids.begin(), ids.end());
        std::sort(relinkables.begin(), relinkables.end(), compare);

        Utils::set_greedy_difference(
            relinkables.begin(),
            relinkables.end(),
            ids.cbegin(),
            ids.cend(),
            [&](Relinkable &entry) { newRelinkables.push_back(std::move(entry)); },
            compare);

        relinkables = std::move(newRelinkables);
    }

    void syncDeclarations(Storage::Synchronization::Types &types,
                          AliasPropertyDeclarations &insertedAliasPropertyDeclarations,
                          AliasPropertyDeclarations &updatedAliasPropertyDeclarations,
                          PropertyDeclarations &relinkablePropertyDeclarations)
    {
        PropertyDeclarationIds propertyDeclarationIds;
        propertyDeclarationIds.reserve(types.size() * 10);

        for (auto &&type : types)
            syncDeclarations(type,
                             insertedAliasPropertyDeclarations,
                             updatedAliasPropertyDeclarations,
                             propertyDeclarationIds);

        removeRelinkableEntries(relinkablePropertyDeclarations,
                                propertyDeclarationIds,
                                PropertyCompare<PropertyDeclaration>{});
    }

    class TypeWithDefaultPropertyView
    {
    public:
        TypeWithDefaultPropertyView(TypeId typeId, PropertyDeclarationId defaultPropertyId)
            : typeId{typeId}
            , defaultPropertyId{defaultPropertyId}
        {}

        TypeId typeId;
        PropertyDeclarationId defaultPropertyId;
    };

    void syncDefaultProperties(Storage::Synchronization::Types &types)
    {
        auto range = selectTypesWithDefaultPropertyStatement.template range<TypeWithDefaultPropertyView>();

        auto compareKey = [](const TypeWithDefaultPropertyView &view,
                             const Storage::Synchronization::Type &value) {
            return view.typeId - value.typeId;
        };

        auto insert = [&](const Storage::Synchronization::Type &) {

        };

        auto update = [&](const TypeWithDefaultPropertyView &view,
                          const Storage::Synchronization::Type &value) {
            PropertyDeclarationId valueDefaultPropertyId;
            if (value.defaultPropertyName.size())
                valueDefaultPropertyId = fetchPropertyDeclarationByTypeIdAndNameUngarded(
                                             value.typeId, value.defaultPropertyName)
                                             .propertyDeclarationId;

            if (compareInvalidAreTrue(valueDefaultPropertyId, view.defaultPropertyId))
                return Sqlite::UpdateChange::No;

            updateDefaultPropertyIdStatement.write(value.typeId, valueDefaultPropertyId);

            return Sqlite::UpdateChange::Update;
        };

        auto remove = [&](const TypeWithDefaultPropertyView &) {};

        Sqlite::insertUpdateDelete(range, types, compareKey, insert, update, remove);
    }

    void resetDefaultPropertiesIfChanged(Storage::Synchronization::Types &types)
    {
        auto range = selectTypesWithDefaultPropertyStatement.template range<TypeWithDefaultPropertyView>();

        auto compareKey = [](const TypeWithDefaultPropertyView &view,
                             const Storage::Synchronization::Type &value) {
            return view.typeId - value.typeId;
        };

        auto insert = [&](const Storage::Synchronization::Type &) {

        };

        auto update = [&](const TypeWithDefaultPropertyView &view,
                          const Storage::Synchronization::Type &value) {
            PropertyDeclarationId valueDefaultPropertyId;
            if (value.defaultPropertyName.size()) {
                auto optionalValueDefaultPropertyId = fetchOptionalPropertyDeclarationByTypeIdAndNameUngarded(
                    value.typeId, value.defaultPropertyName);
                if (optionalValueDefaultPropertyId)
                    valueDefaultPropertyId = optionalValueDefaultPropertyId->propertyDeclarationId;
            }

            if (compareInvalidAreTrue(valueDefaultPropertyId, view.defaultPropertyId))
                return Sqlite::UpdateChange::No;

            updateDefaultPropertyIdStatement.write(value.typeId, Sqlite::NullValue{});

            return Sqlite::UpdateChange::Update;
        };

        auto remove = [&](const TypeWithDefaultPropertyView &) {};

        Sqlite::insertUpdateDelete(range, types, compareKey, insert, update, remove);
    }

    void checkForPrototypeChainCycle(TypeId typeId) const
    {
        auto callback = [=](TypeId currentTypeId) {
            if (typeId == currentTypeId)
                throw PrototypeChainCycle{};
        };

        selectTypeIdsForPrototypeChainIdStatement.readCallback(callback, typeId);
    }

    void checkForAliasChainCycle(PropertyDeclarationId propertyDeclarationId) const
    {
        auto callback = [=](PropertyDeclarationId currentPropertyDeclarationId) {
            if (propertyDeclarationId == currentPropertyDeclarationId)
                throw AliasChainCycle{};
        };

        selectPropertyDeclarationIdsForAliasChainStatement.readCallback(callback,
                                                                        propertyDeclarationId);
    }

    std::pair<TypeId, ImportedTypeNameId> fetchImportedTypeNameIdAndTypeId(
        const Storage::Synchronization::ImportedTypeName &typeName, SourceId sourceId)
    {
        TypeId typeId;
        ImportedTypeNameId typeNameId;
        if (!std::visit([](auto &&typeName) -> bool { return typeName.name.isEmpty(); }, typeName)) {
            typeNameId = fetchImportedTypeNameId(typeName, sourceId);

            typeId = fetchTypeId(typeNameId);

            if (!typeId)
                throw TypeNameDoesNotExists{fetchImportedTypeName(typeNameId)};
        }

        return {typeId, typeNameId};
    }

    void syncPrototypeAndExtension(Storage::Synchronization::Type &type, TypeIds &typeIds)
    {
        if (type.changeLevel == Storage::Synchronization::ChangeLevel::Minimal)
            return;

        auto [prototypeId, prototypeTypeNameId] = fetchImportedTypeNameIdAndTypeId(type.prototype,
                                                                                   type.sourceId);
        auto [extensionId, extensionTypeNameId] = fetchImportedTypeNameIdAndTypeId(type.extension,
                                                                                   type.sourceId);

        updatePrototypeAndExtensionStatement.write(type.typeId,
                                                   prototypeId,
                                                   prototypeTypeNameId,
                                                   extensionId,
                                                   extensionTypeNameId);

        if (prototypeId || extensionId)
            checkForPrototypeChainCycle(type.typeId);

        typeIds.push_back(type.typeId);
    }

    void syncPrototypesAndExtensions(Storage::Synchronization::Types &types,
                                     Prototypes &relinkablePrototypes,
                                     Prototypes &relinkableExtensions)
    {
        TypeIds typeIds;
        typeIds.reserve(types.size());

        for (auto &type : types)
            syncPrototypeAndExtension(type, typeIds);

        removeRelinkableEntries(relinkablePrototypes, typeIds, TypeCompare<Prototype>{});
        removeRelinkableEntries(relinkableExtensions, typeIds, TypeCompare<Prototype>{});
    }

    ImportId fetchImportId(SourceId sourceId, const Storage::Import &import) const
    {
        if (import.version) {
            return selectImportIdBySourceIdAndModuleIdAndVersionStatement.template value<ImportId>(
                sourceId, import.moduleId, import.version.major.value, import.version.minor.value);
        }

        if (import.version.major) {
            return selectImportIdBySourceIdAndModuleIdAndMajorVersionStatement
                .template value<ImportId>(sourceId, import.moduleId, import.version.major.value);
        }

        return selectImportIdBySourceIdAndModuleIdStatement.template value<ImportId>(sourceId,
                                                                                     import.moduleId);
    }

    ImportedTypeNameId fetchImportedTypeNameId(const Storage::Synchronization::ImportedTypeName &name,
                                               SourceId sourceId)
    {
        struct Inspect
        {
            auto operator()(const Storage::Synchronization::ImportedType &importedType)
            {
                return storage.fetchImportedTypeNameId(Storage::Synchronization::TypeNameKind::Exported,
                                                       sourceId,
                                                       importedType.name);
            }

            auto operator()(const Storage::Synchronization::QualifiedImportedType &importedType)
            {
                ImportId importId = storage.fetchImportId(sourceId, importedType.import);

                return storage.fetchImportedTypeNameId(Storage::Synchronization::TypeNameKind::QualifiedExported,
                                                       importId,
                                                       importedType.name);
            }

            ProjectStorage &storage;
            SourceId sourceId;
        };

        return std::visit(Inspect{*this, sourceId}, name);
    }

    template<typename Id>
    ImportedTypeNameId fetchImportedTypeNameId(Storage::Synchronization::TypeNameKind kind,
                                               Id id,
                                               Utils::SmallStringView typeName)
    {
        auto importedTypeNameId = selectImportedTypeNameIdStatement
                                      .template value<ImportedTypeNameId>(kind, id, typeName);

        if (importedTypeNameId)
            return importedTypeNameId;

        return insertImportedTypeNameIdStatement.template value<ImportedTypeNameId>(kind, id, typeName);
    }

    TypeId fetchTypeId(ImportedTypeNameId typeNameId) const
    {
        auto kind = selectKindFromImportedTypeNamesStatement
                        .template value<Storage::Synchronization::TypeNameKind>(typeNameId);

        return fetchTypeId(typeNameId, kind);
    }

    Utils::SmallString fetchImportedTypeName(ImportedTypeNameId typeNameId) const
    {
        return selectNameFromImportedTypeNamesStatement.template value<Utils::SmallString>(typeNameId);
    }

    TypeId fetchTypeId(ImportedTypeNameId typeNameId, Storage::Synchronization::TypeNameKind kind) const
    {
        if (kind == Storage::Synchronization::TypeNameKind::QualifiedExported) {
            return selectTypeIdForQualifiedImportedTypeNameNamesStatement.template value<TypeId>(
                typeNameId);
        }

        return selectTypeIdForImportedTypeNameNamesStatement.template value<TypeId>(typeNameId);
    }

    class FetchPropertyDeclarationResult
    {
    public:
        FetchPropertyDeclarationResult(TypeId propertyTypeId,
                                       PropertyDeclarationId propertyDeclarationId,
                                       Storage::PropertyDeclarationTraits propertyTraits)
            : propertyTypeId{propertyTypeId}
            , propertyDeclarationId{propertyDeclarationId}
            , propertyTraits{propertyTraits}
        {}

    public:
        TypeId propertyTypeId;
        PropertyDeclarationId propertyDeclarationId;
        Storage::PropertyDeclarationTraits propertyTraits;
    };

    auto fetchOptionalPropertyDeclarationByTypeIdAndNameUngarded(TypeId typeId,
                                                                 Utils::SmallStringView name)
    {
        return selectPropertyDeclarationByTypeIdAndNameStatement
            .template optionalValue<FetchPropertyDeclarationResult>(typeId, name);
    }

    FetchPropertyDeclarationResult fetchPropertyDeclarationByTypeIdAndNameUngarded(
        TypeId typeId, Utils::SmallStringView name)
    {
        auto propertyDeclaration = fetchOptionalPropertyDeclarationByTypeIdAndNameUngarded(typeId,
                                                                                           name);

        if (propertyDeclaration)
            return *propertyDeclaration;

        throw PropertyNameDoesNotExists{};
    }

    PropertyDeclarationId fetchPropertyDeclarationIdByTypeIdAndNameUngarded(TypeId typeId,
                                                                            Utils::SmallStringView name)
    {
        auto propertyDeclarationId = selectPropertyDeclarationIdByTypeIdAndNameStatement
                                         .template value<PropertyDeclarationId>(typeId, name);

        if (propertyDeclarationId)
            return propertyDeclarationId;

        throw PropertyNameDoesNotExists{};
    }

    SourceContextId readSourceContextId(Utils::SmallStringView sourceContextPath)
    {
        return selectSourceContextIdFromSourceContextsBySourceContextPathStatement
            .template value<SourceContextId>(sourceContextPath);
    }

    SourceContextId writeSourceContextId(Utils::SmallStringView sourceContextPath)
    {
        insertIntoSourceContextsStatement.write(sourceContextPath);

        return SourceContextId::create(database.lastInsertedRowId());
    }

    SourceId writeSourceId(SourceContextId sourceContextId, Utils::SmallStringView sourceName)
    {
        insertIntoSourcesStatement.write(sourceContextId, sourceName);

        return SourceId::create(database.lastInsertedRowId());
    }

    SourceId readSourceId(SourceContextId sourceContextId, Utils::SmallStringView sourceName)
    {
        return selectSourceIdFromSourcesBySourceContextIdAndSourceNameStatement
            .template value<SourceId>(sourceContextId, sourceName);
    }

    auto fetchExportedTypes(TypeId typeId)
    {
        return selectExportedTypesByTypeIdStatement
            .template values<Storage::Synchronization::ExportedType, 12>(typeId);
    }

    auto fetchPropertyDeclarations(TypeId typeId)
    {
        return selectPropertyDeclarationsByTypeIdStatement
            .template values<Storage::Synchronization::PropertyDeclaration, 24>(typeId);
    }

    auto fetchFunctionDeclarations(TypeId typeId)
    {
        Storage::Synchronization::FunctionDeclarations functionDeclarations;

        auto callback = [&](Utils::SmallStringView name,
                            Utils::SmallStringView returnType,
                            FunctionDeclarationId functionDeclarationId) {
            auto &functionDeclaration = functionDeclarations.emplace_back(name, returnType);
<<<<<<< HEAD
            functionDeclaration.parameters = selectFunctionParameterDeclarationsStatement.template values<
                Storage::Synchronization::ParameterDeclaration>(8, functionDeclarationId);
=======
            functionDeclaration.parameters = selectFunctionParameterDeclarationsStatement
                                                 .template values<Storage::Synchronization::ParameterDeclaration,
                                                                  8>(functionDeclarationId);
>>>>>>> 3473d9d3
        };

        selectFunctionDeclarationsForTypeIdWithoutSignatureStatement.readCallback(callback, typeId);

        return functionDeclarations;
    }

    auto fetchSignalDeclarations(TypeId typeId)
    {
        Storage::Synchronization::SignalDeclarations signalDeclarations;

        auto callback = [&](Utils::SmallStringView name, SignalDeclarationId signalDeclarationId) {
            auto &signalDeclaration = signalDeclarations.emplace_back(name);
<<<<<<< HEAD
            signalDeclaration.parameters = selectSignalParameterDeclarationsStatement.template values<
                Storage::Synchronization::ParameterDeclaration>(8, signalDeclarationId);
=======
            signalDeclaration.parameters = selectSignalParameterDeclarationsStatement
                                               .template values<Storage::Synchronization::ParameterDeclaration,
                                                                8>(signalDeclarationId);
>>>>>>> 3473d9d3
        };

        selectSignalDeclarationsForTypeIdWithoutSignatureStatement.readCallback(callback, typeId);

        return signalDeclarations;
    }

    auto fetchEnumerationDeclarations(TypeId typeId)
    {
        Storage::Synchronization::EnumerationDeclarations enumerationDeclarations;

        auto callback = [&](Utils::SmallStringView name,
                            EnumerationDeclarationId enumerationDeclarationId) {
            enumerationDeclarations.emplace_back(
                name,
<<<<<<< HEAD
                selectEnumeratorDeclarationStatement.template values<
                    Storage::Synchronization::EnumeratorDeclaration>(8, enumerationDeclarationId));
=======
                selectEnumeratorDeclarationStatement
                    .template values<Storage::Synchronization::EnumeratorDeclaration, 8>(
                        enumerationDeclarationId));
>>>>>>> 3473d9d3
        };

        selectEnumerationDeclarationsForTypeIdWithoutEnumeratorDeclarationsStatement
            .readCallback(callback, typeId);

        return enumerationDeclarations;
    }

    class Initializer
    {
    public:
        Initializer(Database &database, bool isInitialized)
        {
            if (!isInitialized) {
                auto moduleIdColumn = createModulesTable(database);
                createSourceContextsTable(database);
                createSourcesTable(database);
                createTypesAndePropertyDeclarationsTables(database, moduleIdColumn);
                createExportedTypeNamesTable(database, moduleIdColumn);
                createImportedTypeNamesTable(database);
                createEnumerationsTable(database);
                createFunctionsTable(database);
                createSignalsTable(database);
                createModuleExportedImportsTable(database, moduleIdColumn);
                createDocumentImportsTable(database, moduleIdColumn);
                createFileStatusesTable(database);
                createProjectDatasTable(database);
<<<<<<< HEAD
=======
                createPropertyEditorPathsTable(database);
>>>>>>> 3473d9d3
            }
            database.setIsInitialized(true);
        }

        void createSourceContextsTable(Database &database)
        {
            Sqlite::Table table;
            table.setUseIfNotExists(true);
            table.setName("sourceContexts");
            table.addColumn("sourceContextId", Sqlite::ColumnType::Integer, {Sqlite::PrimaryKey{}});
            const Sqlite::Column &sourceContextPathColumn = table.addColumn("sourceContextPath");

            table.addUniqueIndex({sourceContextPathColumn});

            table.initialize(database);
        }

        void createSourcesTable(Database &database)
        {
            Sqlite::StrictTable table;
            table.setUseIfNotExists(true);
            table.setName("sources");
            table.addColumn("sourceId", Sqlite::StrictColumnType::Integer, {Sqlite::PrimaryKey{}});
            const auto &sourceContextIdColumn = table.addColumn(
                "sourceContextId",
                Sqlite::StrictColumnType::Integer,
                {Sqlite::NotNull{},
                 Sqlite::ForeignKey{"sourceContexts",
                                    "sourceContextId",
                                    Sqlite::ForeignKeyAction::NoAction,
                                    Sqlite::ForeignKeyAction::Cascade}});
            const auto &sourceNameColumn = table.addColumn("sourceName",
                                                           Sqlite::StrictColumnType::Text);
            table.addUniqueIndex({sourceContextIdColumn, sourceNameColumn});

            table.initialize(database);
        }

        void createTypesAndePropertyDeclarationsTables(
            Database &database, [[maybe_unused]] const Sqlite::StrictColumn &foreignModuleIdColumn)
        {
            Sqlite::StrictTable typesTable;
            typesTable.setUseIfNotExists(true);
            typesTable.setName("types");
            typesTable.addColumn("typeId", Sqlite::StrictColumnType::Integer, {Sqlite::PrimaryKey{}});
            auto &sourceIdColumn = typesTable.addColumn("sourceId", Sqlite::StrictColumnType::Integer);
            auto &typesNameColumn = typesTable.addColumn("name", Sqlite::StrictColumnType::Text);
            typesTable.addColumn("traits", Sqlite::StrictColumnType::Integer);
            typesTable.addForeignKeyColumn("prototypeId",
                                           typesTable,
                                           Sqlite::ForeignKeyAction::NoAction,
                                           Sqlite::ForeignKeyAction::Restrict);
            typesTable.addColumn("prototypeNameId", Sqlite::StrictColumnType::Integer);
            typesTable.addForeignKeyColumn("extensionId",
                                           typesTable,
                                           Sqlite::ForeignKeyAction::NoAction,
                                           Sqlite::ForeignKeyAction::Restrict);
            typesTable.addColumn("extensionNameId", Sqlite::StrictColumnType::Integer);
            auto &defaultPropertyIdColumn = typesTable.addColumn("defaultPropertyId",
                                                                 Sqlite::StrictColumnType::Integer);

            typesTable.addUniqueIndex({sourceIdColumn, typesNameColumn});
            typesTable.addIndex({defaultPropertyIdColumn});

            typesTable.initialize(database);

            {
                Sqlite::StrictTable propertyDeclarationTable;
                propertyDeclarationTable.setUseIfNotExists(true);
                propertyDeclarationTable.setName("propertyDeclarations");
                propertyDeclarationTable.addColumn("propertyDeclarationId",
                                                   Sqlite::StrictColumnType::Integer,
                                                   {Sqlite::PrimaryKey{}});
                auto &typeIdColumn = propertyDeclarationTable.addColumn("typeId");
                auto &nameColumn = propertyDeclarationTable.addColumn("name");
                propertyDeclarationTable.addForeignKeyColumn("propertyTypeId",
                                                             typesTable,
                                                             Sqlite::ForeignKeyAction::NoAction,
                                                             Sqlite::ForeignKeyAction::Restrict);
                propertyDeclarationTable.addColumn("propertyTraits",
                                                   Sqlite::StrictColumnType::Integer);
                propertyDeclarationTable.addColumn("propertyImportedTypeNameId",
                                                   Sqlite::StrictColumnType::Integer);
                auto &aliasPropertyDeclarationIdColumn = propertyDeclarationTable.addForeignKeyColumn(
                    "aliasPropertyDeclarationId",
                    propertyDeclarationTable,
                    Sqlite::ForeignKeyAction::NoAction,
                    Sqlite::ForeignKeyAction::Restrict);
                auto &aliasPropertyDeclarationTailIdColumn = propertyDeclarationTable.addForeignKeyColumn(
                    "aliasPropertyDeclarationTailId",
                    propertyDeclarationTable,
                    Sqlite::ForeignKeyAction::NoAction,
                    Sqlite::ForeignKeyAction::Restrict);

                propertyDeclarationTable.addUniqueIndex({typeIdColumn, nameColumn});
                propertyDeclarationTable.addIndex({aliasPropertyDeclarationIdColumn},
                                                  "aliasPropertyDeclarationId IS NOT NULL");
                propertyDeclarationTable.addIndex({aliasPropertyDeclarationTailIdColumn},
                                                  "aliasPropertyDeclarationTailId IS NOT NULL");

                propertyDeclarationTable.initialize(database);
            }
        }

        void createExportedTypeNamesTable(Database &database,
                                          const Sqlite::StrictColumn &foreignModuleIdColumn)
        {
            Sqlite::StrictTable table;
            table.setUseIfNotExists(true);
            table.setName("exportedTypeNames");
            table.addColumn("exportedTypeNameId",
                            Sqlite::StrictColumnType::Integer,
                            {Sqlite::PrimaryKey{}});
            auto &moduleIdColumn = table.addForeignKeyColumn("moduleId",
                                                             foreignModuleIdColumn,
                                                             Sqlite::ForeignKeyAction::NoAction,
                                                             Sqlite::ForeignKeyAction::NoAction);
            auto &nameColumn = table.addColumn("name", Sqlite::StrictColumnType::Text);
            auto &typeIdColumn = table.addColumn("typeId", Sqlite::StrictColumnType::Integer);
            auto &majorVersionColumn = table.addColumn("majorVersion",
                                                       Sqlite::StrictColumnType::Integer);
            auto &minorVersionColumn = table.addColumn("minorVersion",
                                                       Sqlite::StrictColumnType::Integer);

            table.addUniqueIndex({moduleIdColumn, nameColumn},
                                 "majorVersion IS NULL AND minorVersion IS NULL");
            table.addUniqueIndex({moduleIdColumn, nameColumn, majorVersionColumn},
                                 "majorVersion IS NOT NULL AND minorVersion IS NULL");
            table.addUniqueIndex({moduleIdColumn, nameColumn, majorVersionColumn, minorVersionColumn},
                                 "majorVersion IS NOT NULL AND minorVersion IS NOT NULL");

            table.addIndex({typeIdColumn});

            table.initialize(database);
        }

        void createImportedTypeNamesTable(Database &database)
        {
            Sqlite::StrictTable table;
            table.setUseIfNotExists(true);
            table.setName("importedTypeNames");
            table.addColumn("importedTypeNameId",
                            Sqlite::StrictColumnType::Integer,
                            {Sqlite::PrimaryKey{}});
            auto &importOrSourceIdColumn = table.addColumn("importOrSourceId");
            auto &nameColumn = table.addColumn("name", Sqlite::StrictColumnType::Text);
            auto &kindColumn = table.addColumn("kind", Sqlite::StrictColumnType::Integer);

            table.addUniqueIndex({kindColumn, importOrSourceIdColumn, nameColumn});

            table.initialize(database);
        }

        void createEnumerationsTable(Database &database)
        {
            Sqlite::StrictTable table;
            table.setUseIfNotExists(true);
            table.setName("enumerationDeclarations");
            table.addColumn("enumerationDeclarationId",
                            Sqlite::StrictColumnType::Integer,
                            {Sqlite::PrimaryKey{}});
            auto &typeIdColumn = table.addColumn("typeId", Sqlite::StrictColumnType::Integer);
            auto &nameColumn = table.addColumn("name", Sqlite::StrictColumnType::Text);
            table.addColumn("enumeratorDeclarations", Sqlite::StrictColumnType::Text);

            table.addUniqueIndex({typeIdColumn, nameColumn});

            table.initialize(database);
        }

        void createFunctionsTable(Database &database)
        {
            Sqlite::StrictTable table;
            table.setUseIfNotExists(true);
            table.setName("functionDeclarations");
            table.addColumn("functionDeclarationId",
                            Sqlite::StrictColumnType::Integer,
                            {Sqlite::PrimaryKey{}});
            auto &typeIdColumn = table.addColumn("typeId", Sqlite::StrictColumnType::Integer);
            auto &nameColumn = table.addColumn("name", Sqlite::StrictColumnType::Text);
            auto &signatureColumn = table.addColumn("signature", Sqlite::StrictColumnType::Text);
            table.addColumn("returnTypeName");

            table.addUniqueIndex({typeIdColumn, nameColumn, signatureColumn});

            table.initialize(database);
        }

        void createSignalsTable(Database &database)
        {
            Sqlite::StrictTable table;
            table.setUseIfNotExists(true);
            table.setName("signalDeclarations");
            table.addColumn("signalDeclarationId",
                            Sqlite::StrictColumnType::Integer,
                            {Sqlite::PrimaryKey{}});
            auto &typeIdColumn = table.addColumn("typeId", Sqlite::StrictColumnType::Integer);
            auto &nameColumn = table.addColumn("name", Sqlite::StrictColumnType::Text);
            auto &signatureColumn = table.addColumn("signature", Sqlite::StrictColumnType::Text);

            table.addUniqueIndex({typeIdColumn, nameColumn, signatureColumn});

            table.initialize(database);
        }

        Sqlite::StrictColumn createModulesTable(Database &database)
        {
            Sqlite::StrictTable table;
            table.setUseIfNotExists(true);
            table.setName("modules");
            auto &modelIdColumn = table.addColumn("moduleId",
                                                  Sqlite::StrictColumnType::Integer,
                                                  {Sqlite::PrimaryKey{}});
            auto &nameColumn = table.addColumn("name", Sqlite::StrictColumnType::Text);

            table.addUniqueIndex({nameColumn});

            table.initialize(database);

            return std::move(modelIdColumn);
        }

        void createModuleExportedImportsTable(Database &database,
                                              const Sqlite::StrictColumn &foreignModuleIdColumn)
        {
            Sqlite::StrictTable table;
            table.setUseIfNotExists(true);
            table.setName("moduleExportedImports");
            table.addColumn("moduleExportedImportId",
                            Sqlite::StrictColumnType::Integer,
                            {Sqlite::PrimaryKey{}});
            auto &moduleIdColumn = table.addForeignKeyColumn("moduleId",
                                                             foreignModuleIdColumn,
                                                             Sqlite::ForeignKeyAction::NoAction,
                                                             Sqlite::ForeignKeyAction::Cascade,
                                                             Sqlite::Enforment::Immediate);
            auto &sourceIdColumn = table.addColumn("exportedModuleId",
                                                   Sqlite::StrictColumnType::Integer);
            table.addColumn("isAutoVersion", Sqlite::StrictColumnType::Integer);
            table.addColumn("majorVersion", Sqlite::StrictColumnType::Integer);
            table.addColumn("minorVersion", Sqlite::StrictColumnType::Integer);

            table.addUniqueIndex({sourceIdColumn, moduleIdColumn});

            table.initialize(database);
        }

        void createDocumentImportsTable(Database &database,
                                        const Sqlite::StrictColumn &foreignModuleIdColumn)
        {
            Sqlite::StrictTable table;
            table.setUseIfNotExists(true);
            table.setName("documentImports");
            table.addColumn("importId", Sqlite::StrictColumnType::Integer, {Sqlite::PrimaryKey{}});
            auto &sourceIdColumn = table.addColumn("sourceId", Sqlite::StrictColumnType::Integer);
            auto &moduleIdColumn = table.addForeignKeyColumn("moduleId",
                                                             foreignModuleIdColumn,
                                                             Sqlite::ForeignKeyAction::NoAction,
                                                             Sqlite::ForeignKeyAction::Cascade,
                                                             Sqlite::Enforment::Immediate);
            auto &sourceModuleIdColumn = table.addForeignKeyColumn("sourceModuleId",
                                                                   foreignModuleIdColumn,
                                                                   Sqlite::ForeignKeyAction::NoAction,
                                                                   Sqlite::ForeignKeyAction::Cascade,
                                                                   Sqlite::Enforment::Immediate);
            auto &kindColumn = table.addColumn("kind", Sqlite::StrictColumnType::Integer);
            auto &majorVersionColumn = table.addColumn("majorVersion",
                                                       Sqlite::StrictColumnType::Integer);
            auto &minorVersionColumn = table.addColumn("minorVersion",
                                                       Sqlite::StrictColumnType::Integer);
            auto &moduleExportedModuleIdColumn = table.addColumn("moduleExportedModuleId",
                                                                 Sqlite::StrictColumnType::Integer);

            table.addUniqueIndex({sourceIdColumn,
                                  moduleIdColumn,
                                  kindColumn,
                                  sourceModuleIdColumn,
                                  moduleExportedModuleIdColumn},
                                 "majorVersion IS NULL AND minorVersion IS NULL");
            table.addUniqueIndex({sourceIdColumn,
                                  moduleIdColumn,
                                  kindColumn,
                                  sourceModuleIdColumn,
                                  majorVersionColumn,
                                  moduleExportedModuleIdColumn},
                                 "majorVersion IS NOT NULL AND minorVersion IS NULL");
            table.addUniqueIndex({sourceIdColumn,
                                  moduleIdColumn,
                                  kindColumn,
                                  sourceModuleIdColumn,
                                  majorVersionColumn,
                                  minorVersionColumn,
                                  moduleExportedModuleIdColumn},
                                 "majorVersion IS NOT NULL AND minorVersion IS NOT NULL");

            table.initialize(database);
        }

        void createFileStatusesTable(Database &database)
        {
            Sqlite::StrictTable table;
            table.setUseIfNotExists(true);
            table.setName("fileStatuses");
            table.addColumn("sourceId",
                            Sqlite::StrictColumnType::Integer,
                            {Sqlite::PrimaryKey{},
                             Sqlite::ForeignKey{"sources",
                                                "sourceId",
                                                Sqlite::ForeignKeyAction::NoAction,
                                                Sqlite::ForeignKeyAction::Cascade}});
            table.addColumn("size", Sqlite::StrictColumnType::Integer);
            table.addColumn("lastModified", Sqlite::StrictColumnType::Integer);

            table.initialize(database);
        }

        void createProjectDatasTable(Database &database)
        {
            Sqlite::StrictTable table;
            table.setUseIfNotExists(true);
            table.setUseWithoutRowId(true);
            table.setName("projectDatas");
            auto &projectSourceIdColumn = table.addColumn("projectSourceId",
                                                          Sqlite::StrictColumnType::Integer);
            auto &sourceIdColumn = table.addColumn("sourceId", Sqlite::StrictColumnType::Integer);
            table.addColumn("moduleId", Sqlite::StrictColumnType::Integer);
            table.addColumn("fileType", Sqlite::StrictColumnType::Integer);

            table.addPrimaryKeyContraint({projectSourceIdColumn, sourceIdColumn});
            table.addUniqueIndex({sourceIdColumn});

            table.initialize(database);
        }

        void createPropertyEditorPathsTable(Database &database)
        {
            Sqlite::StrictTable table;
            table.setUseIfNotExists(true);
            table.setUseWithoutRowId(true);
            table.setName("propertyEditorPaths");
            table.addColumn("typeId", Sqlite::StrictColumnType::Integer, {Sqlite::PrimaryKey{}});
            table.addColumn("pathSourceId", Sqlite::StrictColumnType::Integer);
            auto &directoryIdColumn = table.addColumn("directoryId",
                                                      Sqlite::StrictColumnType::Integer);

            table.addIndex({directoryIdColumn});

            table.initialize(database);
        }
    };

public:
    Database &database;
    Sqlite::ExclusiveNonThrowingDestructorTransaction<Database> exclusiveTransaction;
    Initializer initializer;
    mutable ModuleCache moduleCache{ModuleStorageAdapter{*this}};
    Storage::Info::CommonTypeCache<ProjectStorageInterface> commonTypeCache_{*this};
    ReadWriteStatement<1, 3> upsertTypeStatement{
        "INSERT INTO types(sourceId, name,  traits) VALUES(?1, ?2, ?3) ON CONFLICT DO "
        "UPDATE SET traits=excluded.traits WHERE traits IS NOT "
        "excluded.traits RETURNING typeId",
        database};
    WriteStatement<5> updatePrototypeAndExtensionStatement{
        "UPDATE types SET prototypeId=?2, prototypeNameId=?3, extensionId=?4, extensionNameId=?5 "
        "WHERE typeId=?1 AND (prototypeId IS NOT ?2 OR extensionId IS NOT ?3 AND prototypeId "
        "IS NOT ?4 OR extensionNameId IS NOT ?5)",
        database};
    mutable ReadStatement<1, 1> selectTypeIdByExportedNameStatement{
        "SELECT typeId FROM exportedTypeNames WHERE name=?1", database};
    mutable ReadStatement<1, 2> selectTypeIdByModuleIdAndExportedNameStatement{
        "SELECT typeId FROM exportedTypeNames "
        "WHERE moduleId=?1 AND name=?2 "
        "ORDER BY majorVersion DESC, minorVersion DESC "
        "LIMIT 1",
        database};
    mutable ReadStatement<1, 3> selectTypeIdByModuleIdAndExportedNameAndMajorVersionStatement{
        "SELECT typeId FROM exportedTypeNames "
        "WHERE moduleId=?1 AND name=?2 AND majorVersion=?3"
        "ORDER BY minorVersion DESC "
        "LIMIT 1",
        database};
    mutable ReadStatement<1, 4> selectTypeIdByModuleIdAndExportedNameAndVersionStatement{
        "SELECT typeId FROM exportedTypeNames "
        "WHERE moduleId=?1 AND name=?2 AND majorVersion=?3 AND minorVersion<=?4"
        "ORDER BY minorVersion DESC "
        "LIMIT 1",
        database};
    mutable ReadStatement<1, 2> selectPrototypeIdStatement{
        "WITH RECURSIVE "
        "  all_prototype_and_extension(typeId, prototypeId) AS ("
        "       SELECT typeId, prototypeId FROM types WHERE prototypeId IS NOT NULL"
        "    UNION ALL "
        "       SELECT typeId, extensionId FROM types WHERE extensionId IS NOT NULL),"
        "  typeSelection(typeId) AS ("
        "      VALUES(?1) "
        "    UNION ALL "
        "      SELECT prototypeId FROM all_prototype_and_extension JOIN typeSelection "
        "        USING(typeId))"
        "SELECT typeId FROM typeSelection WHERE typeId=?2 LIMIT 1",
        database};
    mutable ReadStatement<1, 2> selectPropertyDeclarationIdByTypeIdAndNameStatement{
        "WITH RECURSIVE "
        "  all_prototype_and_extension(typeId, prototypeId) AS ("
        "       SELECT typeId, prototypeId FROM types WHERE prototypeId IS NOT NULL"
        "    UNION ALL "
        "       SELECT typeId, extensionId FROM types WHERE extensionId IS NOT NULL),"
        "  typeSelection(typeId, level) AS ("
        "      VALUES(?1, 0) "
        "    UNION ALL "
        "      SELECT prototypeId, typeSelection.level+1 FROM all_prototype_and_extension JOIN "
        "        typeSelection USING(typeId)) "
        "SELECT propertyDeclarationId FROM propertyDeclarations JOIN typeSelection USING(typeId) "
        "  WHERE name=?2 ORDER BY level LIMIT 1",
        database};
    mutable ReadStatement<3, 2> selectPropertyDeclarationByTypeIdAndNameStatement{
        "WITH RECURSIVE "
        "  all_prototype_and_extension(typeId, prototypeId) AS ("
        "       SELECT typeId, prototypeId FROM types WHERE prototypeId IS NOT NULL"
        "    UNION ALL "
        "       SELECT typeId, extensionId FROM types WHERE extensionId IS NOT NULL),"
        "  typeSelection(typeId, level) AS ("
        "      VALUES(?1, 0) "
        "    UNION ALL "
        "      SELECT prototypeId, typeSelection.level+1 FROM all_prototype_and_extension JOIN "
        "        typeSelection USING(typeId))"
        "SELECT propertyTypeId, propertyDeclarationId, propertyTraits "
        "  FROM propertyDeclarations JOIN typeSelection USING(typeId) "
        "  WHERE name=?2 ORDER BY level LIMIT 1",
        database};
    mutable ReadStatement<1, 1> selectPrototypeIdsInOrderStatement{
        "WITH RECURSIVE "
        "  all_prototype_and_extension(typeId, prototypeId) AS ("
        "       SELECT typeId, prototypeId FROM types WHERE prototypeId IS NOT NULL"
        "    UNION ALL "
        "       SELECT typeId, extensionId FROM types WHERE extensionId IS NOT NULL),"
        "  typeSelection(typeId, level) AS ("
        "      VALUES(?1, 0) "
        "    UNION ALL "
        "      SELECT prototypeId, typeSelection.level+1 FROM all_prototype_and_extension JOIN "
        "        typeSelection USING(typeId) WHERE prototypeId IS NOT NULL) "
        "SELECT typeId FROM typeSelection ORDER BY level DESC",
        database};
    mutable ReadStatement<1, 1> selectSourceContextIdFromSourceContextsBySourceContextPathStatement{
        "SELECT sourceContextId FROM sourceContexts WHERE sourceContextPath = ?", database};
    mutable ReadStatement<1, 1> selectSourceContextPathFromSourceContextsBySourceContextIdStatement{
        "SELECT sourceContextPath FROM sourceContexts WHERE sourceContextId = ?", database};
    mutable ReadStatement<2> selectAllSourceContextsStatement{
        "SELECT sourceContextPath, sourceContextId FROM sourceContexts", database};
    WriteStatement<1> insertIntoSourceContextsStatement{
        "INSERT INTO sourceContexts(sourceContextPath) VALUES (?)", database};
    mutable ReadStatement<1, 2> selectSourceIdFromSourcesBySourceContextIdAndSourceNameStatement{
        "SELECT sourceId FROM sources WHERE sourceContextId = ? AND sourceName = ?", database};
    mutable ReadStatement<2, 1> selectSourceNameAndSourceContextIdFromSourcesBySourceIdStatement{
        "SELECT sourceName, sourceContextId FROM sources WHERE sourceId = ?", database};
    mutable ReadStatement<1, 1> selectSourceContextIdFromSourcesBySourceIdStatement{
        "SELECT sourceContextId FROM sources WHERE sourceId = ?", database};
    WriteStatement<2> insertIntoSourcesStatement{
        "INSERT INTO sources(sourceContextId, sourceName) VALUES (?,?)", database};
    mutable ReadStatement<3> selectAllSourcesStatement{
        "SELECT sourceName, sourceContextId, sourceId  FROM sources", database};
    mutable ReadStatement<7, 1> selectTypeByTypeIdStatement{
        "SELECT sourceId, t.name, t.typeId, prototypeId, extensionId, traits, pd.name "
        "FROM types AS t LEFT JOIN propertyDeclarations AS pd "
        "  ON defaultPropertyId=propertyDeclarationId WHERE t.typeId=?",
        database};
    mutable ReadStatement<4, 1> selectExportedTypesByTypeIdStatement{
        "SELECT moduleId, name, ifnull(majorVersion, -1), ifnull(minorVersion, -1) FROM "
        "exportedTypeNames WHERE typeId=?",
        database};
    mutable ReadStatement<4, 2> selectExportedTypesByTypeIdAndSourceIdStatement{
        "SELECT etn.moduleId, name, ifnull(etn.majorVersion, -1), ifnull(etn.minorVersion, -1) "
        "FROM exportedTypeNames AS etn JOIN documentImports USING(moduleId) WHERE typeId=?1 AND "
        "sourceId=?2",
        database};
    mutable ReadStatement<7> selectTypesStatement{
        "SELECT sourceId, t.name, t.typeId, prototypeId, extensionId, traits, pd.name "
        "FROM types AS t LEFT JOIN propertyDeclarations AS pd "
        "  ON defaultPropertyId=propertyDeclarationId",
        database};
    ReadStatement<1, 2> selectNotUpdatedTypesInSourcesStatement{
        "SELECT DISTINCT typeId FROM types WHERE (sourceId IN carray(?1) AND typeId NOT IN "
        "carray(?2))",
        database};
    WriteStatement<1> deleteTypeNamesByTypeIdStatement{
        "DELETE FROM exportedTypeNames WHERE typeId=?", database};
    WriteStatement<1> deleteEnumerationDeclarationByTypeIdStatement{
        "DELETE FROM enumerationDeclarations WHERE typeId=?", database};
    WriteStatement<1> deletePropertyDeclarationByTypeIdStatement{
        "DELETE FROM propertyDeclarations WHERE typeId=?", database};
    WriteStatement<1> deleteFunctionDeclarationByTypeIdStatement{
        "DELETE FROM functionDeclarations WHERE typeId=?", database};
    WriteStatement<1> deleteSignalDeclarationByTypeIdStatement{
        "DELETE FROM signalDeclarations WHERE typeId=?", database};
    WriteStatement<1> deleteTypeStatement{"DELETE FROM types  WHERE typeId=?", database};
    mutable ReadStatement<4, 1> selectPropertyDeclarationsByTypeIdStatement{
        "SELECT name, propertyTypeId, propertyTraits, (SELECT name FROM "
        "propertyDeclarations WHERE propertyDeclarationId=pd.aliasPropertyDeclarationId) FROM "
        "propertyDeclarations AS pd WHERE typeId=?",
        database};
    ReadStatement<6, 1> selectPropertyDeclarationsForTypeIdStatement{
        "SELECT name, propertyTraits, propertyTypeId, propertyImportedTypeNameId, "
        "propertyDeclarationId, aliasPropertyDeclarationId FROM propertyDeclarations "
        "WHERE typeId=? ORDER BY name",
        database};
    ReadWriteStatement<1, 5> insertPropertyDeclarationStatement{
        "INSERT INTO propertyDeclarations(typeId, name, propertyTypeId, propertyTraits, "
        "propertyImportedTypeNameId, aliasPropertyDeclarationId) VALUES(?1, ?2, ?3, ?4, ?5, NULL) "
        "RETURNING propertyDeclarationId",
        database};
    WriteStatement<4> updatePropertyDeclarationStatement{
        "UPDATE propertyDeclarations SET propertyTypeId=?2, propertyTraits=?3, "
        "propertyImportedTypeNameId=?4, aliasPropertyDeclarationId=NULL WHERE "
        "propertyDeclarationId=?1",
        database};
    WriteStatement<3> updatePropertyAliasDeclarationRecursivelyWithTypeAndTraitsStatement{
        "WITH RECURSIVE "
        "  properties(aliasPropertyDeclarationId) AS ( "
        "    SELECT propertyDeclarationId FROM propertyDeclarations WHERE "
        "      aliasPropertyDeclarationId=?1 "
        "   UNION ALL "
        "     SELECT pd.propertyDeclarationId FROM "
        "       propertyDeclarations AS pd JOIN properties USING(aliasPropertyDeclarationId)) "
        "UPDATE propertyDeclarations AS pd "
        "SET propertyTypeId=?2, propertyTraits=?3 "
        "FROM properties AS p "
        "WHERE pd.propertyDeclarationId=p.aliasPropertyDeclarationId",
        database};
    WriteStatement<1> updatePropertyAliasDeclarationRecursivelyStatement{
        "WITH RECURSIVE "
        "  propertyValues(propertyTypeId, propertyTraits) AS ("
        "    SELECT propertyTypeId, propertyTraits FROM propertyDeclarations "
        "      WHERE propertyDeclarationId=?1), "
        "  properties(aliasPropertyDeclarationId) AS ( "
        "    SELECT propertyDeclarationId FROM propertyDeclarations WHERE "
        "      aliasPropertyDeclarationId=?1 "
        "   UNION ALL "
        "     SELECT pd.propertyDeclarationId FROM "
        "       propertyDeclarations AS pd JOIN properties USING(aliasPropertyDeclarationId)) "
        "UPDATE propertyDeclarations AS pd "
        "SET propertyTypeId=pv.propertyTypeId, propertyTraits=pv.propertyTraits "
        "FROM properties AS p, propertyValues AS pv "
        "WHERE pd.propertyDeclarationId=p.aliasPropertyDeclarationId",
        database};
    WriteStatement<1> deletePropertyDeclarationStatement{
        "DELETE FROM propertyDeclarations WHERE propertyDeclarationId=?", database};
    ReadStatement<3, 1> selectPropertyDeclarationsWithAliasForTypeIdStatement{
        "SELECT name, propertyDeclarationId, aliasPropertyDeclarationId FROM propertyDeclarations "
        "WHERE typeId=? AND aliasPropertyDeclarationId IS NOT NULL ORDER BY name",
        database};
    WriteStatement<5> updatePropertyDeclarationWithAliasAndTypeStatement{
        "UPDATE propertyDeclarations SET propertyTypeId=?2, propertyTraits=?3, "
        "propertyImportedTypeNameId=?4, aliasPropertyDeclarationId=?5 WHERE "
        "propertyDeclarationId=?1",
        database};
    ReadWriteStatement<1, 2> insertAliasPropertyDeclarationStatement{
        "INSERT INTO propertyDeclarations(typeId, name) VALUES(?1, ?2) RETURNING "
        "propertyDeclarationId",
        database};
    mutable ReadStatement<4, 1> selectFunctionDeclarationsForTypeIdStatement{
        "SELECT name, returnTypeName, signature, functionDeclarationId FROM "
        "functionDeclarations WHERE typeId=? ORDER BY name, signature",
        database};
    mutable ReadStatement<3, 1> selectFunctionDeclarationsForTypeIdWithoutSignatureStatement{
        "SELECT name, returnTypeName, functionDeclarationId FROM "
        "functionDeclarations WHERE typeId=? ORDER BY name",
        database};
    mutable ReadStatement<3, 1> selectFunctionParameterDeclarationsStatement{
        "SELECT json_extract(json_each.value, '$.n'), json_extract(json_each.value, '$.tn'), "
        "json_extract(json_each.value, '$.tr') FROM functionDeclarations, "
        "json_each(functionDeclarations.signature) WHERE functionDeclarationId=?",
        database};
    WriteStatement<4> insertFunctionDeclarationStatement{
        "INSERT INTO functionDeclarations(typeId, name, returnTypeName, signature) VALUES(?1, ?2, "
        "?3, ?4)",
        database};
    WriteStatement<2> updateFunctionDeclarationStatement{
        "UPDATE functionDeclarations SET returnTypeName=?2 WHERE functionDeclarationId=?1", database};
    WriteStatement<1> deleteFunctionDeclarationStatement{
        "DELETE FROM functionDeclarations WHERE functionDeclarationId=?", database};
    mutable ReadStatement<3, 1> selectSignalDeclarationsForTypeIdStatement{
        "SELECT name, signature, signalDeclarationId FROM signalDeclarations WHERE typeId=? ORDER "
        "BY name, signature",
        database};
    mutable ReadStatement<2, 1> selectSignalDeclarationsForTypeIdWithoutSignatureStatement{
        "SELECT name, signalDeclarationId FROM signalDeclarations WHERE typeId=? ORDER BY name",
        database};
    mutable ReadStatement<3, 1> selectSignalParameterDeclarationsStatement{
        "SELECT json_extract(json_each.value, '$.n'), json_extract(json_each.value, '$.tn'), "
        "json_extract(json_each.value, '$.tr') FROM signalDeclarations, "
        "json_each(signalDeclarations.signature) WHERE signalDeclarationId=?",
        database};
    WriteStatement<3> insertSignalDeclarationStatement{
        "INSERT INTO signalDeclarations(typeId, name, signature) VALUES(?1, ?2, ?3)", database};
    WriteStatement<2> updateSignalDeclarationStatement{
        "UPDATE signalDeclarations SET  signature=?2 WHERE signalDeclarationId=?1", database};
    WriteStatement<1> deleteSignalDeclarationStatement{
        "DELETE FROM signalDeclarations WHERE signalDeclarationId=?", database};
    mutable ReadStatement<3, 1> selectEnumerationDeclarationsForTypeIdStatement{
        "SELECT name, enumeratorDeclarations, enumerationDeclarationId FROM "
        "enumerationDeclarations WHERE typeId=? ORDER BY name",
        database};
    mutable ReadStatement<2, 1> selectEnumerationDeclarationsForTypeIdWithoutEnumeratorDeclarationsStatement{
        "SELECT name, enumerationDeclarationId FROM enumerationDeclarations WHERE typeId=? ORDER "
        "BY name",
        database};
    mutable ReadStatement<3, 1> selectEnumeratorDeclarationStatement{
        "SELECT json_each.key, json_each.value, json_each.type!='null' FROM "
        "enumerationDeclarations, json_each(enumerationDeclarations.enumeratorDeclarations) WHERE "
        "enumerationDeclarationId=?",
        database};
    WriteStatement<3> insertEnumerationDeclarationStatement{
        "INSERT INTO enumerationDeclarations(typeId, name, enumeratorDeclarations) VALUES(?1, ?2, "
        "?3)",
        database};
    WriteStatement<2> updateEnumerationDeclarationStatement{
        "UPDATE enumerationDeclarations SET  enumeratorDeclarations=?2 WHERE "
        "enumerationDeclarationId=?1",
        database};
    WriteStatement<1> deleteEnumerationDeclarationStatement{
        "DELETE FROM enumerationDeclarations WHERE enumerationDeclarationId=?", database};
    mutable ReadStatement<1, 1> selectModuleIdByNameStatement{
        "SELECT moduleId FROM modules WHERE name=? LIMIT 1", database};
    mutable ReadWriteStatement<1, 1> insertModuleNameStatement{
        "INSERT INTO modules(name) VALUES(?1) RETURNING moduleId", database};
    mutable ReadStatement<1, 1> selectModuleNameStatement{
        "SELECT name FROM modules WHERE moduleId =?1", database};
    mutable ReadStatement<2> selectAllModulesStatement{"SELECT name, moduleId FROM modules", database};
    mutable ReadStatement<1, 2> selectTypeIdBySourceIdAndNameStatement{
        "SELECT typeId FROM types WHERE sourceId=?1 and name=?2", database};
    mutable ReadStatement<1, 3> selectTypeIdByModuleIdsAndExportedNameStatement{
        "SELECT typeId FROM exportedTypeNames WHERE moduleId IN carray(?1, ?2, 'int32') AND "
        "name=?3",
        database};
    mutable ReadStatement<5, 2> selectDocumentImportForSourceIdStatement{
        "SELECT importId, sourceId, moduleId, majorVersion, minorVersion "
        "FROM documentImports WHERE sourceId IN carray(?1) AND kind=?2 ORDER BY sourceId, "
        "moduleId, majorVersion, minorVersion",
        database};
    WriteStatement<5> insertDocumentImportWithoutVersionStatement{
        "INSERT INTO documentImports(sourceId, moduleId, sourceModuleId, kind, "
        "moduleExportedModuleId) VALUES (?1, ?2, ?3, ?4, ?5)",
        database};
    WriteStatement<6> insertDocumentImportWithMajorVersionStatement{
        "INSERT INTO documentImports(sourceId, moduleId, sourceModuleId, kind, majorVersion, "
        "moduleExportedModuleId) VALUES (?1, ?2, ?3, ?4, ?5, ?6)",
        database};
    WriteStatement<7> insertDocumentImportWithVersionStatement{
        "INSERT INTO documentImports(sourceId, moduleId, sourceModuleId, kind, majorVersion, "
        "minorVersion, moduleExportedModuleId) VALUES (?1, ?2, ?3, ?4, ?5, ?6, ?7)",
        database};
    WriteStatement<1> deleteDocumentImportStatement{"DELETE FROM documentImports WHERE importId=?1",
                                                    database};
    WriteStatement<1> deleteDocumentImportsWithSourceIdsStatement{
        "DELETE FROM documentImports WHERE sourceId IN carray(?1)", database};
    ReadStatement<1, 2> selectPropertyDeclarationIdPrototypeChainDownStatement{
        "WITH RECURSIVE "
        "  all_prototype_and_extension(typeId, prototypeId) AS ("
        "       SELECT typeId, prototypeId FROM types WHERE prototypeId IS NOT NULL"
        "    UNION ALL "
        "       SELECT typeId, extensionId FROM types WHERE extensionId IS NOT NULL),"
        "  typeSelection(typeId, level) AS ("
        "      SELECT prototypeId, 0 FROM types WHERE typeId=?1 AND prototypeId IS NOT NULL"
        "    UNION ALL "
        "      SELECT prototypeId, typeSelection.level+1 FROM all_prototype_and_extension JOIN "
        "        typeSelection USING(typeId))"
        "SELECT propertyDeclarationId FROM typeSelection JOIN propertyDeclarations "
        "  USING(typeId) WHERE name=?2 ORDER BY level LIMIT 1",
        database};
    WriteStatement<2> updateAliasIdPropertyDeclarationStatement{
        "UPDATE propertyDeclarations SET aliasPropertyDeclarationId=?2  WHERE "
        "aliasPropertyDeclarationId=?1",
        database};
    WriteStatement<2> updateAliasPropertyDeclarationByAliasPropertyDeclarationIdStatement{
        "UPDATE propertyDeclarations SET propertyTypeId=new.propertyTypeId, "
        "propertyTraits=new.propertyTraits, aliasPropertyDeclarationId=?1 FROM (SELECT "
        "propertyTypeId, propertyTraits FROM propertyDeclarations WHERE propertyDeclarationId=?1) "
        "AS new WHERE aliasPropertyDeclarationId=?2",
        database};
    WriteStatement<1> updateAliasPropertyDeclarationToNullStatement{
        "UPDATE propertyDeclarations SET aliasPropertyDeclarationId=NULL, propertyTypeId=NULL, "
        "propertyTraits=NULL WHERE propertyDeclarationId=? AND (aliasPropertyDeclarationId IS NOT "
        "NULL OR propertyTypeId IS NOT NULL OR propertyTraits IS NOT NULL)",
        database};
    ReadStatement<5, 1> selectAliasPropertiesDeclarationForPropertiesWithTypeIdStatement{
        "SELECT alias.typeId, alias.propertyDeclarationId, alias.propertyImportedTypeNameId, "
        "alias.aliasPropertyDeclarationId, alias.aliasPropertyDeclarationTailId FROM "
        "propertyDeclarations AS alias JOIN propertyDeclarations AS target ON "
        "alias.aliasPropertyDeclarationId=target.propertyDeclarationId OR "
        "alias.aliasPropertyDeclarationTailId=target.propertyDeclarationId WHERE "
        "alias.propertyTypeId=?1 OR target.typeId=?1 OR alias.propertyImportedTypeNameId IN "
        "(SELECT importedTypeNameId FROM exportedTypeNames JOIN importedTypeNames USING(name) "
        "WHERE typeId=?1)",
        database};
    ReadStatement<3, 1> selectAliasPropertiesDeclarationForPropertiesWithAliasIdStatement{
        "WITH RECURSIVE "
        "  properties(propertyDeclarationId, propertyImportedTypeNameId, typeId, "
        "    aliasPropertyDeclarationId) AS ("
        "      SELECT propertyDeclarationId, propertyImportedTypeNameId, typeId, "
        "        aliasPropertyDeclarationId FROM propertyDeclarations WHERE "
        "        aliasPropertyDeclarationId=?1"
        "    UNION ALL "
        "      SELECT pd.propertyDeclarationId, pd.propertyImportedTypeNameId, pd.typeId, "
        "        pd.aliasPropertyDeclarationId FROM propertyDeclarations AS pd JOIN properties AS "
        "        p ON pd.aliasPropertyDeclarationId=p.propertyDeclarationId)"
        "SELECT propertyDeclarationId, propertyImportedTypeNameId, aliasPropertyDeclarationId "
        "  FROM properties",
        database};
    ReadWriteStatement<3, 1> updatesPropertyDeclarationPropertyTypeToNullStatement{
        "UPDATE propertyDeclarations SET propertyTypeId=NULL WHERE propertyTypeId=?1 AND "
        "aliasPropertyDeclarationId IS NULL RETURNING typeId, propertyDeclarationId, "
        "propertyImportedTypeNameId",
        database};
    mutable ReadStatement<1, 1> selectPropertyNameStatement{
        "SELECT name FROM propertyDeclarations WHERE propertyDeclarationId=?", database};
    WriteStatement<2> updatePropertyDeclarationTypeStatement{
        "UPDATE propertyDeclarations SET propertyTypeId=?2 WHERE propertyDeclarationId=?1", database};
    ReadWriteStatement<2, 1> updatePrototypeIdToNullStatement{
        "UPDATE types SET prototypeId=NULL WHERE prototypeId=?1 RETURNING "
        "typeId, prototypeNameId",
        database};
    ReadWriteStatement<2, 1> updateExtensionIdToNullStatement{
        "UPDATE types SET extensionId=NULL WHERE extensionId=?1 RETURNING "
        "typeId, extensionNameId",
        database};
    WriteStatement<2> updateTypePrototypeStatement{
        "UPDATE types SET prototypeId=?2 WHERE typeId=?1", database};
    WriteStatement<2> updateTypeExtensionStatement{
        "UPDATE types SET extensionId=?2 WHERE typeId=?1", database};
    mutable ReadStatement<1, 1> selectTypeIdsForPrototypeChainIdStatement{
        "WITH RECURSIVE "
        "  all_prototype_and_extension(typeId, prototypeId) AS ("
        "       SELECT typeId, prototypeId FROM types WHERE prototypeId IS NOT NULL"
        "    UNION ALL "
        "       SELECT typeId, extensionId FROM types WHERE extensionId IS NOT NULL),"
        "  prototypes(typeId) AS ("
        "       SELECT prototypeId FROM all_prototype_and_extension WHERE typeId=?"
        "    UNION ALL "
        "       SELECT prototypeId FROM all_prototype_and_extension JOIN "
        "         prototypes USING(typeId)) "
        "SELECT typeId FROM prototypes",
        database};
    WriteStatement<3> updatePropertyDeclarationAliasIdAndTypeNameIdStatement{
        "UPDATE propertyDeclarations SET aliasPropertyDeclarationId=?2, "
        "propertyImportedTypeNameId=?3 WHERE propertyDeclarationId=?1 AND "
        "(aliasPropertyDeclarationId IS NOT ?2 OR propertyImportedTypeNameId IS NOT ?3)",
        database};
    WriteStatement<1> updatetPropertiesDeclarationValuesOfAliasStatement{
        "WITH RECURSIVE "
        "  properties(propertyDeclarationId, propertyTypeId, propertyTraits) AS ( "
        "      SELECT aliasPropertyDeclarationId, propertyTypeId, propertyTraits FROM "
        "       propertyDeclarations WHERE propertyDeclarationId=?1 "
        "   UNION ALL "
        "      SELECT pd.aliasPropertyDeclarationId, pd.propertyTypeId, pd.propertyTraits FROM "
        "        propertyDeclarations AS pd JOIN properties USING(propertyDeclarationId)) "
        "UPDATE propertyDeclarations AS pd SET propertyTypeId=p.propertyTypeId, "
        "  propertyTraits=p.propertyTraits "
        "FROM properties AS p "
        "WHERE pd.propertyDeclarationId=?1 AND p.propertyDeclarationId IS NULL AND "
        "  (pd.propertyTypeId IS NOT p.propertyTypeId OR pd.propertyTraits IS NOT "
        "  p.propertyTraits)",
        database};
    WriteStatement<1> updatePropertyDeclarationAliasIdToNullStatement{
        "UPDATE propertyDeclarations SET aliasPropertyDeclarationId=NULL  WHERE "
        "propertyDeclarationId=?1",
        database};
    mutable ReadStatement<1, 1> selectPropertyDeclarationIdsForAliasChainStatement{
        "WITH RECURSIVE "
        "  properties(propertyDeclarationId) AS ( "
        "    SELECT aliasPropertyDeclarationId FROM propertyDeclarations WHERE "
        "     propertyDeclarationId=?1 "
        "   UNION ALL "
        "     SELECT aliasPropertyDeclarationId FROM propertyDeclarations JOIN properties "
        "       USING(propertyDeclarationId)) "
        "SELECT propertyDeclarationId FROM properties",
        database};
    mutable ReadStatement<3> selectAllFileStatusesStatement{
        "SELECT sourceId, size, lastModified FROM fileStatuses ORDER BY sourceId", database};
    mutable ReadStatement<3, 1> selectFileStatusesForSourceIdsStatement{
        "SELECT sourceId, size, lastModified FROM fileStatuses WHERE sourceId IN carray(?1) ORDER "
        "BY sourceId",
        database};
    mutable ReadStatement<3, 1> selectFileStatusesForSourceIdStatement{
        "SELECT sourceId, size, lastModified FROM fileStatuses WHERE sourceId=?1 ORDER BY sourceId",
        database};
    WriteStatement<3> insertFileStatusStatement{
        "INSERT INTO fileStatuses(sourceId, size, lastModified) VALUES(?1, ?2, ?3)", database};
    WriteStatement<1> deleteFileStatusStatement{"DELETE FROM fileStatuses WHERE sourceId=?1",
                                                database};
    WriteStatement<3> updateFileStatusStatement{
        "UPDATE fileStatuses SET size=?2, lastModified=?3 WHERE sourceId=?1", database};
    ReadStatement<1, 1> selectTypeIdBySourceIdStatement{"SELECT typeId FROM types WHERE sourceId=?",
                                                        database};
    mutable ReadStatement<1, 3> selectImportedTypeNameIdStatement{
        "SELECT importedTypeNameId FROM importedTypeNames WHERE kind=?1 AND importOrSourceId=?2 "
        "AND name=?3 LIMIT 1",
        database};
    mutable ReadWriteStatement<1, 3> insertImportedTypeNameIdStatement{
        "INSERT INTO importedTypeNames(kind, importOrSourceId, name) VALUES (?1, ?2, ?3) "
        "RETURNING importedTypeNameId",
        database};
    mutable ReadStatement<1, 2> selectImportIdBySourceIdAndModuleIdStatement{
        "SELECT importId FROM documentImports WHERE sourceId=?1 AND moduleId=?2 AND majorVersion "
        "IS NULL AND minorVersion IS NULL LIMIT 1",
        database};
    mutable ReadStatement<1, 3> selectImportIdBySourceIdAndModuleIdAndMajorVersionStatement{
        "SELECT importId FROM documentImports WHERE sourceId=?1 AND moduleId=?2 AND "
        "majorVersion=?3 AND minorVersion IS NULL LIMIT 1",
        database};
    mutable ReadStatement<1, 4> selectImportIdBySourceIdAndModuleIdAndVersionStatement{
        "SELECT importId FROM documentImports WHERE sourceId=?1 AND moduleId=?2 AND "
        "majorVersion=?3 AND minorVersion=?4 LIMIT 1",
        database};
    mutable ReadStatement<1, 1> selectKindFromImportedTypeNamesStatement{
        "SELECT kind FROM importedTypeNames WHERE importedTypeNameId=?1", database};
    mutable ReadStatement<1, 1> selectNameFromImportedTypeNamesStatement{
        "SELECT name FROM importedTypeNames WHERE importedTypeNameId=?1", database};
    mutable ReadStatement<1, 1> selectTypeIdForQualifiedImportedTypeNameNamesStatement{
        "SELECT typeId FROM importedTypeNames AS itn JOIN documentImports AS di ON "
        "importOrSourceId=di.importId JOIN documentImports AS di2 ON di.sourceId=di2.sourceId AND "
        "di.moduleId=di2.sourceModuleId "
        "JOIN exportedTypeNames AS etn ON di2.moduleId=etn.moduleId WHERE "
        "itn.kind=2 AND importedTypeNameId=?1 AND itn.name=etn.name AND "
        "(di.majorVersion IS NULL OR (di.majorVersion=etn.majorVersion AND (di.minorVersion IS "
        "NULL OR di.minorVersion>=etn.minorVersion))) ORDER BY etn.majorVersion DESC NULLS FIRST, "
        "etn.minorVersion DESC NULLS FIRST LIMIT 1",
        database};
    mutable ReadStatement<1, 1> selectTypeIdForImportedTypeNameNamesStatement{
        "SELECT typeId FROM importedTypeNames AS itn JOIN documentImports AS di ON "
        "importOrSourceId=sourceId JOIN exportedTypeNames AS etn USING(moduleId) WHERE "
        "itn.kind=1 AND importedTypeNameId=?1 AND itn.name=etn.name AND "
        "(di.majorVersion IS NULL OR (di.majorVersion=etn.majorVersion AND (di.minorVersion IS "
        "NULL OR di.minorVersion>=etn.minorVersion))) ORDER BY di.kind, etn.majorVersion DESC "
        "NULLS FIRST, etn.minorVersion DESC NULLS FIRST LIMIT 1",
        database};
    WriteStatement<0> deleteAllSourcesStatement{"DELETE FROM sources", database};
    WriteStatement<0> deleteAllSourceContextsStatement{"DELETE FROM sourceContexts", database};
    mutable ReadStatement<6, 1> selectExportedTypesForSourceIdsStatement{
        "SELECT moduleId, name, ifnull(majorVersion, -1), ifnull(minorVersion, -1), typeId, "
        "exportedTypeNameId FROM exportedTypeNames WHERE typeId in carray(?1) ORDER BY moduleId, "
        "name, majorVersion, minorVersion",
        database};
    WriteStatement<5> insertExportedTypeNamesWithVersionStatement{
        "INSERT INTO exportedTypeNames(moduleId, name, majorVersion, minorVersion, typeId) "
        "VALUES(?1, ?2, ?3, ?4, ?5)",
        database};
    WriteStatement<4> insertExportedTypeNamesWithMajorVersionStatement{
        "INSERT INTO exportedTypeNames(moduleId, name, majorVersion, typeId) "
        "VALUES(?1, ?2, ?3, ?4)",
        database};
    WriteStatement<3> insertExportedTypeNamesWithoutVersionStatement{
        "INSERT INTO exportedTypeNames(moduleId, name, typeId) VALUES(?1, ?2, ?3)", database};
    WriteStatement<1> deleteExportedTypeNameStatement{
        "DELETE FROM exportedTypeNames WHERE exportedTypeNameId=?", database};
    WriteStatement<2> updateExportedTypeNameTypeIdStatement{
        "UPDATE exportedTypeNames SET typeId=?2 WHERE exportedTypeNameId=?1", database};
    mutable ReadStatement<4, 1> selectProjectDatasForSourceIdsStatement{
        "SELECT projectSourceId, sourceId, moduleId, fileType FROM projectDatas WHERE "
        "projectSourceId IN carray(?1) ORDER BY projectSourceId, sourceId",
        database};
    WriteStatement<4> insertProjectDataStatement{
        "INSERT INTO projectDatas(projectSourceId, sourceId, "
        "moduleId, fileType) VALUES(?1, ?2, ?3, ?4)",
        database};
    WriteStatement<2> deleteProjectDataStatement{
        "DELETE FROM projectDatas WHERE projectSourceId=?1 AND sourceId=?2", database};
    WriteStatement<4> updateProjectDataStatement{
        "UPDATE projectDatas SET moduleId=?3, fileType=?4 WHERE projectSourceId=?1 AND sourceId=?2",
        database};
    mutable ReadStatement<4, 1> selectProjectDatasForSourceIdStatement{
        "SELECT projectSourceId, sourceId, moduleId, fileType FROM projectDatas WHERE "
        "projectSourceId=?1",
        database};
    mutable ReadStatement<4, 1> selectProjectDataForSourceIdStatement{
        "SELECT projectSourceId, sourceId, moduleId, fileType FROM projectDatas WHERE "
        "sourceId=?1 LIMIT 1",
        database};
    mutable ReadStatement<1, 1> selectTypeIdsForSourceIdsStatement{
        "SELECT typeId FROM types WHERE sourceId IN carray(?1)", database};
    mutable ReadStatement<6, 1> selectModuleExportedImportsForSourceIdStatement{
        "SELECT moduleExportedImportId, moduleId, exportedModuleId, ifnull(majorVersion, -1), "
        "ifnull(minorVersion, -1), isAutoVersion FROM moduleExportedImports WHERE moduleId IN "
        "carray(?1) ORDER BY moduleId, exportedModuleId",
        database};
    WriteStatement<3> insertModuleExportedImportWithoutVersionStatement{
        "INSERT INTO moduleExportedImports(moduleId, exportedModuleId, isAutoVersion) "
        "VALUES (?1, ?2, ?3)",
        database};
    WriteStatement<4> insertModuleExportedImportWithMajorVersionStatement{
        "INSERT INTO moduleExportedImports(moduleId, exportedModuleId, isAutoVersion, "
        "majorVersion) VALUES (?1, ?2, ?3, ?4)",
        database};
    WriteStatement<5> insertModuleExportedImportWithVersionStatement{
        "INSERT INTO moduleExportedImports(moduleId, exportedModuleId, isAutoVersion, "
        "majorVersion, minorVersion) VALUES (?1, ?2, ?3, ?4, ?5)",
        database};
    WriteStatement<1> deleteModuleExportedImportStatement{
        "DELETE FROM moduleExportedImports WHERE moduleExportedImportId=?1", database};
    mutable ReadStatement<4, 3> selectModuleExportedImportsForModuleIdStatement{
        "WITH RECURSIVE "
        "  imports(moduleId, majorVersion, minorVersion, moduleExportedImportId) AS ( "
        "      SELECT exportedModuleId, "
        "             iif(isAutoVersion=1, ?2, majorVersion), "
        "             iif(isAutoVersion=1, ?3, minorVersion), "
        "             moduleExportedImportId "
        "        FROM moduleExportedImports WHERE moduleId=?1 "
        "    UNION ALL "
        "      SELECT exportedModuleId, "
        "             iif(mei.isAutoVersion=1, i.majorVersion, mei.majorVersion), "
        "             iif(mei.isAutoVersion=1, i.minorVersion, mei.minorVersion), "
        "             mei.moduleExportedImportId "
        "        FROM moduleExportedImports AS mei JOIN imports AS i USING(moduleId)) "
        "SELECT DISTINCT moduleId, ifnull(majorVersion, -1), ifnull(minorVersion, -1), "
        "       moduleExportedImportId "
        "FROM imports",
        database};
    mutable ReadStatement<1, 1> selectPropertyDeclarationIdsForTypeStatement{
        "WITH RECURSIVE "
        "  all_prototype_and_extension(typeId, prototypeId) AS ("
        "       SELECT typeId, prototypeId FROM types WHERE prototypeId IS NOT NULL"
        "    UNION ALL "
        "       SELECT typeId, extensionId FROM types WHERE extensionId IS NOT NULL),"
        "  typeChain(typeId) AS ("
        "      VALUES(?1)"
        "    UNION ALL "
        "      SELECT prototypeId FROM all_prototype_and_extension JOIN typeChain "
        "        USING(typeId))"
        "SELECT propertyDeclarationId FROM typeChain JOIN propertyDeclarations "
        "  USING(typeId) ORDER BY propertyDeclarationId",
        database};
    mutable ReadStatement<1, 1> selectLocalPropertyDeclarationIdsForTypeStatement{
        "SELECT propertyDeclarationId "
        "FROM propertyDeclarations "
        "WHERE typeId=? "
        "ORDER BY propertyDeclarationId",
        database};
    mutable ReadStatement<1, 2> selectPropertyDeclarationIdForTypeAndPropertyNameStatement{
        "WITH RECURSIVE "
        "  all_prototype_and_extension(typeId, prototypeId) AS ("
        "       SELECT typeId, prototypeId FROM types WHERE prototypeId IS NOT NULL"
        "    UNION ALL "
        "       SELECT typeId, extensionId FROM types WHERE extensionId IS NOT NULL),"
        "  typeChain(typeId, level) AS ("
        "      VALUES(?1, 0)"
        "    UNION ALL "
        "      SELECT prototypeId, typeChain.level + 1 FROM all_prototype_and_extension JOIN "
        "        typeChain USING(typeId))"
        "SELECT propertyDeclarationId FROM typeChain JOIN propertyDeclarations "
        "  USING(typeId) WHERE name=?2 ORDER BY level LIMIT 1",
        database};
    mutable ReadStatement<1, 2> selectLocalPropertyDeclarationIdForTypeAndPropertyNameStatement{
        "SELECT propertyDeclarationId "
        "FROM propertyDeclarations "
        "WHERE typeId=?1 AND name=?2 LIMIT 1",
        database};
    mutable ReadStatement<4, 1> selectPropertyDeclarationForPropertyDeclarationIdStatement{
        "SELECT typeId, name, propertyTraits, propertyTypeId "
        "FROM propertyDeclarations "
        "WHERE propertyDeclarationId=?1 LIMIT 1",
        database};
    mutable ReadStatement<1, 1> selectSignalDeclarationNamesForTypeStatement{
        "WITH RECURSIVE "
        "  all_prototype_and_extension(typeId, prototypeId) AS ("
        "       SELECT typeId, prototypeId FROM types WHERE prototypeId IS NOT NULL"
        "    UNION ALL "
        "       SELECT typeId, extensionId FROM types WHERE extensionId IS NOT NULL),"
        "  typeChain(typeId) AS ("
        "      VALUES(?1)"
        "    UNION ALL "
        "      SELECT prototypeId FROM all_prototype_and_extension JOIN typeChain "
        "        USING(typeId)) "
        "SELECT name FROM typeChain JOIN signalDeclarations "
        "  USING(typeId) ORDER BY name",
        database};
    mutable ReadStatement<1, 1> selectFuncionDeclarationNamesForTypeStatement{
        "WITH RECURSIVE "
        "  all_prototype_and_extension(typeId, prototypeId) AS ("
        "       SELECT typeId, prototypeId FROM types WHERE prototypeId IS NOT NULL"
        "    UNION ALL "
        "       SELECT typeId, extensionId FROM types WHERE extensionId IS NOT NULL),"
        "  typeChain(typeId) AS ("
        "      VALUES(?1)"
        "    UNION ALL "
        "      SELECT prototypeId FROM all_prototype_and_extension JOIN typeChain "
        "        USING(typeId))"
        "SELECT name FROM typeChain JOIN functionDeclarations "
        "  USING(typeId) ORDER BY name",
        database};
    mutable ReadStatement<2> selectTypesWithDefaultPropertyStatement{
        "SELECT typeId, defaultPropertyId FROM types ORDER BY typeId", database};
    WriteStatement<2> updateDefaultPropertyIdStatement{
        "UPDATE types SET defaultPropertyId=?2 WHERE typeId=?1", database};
    WriteStatement<1> updateDefaultPropertyIdToNullStatement{
        "UPDATE types SET defaultPropertyId=NULL WHERE defaultPropertyId=?1", database};
    mutable ReadStatement<3, 1> selectInfoTypeByTypeIdStatement{
        "SELECT defaultPropertyId, sourceId, traits FROM types WHERE typeId=?", database};
    mutable ReadStatement<1, 1> selectPrototypeIdsForTypeIdInOrderStatement{
        "WITH RECURSIVE "
        "  all_prototype_and_extension(typeId, prototypeId) AS ("
        "       SELECT typeId, prototypeId FROM types WHERE prototypeId IS NOT NULL"
        "    UNION ALL "
        "       SELECT typeId, extensionId FROM types WHERE extensionId IS NOT NULL),"
        "  prototypes(typeId, level) AS ("
        "       SELECT prototypeId, 0 FROM all_prototype_and_extension WHERE typeId=?"
        "    UNION ALL "
        "      SELECT prototypeId, p.level+1 FROM all_prototype_and_extension JOIN "
        "        prototypes AS p USING(typeId)) "
        "SELECT typeId FROM prototypes ORDER BY level",
        database};
    mutable ReadStatement<1, 1> selectPrototypeAndSelfIdsForTypeIdInOrderStatement{
        "WITH RECURSIVE "
        "  all_prototype_and_extension(typeId, prototypeId) AS ("
        "       SELECT typeId, prototypeId FROM types WHERE prototypeId IS NOT NULL"
        "    UNION ALL "
        "       SELECT typeId, extensionId FROM types WHERE extensionId IS NOT NULL),"
        "  typeChain(typeId, level) AS ("
        "       VALUES(?1, 0)"
        "    UNION ALL "
        "      SELECT prototypeId, tc.level+1 FROM all_prototype_and_extension JOIN "
        "        typeChain AS tc USING(typeId)) "
        "SELECT typeId FROM typeChain ORDER BY level",
        database};
    mutable ReadStatement<1, 1> selectPrototypeIdsStatement{
        "WITH RECURSIVE "
        "  all_prototype_and_extension(typeId, prototypeId) AS ("
        "       SELECT typeId, prototypeId FROM types WHERE prototypeId IS NOT NULL"
        "    UNION ALL "
        "       SELECT typeId, extensionId FROM types WHERE extensionId IS NOT NULL),"
        "  typeSelection(typeId) AS ("
        "      SELECT prototypeId FROM all_prototype_and_extension WHERE typeId=?1 "
        "    UNION ALL "
        "      SELECT prototypeId FROM all_prototype_and_extension JOIN typeSelection "
        "        USING(typeId))"
        "SELECT typeId FROM typeSelection",
        database};
    WriteStatement<2> upsertPropertyEditorPathIdStatement{
        "INSERT INTO propertyEditorPaths(typeId, pathSourceId) VALUES(?1, ?2) ON CONFLICT DO "
        "UPDATE SET pathSourceId=excluded.pathSourceId WHERE pathSourceId IS NOT "
        "excluded.pathSourceId",
        database};
    mutable ReadStatement<1, 1> selectPropertyEditorPathIdStatement{
        "SELECT pathSourceId FROM propertyEditorPaths WHERE typeId=?", database};
    mutable ReadStatement<3, 1> selectPropertyEditorPathsForForSourceIdsStatement{
        "SELECT typeId, pathSourceId, directoryId "
        "FROM propertyEditorPaths "
        "WHERE directoryId IN carray(?1) "
        "ORDER BY typeId",
        database};
    WriteStatement<3> insertPropertyEditorPathStatement{
        "INSERT INTO propertyEditorPaths(typeId, pathSourceId, directoryId) VALUES (?1, ?2, ?3)",
        database};
    WriteStatement<3> updatePropertyEditorPathsStatement{"UPDATE propertyEditorPaths "
                                                         "SET pathSourceId=?2, directoryId=?3 "
                                                         "WHERE typeId=?1",
                                                         database};
    WriteStatement<1> deletePropertyEditorPathStatement{
        "DELETE FROM propertyEditorPaths WHERE typeId=?1", database};
};
extern template class ProjectStorage<Sqlite::Database>;
} // namespace QmlDesigner<|MERGE_RESOLUTION|>--- conflicted
+++ resolved
@@ -160,22 +160,14 @@
     Storage::Info::ExportedTypeNames exportedTypeNames(TypeId typeId) const override
     {
         return selectExportedTypesByTypeIdStatement
-<<<<<<< HEAD
-            .template valuesWithTransaction<Storage::Info::ExportedTypeName>(4, typeId);
-=======
             .template valuesWithTransaction<Storage::Info::ExportedTypeName, 4>(typeId);
->>>>>>> 3473d9d3
     }
 
     Storage::Info::ExportedTypeNames exportedTypeNames(TypeId typeId,
                                                        SourceId sourceId) const override
     {
         return selectExportedTypesByTypeIdAndSourceIdStatement
-<<<<<<< HEAD
-            .template valuesWithTransaction<Storage::Info::ExportedTypeName>(4, typeId, sourceId);
-=======
             .template valuesWithTransaction<Storage::Info::ExportedTypeName, 4>(typeId, sourceId);
->>>>>>> 3473d9d3
     }
 
     ImportId importId(const Storage::Import &import) const override
@@ -205,11 +197,7 @@
         });
     }
 
-<<<<<<< HEAD
-    PropertyDeclarationIds propertyDeclarationIds(TypeId typeId) const override
-=======
     QVarLengthArray<PropertyDeclarationId, 128> propertyDeclarationIds(TypeId typeId) const override
->>>>>>> 3473d9d3
     {
         return selectPropertyDeclarationIdsForTypeStatement
             .template valuesWithTransaction<QVarLengthArray<PropertyDeclarationId, 128>>(typeId);
@@ -2357,14 +2345,9 @@
                             Utils::SmallStringView returnType,
                             FunctionDeclarationId functionDeclarationId) {
             auto &functionDeclaration = functionDeclarations.emplace_back(name, returnType);
-<<<<<<< HEAD
-            functionDeclaration.parameters = selectFunctionParameterDeclarationsStatement.template values<
-                Storage::Synchronization::ParameterDeclaration>(8, functionDeclarationId);
-=======
             functionDeclaration.parameters = selectFunctionParameterDeclarationsStatement
                                                  .template values<Storage::Synchronization::ParameterDeclaration,
                                                                   8>(functionDeclarationId);
->>>>>>> 3473d9d3
         };
 
         selectFunctionDeclarationsForTypeIdWithoutSignatureStatement.readCallback(callback, typeId);
@@ -2378,14 +2361,9 @@
 
         auto callback = [&](Utils::SmallStringView name, SignalDeclarationId signalDeclarationId) {
             auto &signalDeclaration = signalDeclarations.emplace_back(name);
-<<<<<<< HEAD
-            signalDeclaration.parameters = selectSignalParameterDeclarationsStatement.template values<
-                Storage::Synchronization::ParameterDeclaration>(8, signalDeclarationId);
-=======
             signalDeclaration.parameters = selectSignalParameterDeclarationsStatement
                                                .template values<Storage::Synchronization::ParameterDeclaration,
                                                                 8>(signalDeclarationId);
->>>>>>> 3473d9d3
         };
 
         selectSignalDeclarationsForTypeIdWithoutSignatureStatement.readCallback(callback, typeId);
@@ -2401,14 +2379,9 @@
                             EnumerationDeclarationId enumerationDeclarationId) {
             enumerationDeclarations.emplace_back(
                 name,
-<<<<<<< HEAD
-                selectEnumeratorDeclarationStatement.template values<
-                    Storage::Synchronization::EnumeratorDeclaration>(8, enumerationDeclarationId));
-=======
                 selectEnumeratorDeclarationStatement
                     .template values<Storage::Synchronization::EnumeratorDeclaration, 8>(
                         enumerationDeclarationId));
->>>>>>> 3473d9d3
         };
 
         selectEnumerationDeclarationsForTypeIdWithoutEnumeratorDeclarationsStatement
@@ -2436,10 +2409,7 @@
                 createDocumentImportsTable(database, moduleIdColumn);
                 createFileStatusesTable(database);
                 createProjectDatasTable(database);
-<<<<<<< HEAD
-=======
                 createPropertyEditorPathsTable(database);
->>>>>>> 3473d9d3
             }
             database.setIsInitialized(true);
         }
