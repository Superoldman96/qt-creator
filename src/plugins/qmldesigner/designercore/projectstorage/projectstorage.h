// Copyright (C) 2021 The Qt Company Ltd.
// SPDX-License-Identifier: LicenseRef-Qt-Commercial OR GPL-3.0-only WITH Qt-GPL-exception-1.0

#pragma once

#include "commontypecache.h"
#include "projectstorageerrornotifier.h"
#include "projectstorageexceptions.h"
#include "projectstorageinterface.h"
#include "projectstoragetypes.h"
#include "sourcepathcachetypes.h"
#include "storagecache.h"

#include <tracing/qmldesignertracing.h>

#include <sqlitealgorithms.h>
#include <sqlitedatabase.h>
#include <sqlitetable.h>
#include <sqlitetransaction.h>

#include <utils/algorithm.h>
#include <utils/set_algorithm.h>

#include <algorithm>
#include <functional>
#include <optional>
#include <tuple>
#include <type_traits>
#include <utility>

namespace QmlDesigner {

using namespace NanotraceHR::Literals;

using ProjectStorageTracing::projectStorageCategory;

class ProjectStorage final : public ProjectStorageInterface
{
    using Database = Sqlite::Database;
    friend Storage::Info::CommonTypeCache<ProjectStorageType>;

<<<<<<< HEAD
public:
    ProjectStorage(Database &database, bool isInitialized);
    ~ProjectStorage();

    void synchronize(Storage::Synchronization::SynchronizationPackage package) override;

    void synchronizeDocumentImports(Storage::Imports imports, SourceId sourceId) override;

=======
    enum class Relink { No, Yes };

public:
    ProjectStorage(Database &database,
                   ProjectStorageErrorNotifierInterface &errorNotifier,
                   bool isInitialized);
    ~ProjectStorage();

    void synchronize(Storage::Synchronization::SynchronizationPackage package) override;

    void synchronizeDocumentImports(Storage::Imports imports, SourceId sourceId) override;

    void setErrorNotifier(ProjectStorageErrorNotifierInterface &errorNotifier)
    {
        this->errorNotifier = &errorNotifier;
    }

>>>>>>> 8790cbc9
    void addObserver(ProjectStorageObserver *observer) override;

    void removeObserver(ProjectStorageObserver *observer) override;

<<<<<<< HEAD
    ModuleId moduleId(Utils::SmallStringView moduleName) const override;

    Utils::SmallString moduleName(ModuleId moduleId) const override;
=======
    ModuleId moduleId(Utils::SmallStringView moduleName, Storage::ModuleKind kind) const override;

    Storage::Module module(ModuleId moduleId) const override;
>>>>>>> 8790cbc9

    TypeId typeId(ModuleId moduleId,
                  Utils::SmallStringView exportedTypeName,
                  Storage::Version version) const override;

    TypeId typeId(ImportedTypeNameId typeNameId) const override;

    QVarLengthArray<TypeId, 256> typeIds(ModuleId moduleId) const override;

    Storage::Info::ExportedTypeNames exportedTypeNames(TypeId typeId) const override;

    Storage::Info::ExportedTypeNames exportedTypeNames(TypeId typeId, SourceId sourceId) const override;

    ImportId importId(const Storage::Import &import) const override;

    ImportedTypeNameId importedTypeNameId(ImportId importId, Utils::SmallStringView typeName) override;

    ImportedTypeNameId importedTypeNameId(SourceId sourceId, Utils::SmallStringView typeName) override;

    QVarLengthArray<PropertyDeclarationId, 128> propertyDeclarationIds(TypeId typeId) const override;

    QVarLengthArray<PropertyDeclarationId, 128> localPropertyDeclarationIds(TypeId typeId) const override;

    PropertyDeclarationId propertyDeclarationId(TypeId typeId,
                                                Utils::SmallStringView propertyName) const override;

    PropertyDeclarationId localPropertyDeclarationId(TypeId typeId,
                                                     Utils::SmallStringView propertyName) const;

    PropertyDeclarationId defaultPropertyDeclarationId(TypeId typeId) const override;

    std::optional<Storage::Info::PropertyDeclaration> propertyDeclaration(
        PropertyDeclarationId propertyDeclarationId) const override;

    std::optional<Storage::Info::Type> type(TypeId typeId) const override;

    Utils::PathString typeIconPath(TypeId typeId) const override;

    Storage::Info::TypeHints typeHints(TypeId typeId) const override;

    SmallSourceIds<4> typeAnnotationSourceIds(SourceId directoryId) const override;

    SmallSourceIds<64> typeAnnotationDirectorySourceIds() const override;

    Storage::Info::ItemLibraryEntries itemLibraryEntries(TypeId typeId) const override;

    Storage::Info::ItemLibraryEntries itemLibraryEntries(ImportId importId) const;

    Storage::Info::ItemLibraryEntries itemLibraryEntries(SourceId sourceId) const override;

    Storage::Info::ItemLibraryEntries allItemLibraryEntries() const override;

    std::vector<Utils::SmallString> signalDeclarationNames(TypeId typeId) const override;

    std::vector<Utils::SmallString> functionDeclarationNames(TypeId typeId) const override;

    std::optional<Utils::SmallString> propertyName(PropertyDeclarationId propertyDeclarationId) const override;

    const Storage::Info::CommonTypeCache<ProjectStorageType> &commonTypeCache() const override
    {
        return commonTypeCache_;
    }

    template<const char *moduleName, const char *typeName, Storage::ModuleKind moduleKind = Storage::ModuleKind::QmlLibrary>
    TypeId commonTypeId() const
    {
        using NanotraceHR::keyValue;
        NanotraceHR::Tracer tracer{"get type id from common type cache"_t,
                                   projectStorageCategory(),
                                   keyValue("module name", std::string_view{moduleName}),
                                   keyValue("type name", std::string_view{typeName})};

<<<<<<< HEAD
        auto typeId = commonTypeCache_.typeId<moduleName, typeName>();
=======
        auto typeId = commonTypeCache_.typeId<moduleName, typeName, moduleKind>();
>>>>>>> 8790cbc9

        tracer.end(keyValue("type id", typeId));

        return typeId;
    }

    template<typename BuiltinType>
    TypeId builtinTypeId() const
    {
        using NanotraceHR::keyValue;
        NanotraceHR::Tracer tracer{"get builtin type id from common type cache"_t,
                                   projectStorageCategory()};

        auto typeId = commonTypeCache_.builtinTypeId<BuiltinType>();

        tracer.end(keyValue("type id", typeId));

        return typeId;
    }

    template<const char *builtinType>
    TypeId builtinTypeId() const
    {
        using NanotraceHR::keyValue;
        NanotraceHR::Tracer tracer{"get builtin type id from common type cache"_t,
                                   projectStorageCategory()};

        auto typeId = commonTypeCache_.builtinTypeId<builtinType>();

        tracer.end(keyValue("type id", typeId));

        return typeId;
    }

    SmallTypeIds<16> prototypeIds(TypeId type) const override;

    SmallTypeIds<16> prototypeAndSelfIds(TypeId typeId) const override;

    SmallTypeIds<64> heirIds(TypeId typeId) const override;

    template<typename... TypeIds>
    bool isBasedOn_(TypeId typeId, TypeIds... baseTypeIds) const;

    bool isBasedOn(TypeId) const;

    bool isBasedOn(TypeId typeId, TypeId id1) const override;

    bool isBasedOn(TypeId typeId, TypeId id1, TypeId id2) const override;

    bool isBasedOn(TypeId typeId, TypeId id1, TypeId id2, TypeId id3) const override;

    bool isBasedOn(TypeId typeId, TypeId id1, TypeId id2, TypeId id3, TypeId id4) const override;

    bool isBasedOn(TypeId typeId, TypeId id1, TypeId id2, TypeId id3, TypeId id4, TypeId id5) const override;

    bool isBasedOn(TypeId typeId, TypeId id1, TypeId id2, TypeId id3, TypeId id4, TypeId id5, TypeId id6)
        const override;

    bool isBasedOn(TypeId typeId,
                   TypeId id1,
                   TypeId id2,
                   TypeId id3,
                   TypeId id4,
                   TypeId id5,
                   TypeId id6,
                   TypeId id7) const override;

    TypeId fetchTypeIdByExportedName(Utils::SmallStringView name) const;

    TypeId fetchTypeIdByModuleIdsAndExportedName(ModuleIds moduleIds,
                                                 Utils::SmallStringView name) const;
<<<<<<< HEAD

    TypeId fetchTypeIdByName(SourceId sourceId, Utils::SmallStringView name);

    Storage::Synchronization::Type fetchTypeByTypeId(TypeId typeId);

    Storage::Synchronization::Types fetchTypes();

    SourceContextId fetchSourceContextIdUnguarded(Utils::SmallStringView sourceContextPath);

    SourceContextId fetchSourceContextId(Utils::SmallStringView sourceContextPath);

    Utils::PathString fetchSourceContextPath(SourceContextId sourceContextId) const;

    Cache::SourceContexts fetchAllSourceContexts() const;

    SourceId fetchSourceId(SourceContextId sourceContextId, Utils::SmallStringView sourceName);

    Cache::SourceNameAndSourceContextId fetchSourceNameAndSourceContextId(SourceId sourceId) const;

    void clearSources();

    SourceContextId fetchSourceContextId(SourceId sourceId) const;

    Cache::Sources fetchAllSources() const;

    SourceId fetchSourceIdUnguarded(SourceContextId sourceContextId,
                                    Utils::SmallStringView sourceName);

    FileStatuses fetchAllFileStatuses() const;

    FileStatus fetchFileStatus(SourceId sourceId) const override;

    std::optional<Storage::Synchronization::ProjectData> fetchProjectData(SourceId sourceId) const override;

    Storage::Synchronization::ProjectDatas fetchProjectDatas(SourceId projectSourceId) const override;

    Storage::Synchronization::ProjectDatas fetchProjectDatas(const SourceIds &projectSourceIds) const;

    void setPropertyEditorPathId(TypeId typeId, SourceId pathId);

    SourceId propertyEditorPathId(TypeId typeId) const override;

    Storage::Imports fetchDocumentImports() const;

    void resetForTestsOnly();
=======

    TypeId fetchTypeIdByName(SourceId sourceId, Utils::SmallStringView name);

    Storage::Synchronization::Type fetchTypeByTypeId(TypeId typeId);

    Storage::Synchronization::Types fetchTypes();

    SourceContextId fetchSourceContextIdUnguarded(Utils::SmallStringView sourceContextPath);

    SourceContextId fetchSourceContextId(Utils::SmallStringView sourceContextPath);

    Utils::PathString fetchSourceContextPath(SourceContextId sourceContextId) const;

    Cache::SourceContexts fetchAllSourceContexts() const;

    SourceId fetchSourceId(SourceContextId sourceContextId, Utils::SmallStringView sourceName);

    Cache::SourceNameAndSourceContextId fetchSourceNameAndSourceContextId(SourceId sourceId) const;

    void clearSources();

    SourceContextId fetchSourceContextId(SourceId sourceId) const;

    Cache::Sources fetchAllSources() const;

    SourceId fetchSourceIdUnguarded(SourceContextId sourceContextId,
                                    Utils::SmallStringView sourceName);

    FileStatuses fetchAllFileStatuses() const;

    FileStatus fetchFileStatus(SourceId sourceId) const override;

    std::optional<Storage::Synchronization::DirectoryInfo> fetchDirectoryInfo(SourceId sourceId) const override;

    Storage::Synchronization::DirectoryInfos fetchDirectoryInfos(SourceId directorySourceId) const override;
    Storage::Synchronization::DirectoryInfos fetchDirectoryInfos(
        SourceId directorySourceId, Storage::Synchronization::FileType fileType) const override;
    Storage::Synchronization::DirectoryInfos fetchDirectoryInfos(const SourceIds &directorySourceIds) const;
    SmallSourceIds<32> fetchSubdirectorySourceIds(SourceId directorySourceId) const override;

    void setPropertyEditorPathId(TypeId typeId, SourceId pathId);

    SourceId propertyEditorPathId(TypeId typeId) const override;

    Storage::Imports fetchDocumentImports() const;

    void resetForTestsOnly();

private:
    struct ModuleView
    {
        ModuleView() = default;

        ModuleView(Utils::SmallStringView name, Storage::ModuleKind kind)
            : name{name}
            , kind{kind}
        {}

        ModuleView(const Storage::Module &module)
            : name{module.name}
            , kind{module.kind}
        {}

        Utils::SmallStringView name;
        Storage::ModuleKind kind;

        friend bool operator<(ModuleView first, ModuleView second)
        {
            return std::tie(first.kind, first.name) < std::tie(second.kind, second.name);
        }

        friend bool operator==(const Storage::Module &first, ModuleView second)
        {
            return first.name == second.name && first.kind == second.kind;
        }

        friend bool operator==(ModuleView first, const Storage::Module &second)
        {
            return second == first;
        }
    };
>>>>>>> 8790cbc9

    class ModuleStorageAdapter
    {
    public:
        auto fetchId(ModuleView module) { return storage.fetchModuleId(module.name, module.kind); }

        auto fetchValue(ModuleId id) { return storage.fetchModule(id); }

        auto fetchAll() { return storage.fetchAllModules(); }

        ProjectStorage &storage;
    };

    friend ModuleStorageAdapter;

    static bool moduleNameLess(ModuleView first, ModuleView second) noexcept
    {
        return first < second;
    }

    class ModuleCacheEntry : public StorageCacheEntry<Storage::Module, ModuleView, ModuleId>
    {
        using Base = StorageCacheEntry<Storage::Module, ModuleView, ModuleId>;

    public:
        using Base::Base;

        ModuleCacheEntry(Utils::SmallStringView name, Storage::ModuleKind kind, ModuleId moduleId)
            : Base{{name, kind}, moduleId}
        {}

        friend bool operator==(const ModuleCacheEntry &first, const ModuleCacheEntry &second)
        {
            return &first == &second && first.value == second.value;
        }

<<<<<<< HEAD
    using Modules = std::vector<Module>;

    friend ModuleStorageAdapter;

    static bool moduleNameLess(Utils::SmallStringView first, Utils::SmallStringView second) noexcept;
=======
        friend bool operator==(const ModuleCacheEntry &first, ModuleView second)
        {
            return first.value.name == second.name && first.value.kind == second.kind;
        }
    };

    using ModuleCacheEntries = std::vector<ModuleCacheEntry>;
>>>>>>> 8790cbc9

    using ModuleCache
        = StorageCache<Storage::Module, ModuleView, ModuleId, ModuleStorageAdapter, NonLockingMutex, moduleNameLess, ModuleCacheEntry>;

<<<<<<< HEAD
    ModuleId fetchModuleId(Utils::SmallStringView moduleName);

    Utils::PathString fetchModuleName(ModuleId id);

    Modules fetchAllModules() const;
=======
    ModuleId fetchModuleId(Utils::SmallStringView moduleName, Storage::ModuleKind moduleKind);

    Storage::Module fetchModule(ModuleId id);

    ModuleCacheEntries fetchAllModules() const;
>>>>>>> 8790cbc9

    void callRefreshMetaInfoCallback(const TypeIds &deletedTypeIds);

    class AliasPropertyDeclaration
    {
    public:
        explicit AliasPropertyDeclaration(
            TypeId typeId,
            PropertyDeclarationId propertyDeclarationId,
            ImportedTypeNameId aliasImportedTypeNameId,
            Utils::SmallString aliasPropertyName,
            Utils::SmallString aliasPropertyNameTail,
            PropertyDeclarationId aliasPropertyDeclarationId = PropertyDeclarationId{})
            : typeId{typeId}
            , propertyDeclarationId{propertyDeclarationId}
            , aliasImportedTypeNameId{aliasImportedTypeNameId}
            , aliasPropertyName{std::move(aliasPropertyName)}
            , aliasPropertyNameTail{std::move(aliasPropertyNameTail)}
            , aliasPropertyDeclarationId{aliasPropertyDeclarationId}
        {}

        friend bool operator<(const AliasPropertyDeclaration &first,
                              const AliasPropertyDeclaration &second)
        {
            return std::tie(first.typeId, first.propertyDeclarationId)
                   < std::tie(second.typeId, second.propertyDeclarationId);
        }

        template<typename String>
        friend void convertToString(String &string,
                                    const AliasPropertyDeclaration &aliasPropertyDeclaration)
        {
            using NanotraceHR::dictonary;
            using NanotraceHR::keyValue;
            auto dict = dictonary(
                keyValue("type id", aliasPropertyDeclaration.typeId),
                keyValue("property declaration id", aliasPropertyDeclaration.propertyDeclarationId),
                keyValue("alias imported type name id",
                         aliasPropertyDeclaration.aliasImportedTypeNameId),
                keyValue("alias property name", aliasPropertyDeclaration.aliasPropertyName),
                keyValue("alias property name tail", aliasPropertyDeclaration.aliasPropertyNameTail),
                keyValue("alias property declaration id",
                         aliasPropertyDeclaration.aliasPropertyDeclarationId));

            convertToString(string, dict);
        }

    public:
        TypeId typeId;
        PropertyDeclarationId propertyDeclarationId;
        ImportedTypeNameId aliasImportedTypeNameId;
        Utils::SmallString aliasPropertyName;
        Utils::SmallString aliasPropertyNameTail;
        PropertyDeclarationId aliasPropertyDeclarationId;
    };

    using AliasPropertyDeclarations = std::vector<AliasPropertyDeclaration>;

    class PropertyDeclaration
    {
    public:
        explicit PropertyDeclaration(TypeId typeId,
                                     PropertyDeclarationId propertyDeclarationId,
                                     ImportedTypeNameId importedTypeNameId)
            : typeId{typeId}
            , propertyDeclarationId{propertyDeclarationId}
            , importedTypeNameId{std::move(importedTypeNameId)}
        {}

        friend bool operator<(const PropertyDeclaration &first, const PropertyDeclaration &second)
        {
            return std::tie(first.typeId, first.propertyDeclarationId)
                   < std::tie(second.typeId, second.propertyDeclarationId);
        }

        template<typename String>
        friend void convertToString(String &string, const PropertyDeclaration &propertyDeclaration)
        {
            using NanotraceHR::dictonary;
            using NanotraceHR::keyValue;
            auto dict = dictonary(keyValue("type id", propertyDeclaration.typeId),
                                  keyValue("property declaration id",
                                           propertyDeclaration.propertyDeclarationId),
                                  keyValue("imported type name id",
                                           propertyDeclaration.importedTypeNameId));

            convertToString(string, dict);
        }

    public:
        TypeId typeId;
        PropertyDeclarationId propertyDeclarationId;
        ImportedTypeNameId importedTypeNameId;
    };

    using PropertyDeclarations = std::vector<PropertyDeclaration>;

    class Prototype
    {
    public:
        explicit Prototype(TypeId typeId, ImportedTypeNameId prototypeNameId)
            : typeId{typeId}
            , prototypeNameId{std::move(prototypeNameId)}
        {}

        friend bool operator<(Prototype first, Prototype second)
        {
            return first.typeId < second.typeId;
        }

<<<<<<< HEAD
=======
        friend bool operator==(Prototype first, Prototype second)
        {
            return first.typeId == second.typeId;
        }

>>>>>>> 8790cbc9
        template<typename String>
        friend void convertToString(String &string, const Prototype &prototype)
        {
            using NanotraceHR::dictonary;
            using NanotraceHR::keyValue;
            auto dict = dictonary(keyValue("type id", prototype.typeId),
                                  keyValue("prototype name id", prototype.prototypeNameId));

            convertToString(string, dict);
        }

    public:
        TypeId typeId;
        ImportedTypeNameId prototypeNameId;
    };

    using Prototypes = std::vector<Prototype>;

    template<typename Type>
    struct TypeCompare
    {
        bool operator()(const Type &type, TypeId typeId) { return type.typeId < typeId; }

        bool operator()(TypeId typeId, const Type &type) { return typeId < type.typeId; }

        bool operator()(const Type &first, const Type &second)
        {
            return first.typeId < second.typeId;
        }
    };

    template<typename Property>
    struct PropertyCompare
    {
        bool operator()(const Property &property, PropertyDeclarationId id)
        {
            return property.propertyDeclarationId < id;
        }

        bool operator()(PropertyDeclarationId id, const Property &property)
        {
            return id < property.propertyDeclarationId;
        }

        bool operator()(const Property &first, const Property &second)
        {
            return first.propertyDeclarationId < second.propertyDeclarationId;
        }
    };

    SourceIds filterSourceIdsWithoutType(const SourceIds &updatedSourceIds,
                                         SourceIds &sourceIdsOfTypes);

    TypeIds fetchTypeIds(const SourceIds &sourceIds);

    void unique(SourceIds &sourceIds);

    void synchronizeTypeTraits(TypeId typeId, Storage::TypeTraits traits);

    class TypeAnnotationView
    {
    public:
        TypeAnnotationView(TypeId typeId,
                           Utils::SmallStringView typeName,
                           Utils::SmallStringView iconPath,
                           Utils::SmallStringView itemLibraryJson,
                           Utils::SmallStringView hintsJson)
            : typeId{typeId}
            , typeName{typeName}
            , iconPath{iconPath}
            , itemLibraryJson{itemLibraryJson}
            , hintsJson{hintsJson}
        {}

        template<typename String>
        friend void convertToString(String &string, const TypeAnnotationView &typeAnnotationView)
        {
            using NanotraceHR::dictonary;
            using NanotraceHR::keyValue;
            auto dict = dictonary(keyValue("type id", typeAnnotationView.typeId),
<<<<<<< HEAD
=======
                                  keyValue("type name", typeAnnotationView.typeName),
>>>>>>> 8790cbc9
                                  keyValue("icon path", typeAnnotationView.iconPath),
                                  keyValue("item library json", typeAnnotationView.itemLibraryJson),
                                  keyValue("hints json", typeAnnotationView.hintsJson));

            convertToString(string, dict);
        }

    public:
        TypeId typeId;
        Utils::SmallStringView typeName;
        Utils::SmallStringView iconPath;
        Utils::SmallStringView itemLibraryJson;
        Utils::PathString hintsJson;
    };

    void updateTypeIdInTypeAnnotations(Storage::Synchronization::TypeAnnotations &typeAnnotations);

    template<typename Value>
    static Sqlite::ValueView createEmptyAsNull(const Value &value)
    {
        if (value.size())
            return Sqlite::ValueView::create(value);

        return Sqlite::ValueView{};
    }

    void synchronizeTypeAnnotations(Storage::Synchronization::TypeAnnotations &typeAnnotations,
                                    const SourceIds &updatedTypeAnnotationSourceIds);

    void synchronizeTypeTrait(const Storage::Synchronization::Type &type);

    void synchronizeTypes(Storage::Synchronization::Types &types,
                          TypeIds &updatedTypeIds,
                          AliasPropertyDeclarations &insertedAliasPropertyDeclarations,
                          AliasPropertyDeclarations &updatedAliasPropertyDeclarations,
                          AliasPropertyDeclarations &relinkableAliasPropertyDeclarations,
                          PropertyDeclarations &relinkablePropertyDeclarations,
                          Prototypes &relinkablePrototypes,
                          Prototypes &relinkableExtensions,
                          const SourceIds &updatedSourceIds);

<<<<<<< HEAD
    void synchronizeProjectDatas(Storage::Synchronization::ProjectDatas &projectDatas,
                                 const SourceIds &updatedProjectSourceIds);
=======
    void synchronizeDirectoryInfos(Storage::Synchronization::DirectoryInfos &directoryInfos,
                                 const SourceIds &updatedDirectoryInfoSourceIds);
>>>>>>> 8790cbc9

    void synchronizeFileStatuses(FileStatuses &fileStatuses, const SourceIds &updatedSourceIds);

    void synchronizeImports(Storage::Imports &imports,
                            const SourceIds &updatedSourceIds,
                            Storage::Imports &moduleDependencies,
                            const SourceIds &updatedModuleDependencySourceIds,
                            Storage::Synchronization::ModuleExportedImports &moduleExportedImports,
<<<<<<< HEAD
                            const ModuleIds &updatedModuleIds);
=======
                            const ModuleIds &updatedModuleIds,
                            Prototypes &relinkablePrototypes,
                            Prototypes &relinkableExtensions);
>>>>>>> 8790cbc9

    void synchromizeModuleExportedImports(
        Storage::Synchronization::ModuleExportedImports &moduleExportedImports,
        const ModuleIds &updatedModuleIds);

<<<<<<< HEAD
    ModuleId fetchModuleIdUnguarded(Utils::SmallStringView name) const override;

    Utils::PathString fetchModuleNameUnguarded(ModuleId id) const;
=======
    ModuleId fetchModuleIdUnguarded(Utils::SmallStringView name,
                                    Storage::ModuleKind moduleKind) const override;

    Storage::Module fetchModuleUnguarded(ModuleId id) const;
>>>>>>> 8790cbc9

    void handleAliasPropertyDeclarationsWithPropertyType(
        TypeId typeId, AliasPropertyDeclarations &relinkableAliasPropertyDeclarations);

    void handlePropertyDeclarationWithPropertyType(TypeId typeId,
                                                   PropertyDeclarations &relinkablePropertyDeclarations);
<<<<<<< HEAD

    void handlePrototypes(TypeId prototypeId, Prototypes &relinkablePrototypes);

    void handleExtensions(TypeId extensionId, Prototypes &relinkableExtensions);
=======

    void handlePrototypes(TypeId prototypeId, Prototypes &relinkablePrototypes);
    void handlePrototypesWithExportedTypeNameAndTypeId(Utils::SmallStringView exportedTypeName,
                                                       TypeId typeId,
                                                       Prototypes &relinkablePrototypes);
>>>>>>> 8790cbc9

    void handleExtensions(TypeId extensionId, Prototypes &relinkableExtensions);
    void handleExtensionsWithExportedTypeNameAndTypeId(Utils::SmallStringView exportedTypeName,
                                                       TypeId typeId,
                                                       Prototypes &relinkableExtensions);
    void deleteType(TypeId typeId,
                    AliasPropertyDeclarations &relinkableAliasPropertyDeclarations,
                    PropertyDeclarations &relinkablePropertyDeclarations,
                    Prototypes &relinkablePrototypes,
                    Prototypes &relinkableExtensions);

    void relinkAliasPropertyDeclarations(AliasPropertyDeclarations &aliasPropertyDeclarations,
                                         const TypeIds &deletedTypeIds);

    void relinkPropertyDeclarations(PropertyDeclarations &relinkablePropertyDeclaration,
                                    const TypeIds &deletedTypeIds);

    template<typename Callable>
    void relinkPrototypes(Prototypes &relinkablePrototypes,
                          const TypeIds &deletedTypeIds,
<<<<<<< HEAD
                          Callable updateStatement)
    {
        using NanotraceHR::keyValue;
        NanotraceHR::Tracer tracer{"relink prototypes"_t,
                                   projectStorageCategory(),
                                   keyValue("relinkable prototypes", relinkablePrototypes),
                                   keyValue("deleted type ids", deletedTypeIds)};

        std::sort(relinkablePrototypes.begin(), relinkablePrototypes.end());

        Utils::set_greedy_difference(
            relinkablePrototypes.cbegin(),
            relinkablePrototypes.cend(),
            deletedTypeIds.begin(),
            deletedTypeIds.end(),
            [&](const Prototype &prototype) {
                TypeId prototypeId = fetchTypeId(prototype.prototypeNameId);

                if (!prototypeId)
                    throw TypeNameDoesNotExists{fetchImportedTypeName(prototype.prototypeNameId)};

                updateStatement(prototype.typeId, prototypeId);
                checkForPrototypeChainCycle(prototype.typeId);
            },
            TypeCompare<Prototype>{});
    }
=======
                          Callable updateStatement);
>>>>>>> 8790cbc9

    void deleteNotUpdatedTypes(const TypeIds &updatedTypeIds,
                               const SourceIds &updatedSourceIds,
                               const TypeIds &typeIdsToBeDeleted,
                               AliasPropertyDeclarations &relinkableAliasPropertyDeclarations,
                               PropertyDeclarations &relinkablePropertyDeclarations,
                               Prototypes &relinkablePrototypes,
                               Prototypes &relinkableExtensions,
                               TypeIds &deletedTypeIds);

    void relink(AliasPropertyDeclarations &relinkableAliasPropertyDeclarations,
                PropertyDeclarations &relinkablePropertyDeclarations,
                Prototypes &relinkablePrototypes,
                Prototypes &relinkableExtensions,
                TypeIds &deletedTypeIds);

    PropertyDeclarationId fetchAliasId(TypeId aliasTypeId,
                                       Utils::SmallStringView aliasPropertyName,
                                       Utils::SmallStringView aliasPropertyNameTail);

    void linkAliasPropertyDeclarationAliasIds(const AliasPropertyDeclarations &aliasDeclarations);

    void updateAliasPropertyDeclarationValues(const AliasPropertyDeclarations &aliasDeclarations);

    void checkAliasPropertyDeclarationCycles(const AliasPropertyDeclarations &aliasDeclarations);

    void linkAliases(const AliasPropertyDeclarations &insertedAliasPropertyDeclarations,
                     const AliasPropertyDeclarations &updatedAliasPropertyDeclarations);

    void synchronizeExportedTypes(const TypeIds &updatedTypeIds,
                                  Storage::Synchronization::ExportedTypes &exportedTypes,
                                  AliasPropertyDeclarations &relinkableAliasPropertyDeclarations,
                                  PropertyDeclarations &relinkablePropertyDeclarations,
                                  Prototypes &relinkablePrototypes,
                                  Prototypes &relinkableExtensions);

    void synchronizePropertyDeclarationsInsertAlias(
        AliasPropertyDeclarations &insertedAliasPropertyDeclarations,
        const Storage::Synchronization::PropertyDeclaration &value,
        SourceId sourceId,
        TypeId typeId);

    QVarLengthArray<PropertyDeclarationId, 128> fetchPropertyDeclarationIds(TypeId baseTypeId) const;

    PropertyDeclarationId fetchNextPropertyDeclarationId(TypeId baseTypeId,
                                                         Utils::SmallStringView propertyName) const;

    PropertyDeclarationId fetchPropertyDeclarationId(TypeId typeId,
                                                     Utils::SmallStringView propertyName) const;

    PropertyDeclarationId fetchNextDefaultPropertyDeclarationId(TypeId baseTypeId) const;

    PropertyDeclarationId fetchDefaultPropertyDeclarationId(TypeId typeId) const;

    void synchronizePropertyDeclarationsInsertProperty(
        const Storage::Synchronization::PropertyDeclaration &value, SourceId sourceId, TypeId typeId);

    void synchronizePropertyDeclarationsUpdateAlias(
        AliasPropertyDeclarations &updatedAliasPropertyDeclarations,
        const Storage::Synchronization::PropertyDeclarationView &view,
        const Storage::Synchronization::PropertyDeclaration &value,
        SourceId sourceId);

    Sqlite::UpdateChange synchronizePropertyDeclarationsUpdateProperty(
        const Storage::Synchronization::PropertyDeclarationView &view,
        const Storage::Synchronization::PropertyDeclaration &value,
        SourceId sourceId,
        PropertyDeclarationIds &propertyDeclarationIds);

    void synchronizePropertyDeclarations(
        TypeId typeId,
        Storage::Synchronization::PropertyDeclarations &propertyDeclarations,
        SourceId sourceId,
        AliasPropertyDeclarations &insertedAliasPropertyDeclarations,
        AliasPropertyDeclarations &updatedAliasPropertyDeclarations,
        PropertyDeclarationIds &propertyDeclarationIds);

    class AliasPropertyDeclarationView
    {
    public:
        explicit AliasPropertyDeclarationView(Utils::SmallStringView name,
                                              PropertyDeclarationId id,
                                              PropertyDeclarationId aliasId)
            : name{name}
            , id{id}
            , aliasId{aliasId}
        {}

        template<typename String>
        friend void convertToString(String &string,
                                    const AliasPropertyDeclarationView &aliasPropertyDeclarationView)
        {
            using NanotraceHR::dictonary;
            using NanotraceHR::keyValue;
            auto dict = dictonary(keyValue("name", aliasPropertyDeclarationView.name),
                                  keyValue("id", aliasPropertyDeclarationView.id),
                                  keyValue("alias id", aliasPropertyDeclarationView.aliasId));

            convertToString(string, dict);
        }

    public:
        Utils::SmallStringView name;
        PropertyDeclarationId id;
        PropertyDeclarationId aliasId;
    };

    void resetRemovedAliasPropertyDeclarationsToNull(Storage::Synchronization::Type &type,
                                                     PropertyDeclarationIds &propertyDeclarationIds);

    void resetRemovedAliasPropertyDeclarationsToNull(
        Storage::Synchronization::Types &types,
        AliasPropertyDeclarations &relinkableAliasPropertyDeclarations);
<<<<<<< HEAD
=======

    void handlePrototypesWithSourceIdAndPrototypeId(SourceId sourceId,
                                                    TypeId prototypeId,
                                                    Prototypes &relinkablePrototypes);
    void handlePrototypesAndExtensionsWithSourceId(SourceId sourceId,
                                                   TypeId prototypeId,
                                                   TypeId extensionId,
                                                   Prototypes &relinkablePrototypes,
                                                   Prototypes &relinkableExtensions);
    void handleExtensionsWithSourceIdAndExtensionId(SourceId sourceId,
                                                    TypeId extensionId,
                                                    Prototypes &relinkableExtensions);
>>>>>>> 8790cbc9

    ImportId insertDocumentImport(const Storage::Import &import,
                                  Storage::Synchronization::ImportKind importKind,
                                  ModuleId sourceModuleId,
<<<<<<< HEAD
                                  ImportId parentImportId);

    void synchronizeDocumentImports(Storage::Imports &imports,
                                    const SourceIds &updatedSourceIds,
                                    Storage::Synchronization::ImportKind importKind);
=======
                                  ImportId parentImportId,
                                  Relink forceRelink,
                                  Prototypes &relinkablePrototypes,
                                  Prototypes &relinkableExtensions);

    void synchronizeDocumentImports(Storage::Imports &imports,
                                    const SourceIds &updatedSourceIds,
                                    Storage::Synchronization::ImportKind importKind,
                                    Relink forceRelink,
                                    Prototypes &relinkablePrototypes,
                                    Prototypes &relinkableExtensions);
>>>>>>> 8790cbc9

    static Utils::PathString createJson(const Storage::Synchronization::ParameterDeclarations &parameters);

    TypeId fetchTypeIdByModuleIdAndExportedName(ModuleId moduleId,
                                                Utils::SmallStringView name) const override;

    void addTypeIdToPropertyEditorQmlPaths(Storage::Synchronization::PropertyEditorQmlPaths &paths);

    class PropertyEditorQmlPathView
    {
    public:
        PropertyEditorQmlPathView(TypeId typeId, SourceId pathId, SourceId directoryId)
            : typeId{typeId}
            , pathId{pathId}
            , directoryId{directoryId}
        {}

        template<typename String>
        friend void convertToString(String &string,
                                    const PropertyEditorQmlPathView &propertyEditorQmlPathView)
        {
            using NanotraceHR::dictonary;
            using NanotraceHR::keyValue;
            auto dict = dictonary(keyValue("type id", propertyEditorQmlPathView.typeId),
                                  keyValue("source id", propertyEditorQmlPathView.pathId),
                                  keyValue("directory id", propertyEditorQmlPathView.directoryId));

            convertToString(string, dict);
        }

    public:
        TypeId typeId;
        SourceId pathId;
        SourceId directoryId;
    };

    void synchronizePropertyEditorPaths(Storage::Synchronization::PropertyEditorQmlPaths &paths,
                                        SourceIds updatedPropertyEditorQmlPathsSourceIds);

    void synchronizePropertyEditorQmlPaths(Storage::Synchronization::PropertyEditorQmlPaths &paths,
                                           SourceIds updatedPropertyEditorQmlPathsSourceIds);

    void synchronizeFunctionDeclarations(
        TypeId typeId, Storage::Synchronization::FunctionDeclarations &functionsDeclarations);

    void synchronizeSignalDeclarations(TypeId typeId,
                                       Storage::Synchronization::SignalDeclarations &signalDeclarations);

    static Utils::PathString createJson(
        const Storage::Synchronization::EnumeratorDeclarations &enumeratorDeclarations);

    void synchronizeEnumerationDeclarations(
        TypeId typeId, Storage::Synchronization::EnumerationDeclarations &enumerationDeclarations);

    void extractExportedTypes(TypeId typeId,
                              const Storage::Synchronization::Type &type,
                              Storage::Synchronization::ExportedTypes &exportedTypes);

    TypeId declareType(Storage::Synchronization::Type &type);

    void syncDeclarations(Storage::Synchronization::Type &type,
                          AliasPropertyDeclarations &insertedAliasPropertyDeclarations,
                          AliasPropertyDeclarations &updatedAliasPropertyDeclarations,
                          PropertyDeclarationIds &propertyDeclarationIds);

    template<typename Relinkable, typename Ids, typename Compare>
    void removeRelinkableEntries(std::vector<Relinkable> &relinkables, Ids &ids, Compare compare)
    {
        NanotraceHR::Tracer tracer{"remove relinkable entries"_t, projectStorageCategory()};

        std::vector<Relinkable> newRelinkables;
        newRelinkables.reserve(relinkables.size());

        std::sort(ids.begin(), ids.end());
        std::sort(relinkables.begin(), relinkables.end(), compare);

        Utils::set_greedy_difference(
            relinkables.begin(),
            relinkables.end(),
            ids.cbegin(),
            ids.cend(),
            [&](Relinkable &entry) { newRelinkables.push_back(std::move(entry)); },
            compare);

        relinkables = std::move(newRelinkables);
    }

    void syncDeclarations(Storage::Synchronization::Types &types,
                          AliasPropertyDeclarations &insertedAliasPropertyDeclarations,
                          AliasPropertyDeclarations &updatedAliasPropertyDeclarations,
                          PropertyDeclarations &relinkablePropertyDeclarations);

    class TypeWithDefaultPropertyView
    {
    public:
        TypeWithDefaultPropertyView(TypeId typeId, PropertyDeclarationId defaultPropertyId)
            : typeId{typeId}
            , defaultPropertyId{defaultPropertyId}
        {}

        template<typename String>
        friend void convertToString(String &string, const TypeWithDefaultPropertyView &view)
        {
            using NanotraceHR::dictonary;
            using NanotraceHR::keyValue;
            auto dict = dictonary(keyValue("type id", view.typeId),
                                  keyValue("property id", view.defaultPropertyId));

            convertToString(string, dict);
        }

        TypeId typeId;
        PropertyDeclarationId defaultPropertyId;
    };

    void syncDefaultProperties(Storage::Synchronization::Types &types);
<<<<<<< HEAD

    void resetDefaultPropertiesIfChanged(Storage::Synchronization::Types &types);

    void checkForPrototypeChainCycle(TypeId typeId) const;

=======

    void resetDefaultPropertiesIfChanged(Storage::Synchronization::Types &types);

    void checkForPrototypeChainCycle(TypeId typeId) const;

>>>>>>> 8790cbc9
    void checkForAliasChainCycle(PropertyDeclarationId propertyDeclarationId) const;

    std::pair<TypeId, ImportedTypeNameId> fetchImportedTypeNameIdAndTypeId(
        const Storage::Synchronization::ImportedTypeName &typeName, SourceId sourceId);

    void syncPrototypeAndExtension(Storage::Synchronization::Type &type, TypeIds &typeIds);

    void syncPrototypesAndExtensions(Storage::Synchronization::Types &types,
                                     Prototypes &relinkablePrototypes,
                                     Prototypes &relinkableExtensions);

    ImportId fetchImportId(SourceId sourceId, const Storage::Import &import) const;

    ImportedTypeNameId fetchImportedTypeNameId(const Storage::Synchronization::ImportedTypeName &name,
                                               SourceId sourceId);

    template<typename Id>
    ImportedTypeNameId fetchImportedTypeNameId(Storage::Synchronization::TypeNameKind kind,
                                               Id id,
                                               Utils::SmallStringView typeName);

    TypeId fetchTypeId(ImportedTypeNameId typeNameId) const;

    Utils::SmallString fetchImportedTypeName(ImportedTypeNameId typeNameId) const;
<<<<<<< HEAD
=======
    SourceId fetchTypeSourceId(TypeId typeId) const;
>>>>>>> 8790cbc9

    TypeId fetchTypeId(ImportedTypeNameId typeNameId,
                       Storage::Synchronization::TypeNameKind kind) const;

    class FetchPropertyDeclarationResult
    {
    public:
        FetchPropertyDeclarationResult(TypeId propertyTypeId,
                                       PropertyDeclarationId propertyDeclarationId,
                                       Storage::PropertyDeclarationTraits propertyTraits)
            : propertyTypeId{propertyTypeId}
            , propertyDeclarationId{propertyDeclarationId}
            , propertyTraits{propertyTraits}
        {}

        template<typename String>
        friend void convertToString(String &string, const FetchPropertyDeclarationResult &result)
        {
            using NanotraceHR::dictonary;
            using NanotraceHR::keyValue;
            auto dict = dictonary(keyValue("property type id", result.propertyTypeId),
                                  keyValue("property declaration id", result.propertyDeclarationId),
                                  keyValue("property traits", result.propertyTraits));

            convertToString(string, dict);
        }

    public:
        TypeId propertyTypeId;
        PropertyDeclarationId propertyDeclarationId;
        Storage::PropertyDeclarationTraits propertyTraits;
    };

    std::optional<FetchPropertyDeclarationResult> fetchOptionalPropertyDeclarationByTypeIdAndNameUngarded(
        TypeId typeId, Utils::SmallStringView name);

    FetchPropertyDeclarationResult fetchPropertyDeclarationByTypeIdAndNameUngarded(
        TypeId typeId, Utils::SmallStringView name);

    PropertyDeclarationId fetchPropertyDeclarationIdByTypeIdAndNameUngarded(TypeId typeId,
                                                                            Utils::SmallStringView name);

    SourceContextId readSourceContextId(Utils::SmallStringView sourceContextPath);

    SourceContextId writeSourceContextId(Utils::SmallStringView sourceContextPath);

    SourceId writeSourceId(SourceContextId sourceContextId, Utils::SmallStringView sourceName);

    SourceId readSourceId(SourceContextId sourceContextId, Utils::SmallStringView sourceName);

    Storage::Synchronization::ExportedTypes fetchExportedTypes(TypeId typeId);
<<<<<<< HEAD

    Storage::Synchronization::PropertyDeclarations fetchPropertyDeclarations(TypeId typeId);

    Storage::Synchronization::FunctionDeclarations fetchFunctionDeclarations(TypeId typeId);

    Storage::Synchronization::SignalDeclarations fetchSignalDeclarations(TypeId typeId);

    Storage::Synchronization::EnumerationDeclarations fetchEnumerationDeclarations(TypeId typeId);

    class Initializer;

=======

    Storage::Synchronization::PropertyDeclarations fetchPropertyDeclarations(TypeId typeId);

    Storage::Synchronization::FunctionDeclarations fetchFunctionDeclarations(TypeId typeId);

    Storage::Synchronization::SignalDeclarations fetchSignalDeclarations(TypeId typeId);

    Storage::Synchronization::EnumerationDeclarations fetchEnumerationDeclarations(TypeId typeId);

    class Initializer;

>>>>>>> 8790cbc9
    struct Statements;

public:
    Database &database;
    ProjectStorageErrorNotifierInterface *errorNotifier = nullptr; // cannot be null
    Sqlite::ExclusiveNonThrowingDestructorTransaction<Database> exclusiveTransaction;
    std::unique_ptr<Initializer> initializer;
    mutable ModuleCache moduleCache{ModuleStorageAdapter{*this}};
    Storage::Info::CommonTypeCache<ProjectStorageType> commonTypeCache_{*this};
    QVarLengthArray<ProjectStorageObserver *, 24> observers;
    std::unique_ptr<Statements> s;
};


} // namespace QmlDesigner<|MERGE_RESOLUTION|>--- conflicted
+++ resolved
@@ -39,16 +39,6 @@
     using Database = Sqlite::Database;
     friend Storage::Info::CommonTypeCache<ProjectStorageType>;
 
-<<<<<<< HEAD
-public:
-    ProjectStorage(Database &database, bool isInitialized);
-    ~ProjectStorage();
-
-    void synchronize(Storage::Synchronization::SynchronizationPackage package) override;
-
-    void synchronizeDocumentImports(Storage::Imports imports, SourceId sourceId) override;
-
-=======
     enum class Relink { No, Yes };
 
 public:
@@ -66,20 +56,13 @@
         this->errorNotifier = &errorNotifier;
     }
 
->>>>>>> 8790cbc9
     void addObserver(ProjectStorageObserver *observer) override;
 
     void removeObserver(ProjectStorageObserver *observer) override;
 
-<<<<<<< HEAD
-    ModuleId moduleId(Utils::SmallStringView moduleName) const override;
-
-    Utils::SmallString moduleName(ModuleId moduleId) const override;
-=======
     ModuleId moduleId(Utils::SmallStringView moduleName, Storage::ModuleKind kind) const override;
 
     Storage::Module module(ModuleId moduleId) const override;
->>>>>>> 8790cbc9
 
     TypeId typeId(ModuleId moduleId,
                   Utils::SmallStringView exportedTypeName,
@@ -152,11 +135,7 @@
                                    keyValue("module name", std::string_view{moduleName}),
                                    keyValue("type name", std::string_view{typeName})};
 
-<<<<<<< HEAD
-        auto typeId = commonTypeCache_.typeId<moduleName, typeName>();
-=======
         auto typeId = commonTypeCache_.typeId<moduleName, typeName, moduleKind>();
->>>>>>> 8790cbc9
 
         tracer.end(keyValue("type id", typeId));
 
@@ -228,53 +207,6 @@
 
     TypeId fetchTypeIdByModuleIdsAndExportedName(ModuleIds moduleIds,
                                                  Utils::SmallStringView name) const;
-<<<<<<< HEAD
-
-    TypeId fetchTypeIdByName(SourceId sourceId, Utils::SmallStringView name);
-
-    Storage::Synchronization::Type fetchTypeByTypeId(TypeId typeId);
-
-    Storage::Synchronization::Types fetchTypes();
-
-    SourceContextId fetchSourceContextIdUnguarded(Utils::SmallStringView sourceContextPath);
-
-    SourceContextId fetchSourceContextId(Utils::SmallStringView sourceContextPath);
-
-    Utils::PathString fetchSourceContextPath(SourceContextId sourceContextId) const;
-
-    Cache::SourceContexts fetchAllSourceContexts() const;
-
-    SourceId fetchSourceId(SourceContextId sourceContextId, Utils::SmallStringView sourceName);
-
-    Cache::SourceNameAndSourceContextId fetchSourceNameAndSourceContextId(SourceId sourceId) const;
-
-    void clearSources();
-
-    SourceContextId fetchSourceContextId(SourceId sourceId) const;
-
-    Cache::Sources fetchAllSources() const;
-
-    SourceId fetchSourceIdUnguarded(SourceContextId sourceContextId,
-                                    Utils::SmallStringView sourceName);
-
-    FileStatuses fetchAllFileStatuses() const;
-
-    FileStatus fetchFileStatus(SourceId sourceId) const override;
-
-    std::optional<Storage::Synchronization::ProjectData> fetchProjectData(SourceId sourceId) const override;
-
-    Storage::Synchronization::ProjectDatas fetchProjectDatas(SourceId projectSourceId) const override;
-
-    Storage::Synchronization::ProjectDatas fetchProjectDatas(const SourceIds &projectSourceIds) const;
-
-    void setPropertyEditorPathId(TypeId typeId, SourceId pathId);
-
-    SourceId propertyEditorPathId(TypeId typeId) const override;
-
-    Storage::Imports fetchDocumentImports() const;
-
-    void resetForTestsOnly();
-=======
 
     TypeId fetchTypeIdByName(SourceId sourceId, Utils::SmallStringView name);
 
@@ -356,7 +288,6 @@
             return second == first;
         }
     };
->>>>>>> 8790cbc9
 
     class ModuleStorageAdapter
     {
@@ -393,13 +324,6 @@
             return &first == &second && first.value == second.value;
         }
 
-<<<<<<< HEAD
-    using Modules = std::vector<Module>;
-
-    friend ModuleStorageAdapter;
-
-    static bool moduleNameLess(Utils::SmallStringView first, Utils::SmallStringView second) noexcept;
-=======
         friend bool operator==(const ModuleCacheEntry &first, ModuleView second)
         {
             return first.value.name == second.name && first.value.kind == second.kind;
@@ -407,24 +331,15 @@
     };
 
     using ModuleCacheEntries = std::vector<ModuleCacheEntry>;
->>>>>>> 8790cbc9
 
     using ModuleCache
         = StorageCache<Storage::Module, ModuleView, ModuleId, ModuleStorageAdapter, NonLockingMutex, moduleNameLess, ModuleCacheEntry>;
 
-<<<<<<< HEAD
-    ModuleId fetchModuleId(Utils::SmallStringView moduleName);
-
-    Utils::PathString fetchModuleName(ModuleId id);
-
-    Modules fetchAllModules() const;
-=======
     ModuleId fetchModuleId(Utils::SmallStringView moduleName, Storage::ModuleKind moduleKind);
 
     Storage::Module fetchModule(ModuleId id);
 
     ModuleCacheEntries fetchAllModules() const;
->>>>>>> 8790cbc9
 
     void callRefreshMetaInfoCallback(const TypeIds &deletedTypeIds);
 
@@ -535,14 +450,11 @@
             return first.typeId < second.typeId;
         }
 
-<<<<<<< HEAD
-=======
         friend bool operator==(Prototype first, Prototype second)
         {
             return first.typeId == second.typeId;
         }
 
->>>>>>> 8790cbc9
         template<typename String>
         friend void convertToString(String &string, const Prototype &prototype)
         {
@@ -623,10 +535,7 @@
             using NanotraceHR::dictonary;
             using NanotraceHR::keyValue;
             auto dict = dictonary(keyValue("type id", typeAnnotationView.typeId),
-<<<<<<< HEAD
-=======
                                   keyValue("type name", typeAnnotationView.typeName),
->>>>>>> 8790cbc9
                                   keyValue("icon path", typeAnnotationView.iconPath),
                                   keyValue("item library json", typeAnnotationView.itemLibraryJson),
                                   keyValue("hints json", typeAnnotationView.hintsJson));
@@ -668,13 +577,8 @@
                           Prototypes &relinkableExtensions,
                           const SourceIds &updatedSourceIds);
 
-<<<<<<< HEAD
-    void synchronizeProjectDatas(Storage::Synchronization::ProjectDatas &projectDatas,
-                                 const SourceIds &updatedProjectSourceIds);
-=======
     void synchronizeDirectoryInfos(Storage::Synchronization::DirectoryInfos &directoryInfos,
                                  const SourceIds &updatedDirectoryInfoSourceIds);
->>>>>>> 8790cbc9
 
     void synchronizeFileStatuses(FileStatuses &fileStatuses, const SourceIds &updatedSourceIds);
 
@@ -683,46 +587,29 @@
                             Storage::Imports &moduleDependencies,
                             const SourceIds &updatedModuleDependencySourceIds,
                             Storage::Synchronization::ModuleExportedImports &moduleExportedImports,
-<<<<<<< HEAD
-                            const ModuleIds &updatedModuleIds);
-=======
                             const ModuleIds &updatedModuleIds,
                             Prototypes &relinkablePrototypes,
                             Prototypes &relinkableExtensions);
->>>>>>> 8790cbc9
 
     void synchromizeModuleExportedImports(
         Storage::Synchronization::ModuleExportedImports &moduleExportedImports,
         const ModuleIds &updatedModuleIds);
 
-<<<<<<< HEAD
-    ModuleId fetchModuleIdUnguarded(Utils::SmallStringView name) const override;
-
-    Utils::PathString fetchModuleNameUnguarded(ModuleId id) const;
-=======
     ModuleId fetchModuleIdUnguarded(Utils::SmallStringView name,
                                     Storage::ModuleKind moduleKind) const override;
 
     Storage::Module fetchModuleUnguarded(ModuleId id) const;
->>>>>>> 8790cbc9
 
     void handleAliasPropertyDeclarationsWithPropertyType(
         TypeId typeId, AliasPropertyDeclarations &relinkableAliasPropertyDeclarations);
 
     void handlePropertyDeclarationWithPropertyType(TypeId typeId,
                                                    PropertyDeclarations &relinkablePropertyDeclarations);
-<<<<<<< HEAD
-
-    void handlePrototypes(TypeId prototypeId, Prototypes &relinkablePrototypes);
-
-    void handleExtensions(TypeId extensionId, Prototypes &relinkableExtensions);
-=======
 
     void handlePrototypes(TypeId prototypeId, Prototypes &relinkablePrototypes);
     void handlePrototypesWithExportedTypeNameAndTypeId(Utils::SmallStringView exportedTypeName,
                                                        TypeId typeId,
                                                        Prototypes &relinkablePrototypes);
->>>>>>> 8790cbc9
 
     void handleExtensions(TypeId extensionId, Prototypes &relinkableExtensions);
     void handleExtensionsWithExportedTypeNameAndTypeId(Utils::SmallStringView exportedTypeName,
@@ -743,36 +630,7 @@
     template<typename Callable>
     void relinkPrototypes(Prototypes &relinkablePrototypes,
                           const TypeIds &deletedTypeIds,
-<<<<<<< HEAD
-                          Callable updateStatement)
-    {
-        using NanotraceHR::keyValue;
-        NanotraceHR::Tracer tracer{"relink prototypes"_t,
-                                   projectStorageCategory(),
-                                   keyValue("relinkable prototypes", relinkablePrototypes),
-                                   keyValue("deleted type ids", deletedTypeIds)};
-
-        std::sort(relinkablePrototypes.begin(), relinkablePrototypes.end());
-
-        Utils::set_greedy_difference(
-            relinkablePrototypes.cbegin(),
-            relinkablePrototypes.cend(),
-            deletedTypeIds.begin(),
-            deletedTypeIds.end(),
-            [&](const Prototype &prototype) {
-                TypeId prototypeId = fetchTypeId(prototype.prototypeNameId);
-
-                if (!prototypeId)
-                    throw TypeNameDoesNotExists{fetchImportedTypeName(prototype.prototypeNameId)};
-
-                updateStatement(prototype.typeId, prototypeId);
-                checkForPrototypeChainCycle(prototype.typeId);
-            },
-            TypeCompare<Prototype>{});
-    }
-=======
                           Callable updateStatement);
->>>>>>> 8790cbc9
 
     void deleteNotUpdatedTypes(const TypeIds &updatedTypeIds,
                                const SourceIds &updatedSourceIds,
@@ -886,8 +744,6 @@
     void resetRemovedAliasPropertyDeclarationsToNull(
         Storage::Synchronization::Types &types,
         AliasPropertyDeclarations &relinkableAliasPropertyDeclarations);
-<<<<<<< HEAD
-=======
 
     void handlePrototypesWithSourceIdAndPrototypeId(SourceId sourceId,
                                                     TypeId prototypeId,
@@ -900,18 +756,10 @@
     void handleExtensionsWithSourceIdAndExtensionId(SourceId sourceId,
                                                     TypeId extensionId,
                                                     Prototypes &relinkableExtensions);
->>>>>>> 8790cbc9
 
     ImportId insertDocumentImport(const Storage::Import &import,
                                   Storage::Synchronization::ImportKind importKind,
                                   ModuleId sourceModuleId,
-<<<<<<< HEAD
-                                  ImportId parentImportId);
-
-    void synchronizeDocumentImports(Storage::Imports &imports,
-                                    const SourceIds &updatedSourceIds,
-                                    Storage::Synchronization::ImportKind importKind);
-=======
                                   ImportId parentImportId,
                                   Relink forceRelink,
                                   Prototypes &relinkablePrototypes,
@@ -923,7 +771,6 @@
                                     Relink forceRelink,
                                     Prototypes &relinkablePrototypes,
                                     Prototypes &relinkableExtensions);
->>>>>>> 8790cbc9
 
     static Utils::PathString createJson(const Storage::Synchronization::ParameterDeclarations &parameters);
 
@@ -1040,19 +887,11 @@
     };
 
     void syncDefaultProperties(Storage::Synchronization::Types &types);
-<<<<<<< HEAD
 
     void resetDefaultPropertiesIfChanged(Storage::Synchronization::Types &types);
 
     void checkForPrototypeChainCycle(TypeId typeId) const;
 
-=======
-
-    void resetDefaultPropertiesIfChanged(Storage::Synchronization::Types &types);
-
-    void checkForPrototypeChainCycle(TypeId typeId) const;
-
->>>>>>> 8790cbc9
     void checkForAliasChainCycle(PropertyDeclarationId propertyDeclarationId) const;
 
     std::pair<TypeId, ImportedTypeNameId> fetchImportedTypeNameIdAndTypeId(
@@ -1077,10 +916,7 @@
     TypeId fetchTypeId(ImportedTypeNameId typeNameId) const;
 
     Utils::SmallString fetchImportedTypeName(ImportedTypeNameId typeNameId) const;
-<<<<<<< HEAD
-=======
     SourceId fetchTypeSourceId(TypeId typeId) const;
->>>>>>> 8790cbc9
 
     TypeId fetchTypeId(ImportedTypeNameId typeNameId,
                        Storage::Synchronization::TypeNameKind kind) const;
@@ -1132,7 +968,6 @@
     SourceId readSourceId(SourceContextId sourceContextId, Utils::SmallStringView sourceName);
 
     Storage::Synchronization::ExportedTypes fetchExportedTypes(TypeId typeId);
-<<<<<<< HEAD
 
     Storage::Synchronization::PropertyDeclarations fetchPropertyDeclarations(TypeId typeId);
 
@@ -1144,19 +979,6 @@
 
     class Initializer;
 
-=======
-
-    Storage::Synchronization::PropertyDeclarations fetchPropertyDeclarations(TypeId typeId);
-
-    Storage::Synchronization::FunctionDeclarations fetchFunctionDeclarations(TypeId typeId);
-
-    Storage::Synchronization::SignalDeclarations fetchSignalDeclarations(TypeId typeId);
-
-    Storage::Synchronization::EnumerationDeclarations fetchEnumerationDeclarations(TypeId typeId);
-
-    class Initializer;
-
->>>>>>> 8790cbc9
     struct Statements;
 
 public:
