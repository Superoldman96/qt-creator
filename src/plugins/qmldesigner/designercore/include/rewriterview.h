// Copyright (C) 2016 The Qt Company Ltd.
// SPDX-License-Identifier: LicenseRef-Qt-Commercial OR GPL-3.0-only WITH Qt-GPL-exception-1.0

#pragma once

#include "qmldesignercorelib_global.h"
#include "abstractview.h"
#include "documentmessage.h"
#include "rewritertransaction.h"

#include <QScopedPointer>
#include <QTimer>
#include <QUrl>

#include <functional>

namespace QmlJS {
class Document;
class ScopeChain;
}

namespace QmlDesigner {

class TextModifier;

namespace Internal {

class TextToModelMerger;
class ModelToTextMerger;
class ModelNodePositionStorage;

} //Internal

struct QmlTypeData
{
    QString superClassName;
    QString importUrl;
    QString versionString;
    QString cppClassName;
    QString typeName;
    bool isSingleton = false;
    bool isCppType = false;
};

class QMLDESIGNERCORE_EXPORT RewriterView : public AbstractView
{
    Q_OBJECT

public:
    enum DifferenceHandling {
        Validate,
        Amend
    };

public:
    RewriterView(ExternalDependenciesInterface &externalDependencies,
                 DifferenceHandling differenceHandling = RewriterView::Amend);
    ~RewriterView() override;

    void modelAttached(Model *model) override;
    void modelAboutToBeDetached(Model *model) override;
    void nodeCreated(const ModelNode &createdNode) override;
    void nodeRemoved(const ModelNode &removedNode, const NodeAbstractProperty &parentProperty, PropertyChangeFlags propertyChange) override;
    void propertiesAboutToBeRemoved(const QList<AbstractProperty>& propertyList) override;
    void propertiesRemoved(const QList<AbstractProperty>& propertyList) override;
    void variantPropertiesChanged(const QList<VariantProperty>& propertyList, PropertyChangeFlags propertyChange) override;
    void bindingPropertiesChanged(const QList<BindingProperty>& propertyList, PropertyChangeFlags propertyChange) override;
    void signalHandlerPropertiesChanged(const QVector<SignalHandlerProperty>& propertyList,PropertyChangeFlags propertyChange) override;
    void signalDeclarationPropertiesChanged(const QVector<SignalDeclarationProperty>& propertyList, PropertyChangeFlags propertyChange) override;
    void nodeReparented(const ModelNode &node, const NodeAbstractProperty &newPropertyParent,
                        const NodeAbstractProperty &oldPropertyParent,
                        AbstractView::PropertyChangeFlags propertyChange) override;
    void nodeIdChanged(const ModelNode& node, const QString& newId, const QString& oldId) override;
    void nodeOrderChanged(const NodeListProperty &listProperty,
                          const ModelNode &movedNode,
                          int /*oldIndex*/) override;
    void nodeOrderChanged(const NodeListProperty &listProperty) override;
    void rootNodeTypeChanged(const QString &type, int majorVersion, int minorVersion) override;
    void nodeTypeChanged(const ModelNode& node, const TypeName &type, int majorVersion, int minorVersion) override;
    void customNotification(const AbstractView *view, const QString &identifier,
                            const QList<ModelNode> &nodeList,
                            const QList<QVariant> &data) override;

    void rewriterBeginTransaction() override;
    void rewriterEndTransaction() override;

    void importsChanged(const QList<Import> &addedImports, const QList<Import> &removedImports) override;

    TextModifier *textModifier() const;
    void setTextModifier(TextModifier *textModifier);
    QString textModifierContent() const;

    void reactivateTextMofifierChangeSignals();
    void deactivateTextMofifierChangeSignals();

    void auxiliaryDataChanged(const ModelNode &node,
                              AuxiliaryDataKeyView key,
                              const QVariant &data) override;

    Internal::ModelNodePositionStorage *positionStorage() const;

    QList<DocumentMessage> warnings() const;
    QList<DocumentMessage> errors() const;
    void clearErrorAndWarnings();
    void setErrors(const QList<DocumentMessage> &errors);
    void setWarnings(const QList<DocumentMessage> &warnings);
    void setIncompleteTypeInformation(bool b);
    bool hasIncompleteTypeInformation() const;
    void addError(const DocumentMessage &error);

    void enterErrorState(const QString &errorMessage);
    void leaveErrorState() { m_rewritingErrorMessage.clear(); }
    void resetToLastCorrectQml();

    QMap<ModelNode, QString> extractText(const QList<ModelNode> &nodes) const;
    int nodeOffset(const ModelNode &node) const;
    int nodeLength(const ModelNode &node) const;
    int firstDefinitionInsideOffset(const ModelNode &node) const;
    int firstDefinitionInsideLength(const ModelNode &node) const;
    bool modificationGroupActive();
    ModelNode nodeAtTextCursorPosition(int cursorPosition) const;

    bool renameId(const QString& oldId, const QString& newId);

    const QmlJS::Document *document() const;
    const QmlJS::ScopeChain *scopeChain() const;

    QString convertTypeToImportAlias(const QString &type) const;

    bool checkSemanticErrors() const { return m_checkSemanticErrors; }

    void setCheckSemanticErrors(bool b) { m_checkSemanticErrors = b; }

    bool checkLinkErrors() const { return m_checkLinkErrors; }

    void setCheckLinkErrors(bool b) { m_checkLinkErrors = b; }

    QString pathForImport(const Import &import);

    QStringList importDirectories() const;

    QSet<QPair<QString, QString> > qrcMapping() const;

    void moveToComponent(const ModelNode &modelNode);

    QStringList autoComplete(const QString &text, int pos, bool explicitComplete = true);

    QList<QmlTypeData> getQMLTypes() const;

    void setWidgetStatusCallback(std::function<void(bool)> setWidgetStatusCallback);

    void qmlTextChanged();
    void delayedSetup();

    void writeAuxiliaryData();
    void restoreAuxiliaryData();

    QString getRawAuxiliaryData() const;
    QString auxiliaryDataAsQML() const;

    ModelNode getNodeForCanonicalIndex(int index);

    void sanitizeModel();

    void setAllowComponentRoot(bool allow);
    bool allowComponentRoot() const;

    void resetPossibleImports();

    bool possibleImportsEnabled() const;
    void setPossibleImportsEnabled(bool b);

<<<<<<< HEAD
    void forceAmend();

=======
>>>>>>> f7639f45
signals:
    void modelInterfaceProjectUpdated();

protected: // functions
    void importAdded(const Import &import);
    void importRemoved(const Import &import);

    Internal::ModelToTextMerger *modelToTextMerger() const;
    Internal::TextToModelMerger *textToModelMerger() const;
    bool isModificationGroupActive() const;
    void setModificationGroupActive(bool active);
    void applyModificationGroupChanges();
    void applyChanges();
    void amendQmlText();
    void notifyErrorsAndWarnings(const QList<DocumentMessage> &errors);

private: //variables
    ModelNode nodeAtTextCursorPositionHelper(const ModelNode &root, int cursorPosition) const;
    void setupCanonicalHashes() const;
    void handleLibraryInfoUpdate();
    void handleProjectUpdate();
    bool inErrorState() const { return !m_rewritingErrorMessage.isEmpty(); }

    TextModifier *m_textModifier = nullptr;
    int transactionLevel = 0;
    bool m_modificationGroupActive = false;
    bool m_checkSemanticErrors = true;
    bool m_checkLinkErrors = true;

    DifferenceHandling m_differenceHandling;
    QScopedPointer<Internal::ModelNodePositionStorage> m_positionStorage;
    QScopedPointer<Internal::ModelToTextMerger> m_modelToTextMerger;
    QScopedPointer<Internal::TextToModelMerger> m_textToModelMerger;
    QList<DocumentMessage> m_errors;
    QList<DocumentMessage> m_warnings;
    RewriterTransaction m_removeDefaultPropertyTransaction;
    QString m_rewritingErrorMessage;
    QString m_lastCorrectQmlSource;
    QTimer m_amendTimer;
    bool m_instantQmlTextUpdate = false;
    std::function<void(bool)> m_setWidgetStatusCallback;
    bool m_hasIncompleteTypeInformation = false;
    bool m_restoringAuxData = false;
    bool m_modelAttachPending = false;
    bool m_allowComponentRoot = false;
    bool m_possibleImportsEnabled = true;

    mutable QHash<int, ModelNode> m_canonicalIntModelNode;
    mutable QHash<ModelNode, int> m_canonicalModelNodeInt;
};

} //QmlDesigner<|MERGE_RESOLUTION|>--- conflicted
+++ resolved
@@ -170,11 +170,8 @@
     bool possibleImportsEnabled() const;
     void setPossibleImportsEnabled(bool b);
 
-<<<<<<< HEAD
     void forceAmend();
 
-=======
->>>>>>> f7639f45
 signals:
     void modelInterfaceProjectUpdated();
 
