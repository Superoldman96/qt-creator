--- conflicted
+++ resolved
@@ -167,12 +167,9 @@
 
     void resetPossibleImports();
 
-<<<<<<< HEAD
-=======
     bool possibleImportsEnabled() const;
     void setPossibleImportsEnabled(bool b);
 
->>>>>>> 249c3561
 signals:
     void modelInterfaceProjectUpdated();
 
