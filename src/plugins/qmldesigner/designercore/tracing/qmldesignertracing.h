// Copyright (C) 2023 The Qt Company Ltd.
// SPDX-License-Identifier: LicenseRef-Qt-Commercial OR GPL-3.0-only WITH Qt-GPL-exception-1.0

#include <qmldesignercorelib_exports.h>

#include <nanotrace/nanotracehr.h>

#pragma once

namespace QmlDesigner {
namespace Tracing {

constexpr NanotraceHR::Tracing tracingStatus()
{
#ifdef ENABLE_QMLDESIGNER_TRACING
    return NanotraceHR::Tracing::IsEnabled;
#else
    return NanotraceHR::Tracing::IsDisabled;
#endif
}

using EventQueue = NanotraceHR::StringViewEventQueue<tracingStatus()>;
using EventQueueWithStringArguments = NanotraceHR::StringViewWithStringArgumentsEventQueue<tracingStatus()>;
using StringEventQueue = NanotraceHR::StringEventQueue<tracingStatus()>;

[[gnu::pure]] QMLDESIGNERCORE_EXPORT EventQueue &eventQueue();
[[gnu::pure]] QMLDESIGNERCORE_EXPORT EventQueueWithStringArguments &eventQueueWithStringArguments();
[[gnu::pure]] QMLDESIGNERCORE_EXPORT StringEventQueue &stringEventQueue();

} // namespace Tracing

namespace ModelTracing {
constexpr NanotraceHR::Tracing tracingStatus()
{
#ifdef ENABLE_MODEL_TRACING
    return NanotraceHR::Tracing::IsEnabled;
#else
    return NanotraceHR::Tracing::IsDisabled;
#endif
}

using Category = NanotraceHR::StringCategory<tracingStatus()>;
using AsynchronousToken = Category::AsynchronousTokenType;
[[gnu::pure]] QMLDESIGNERCORE_EXPORT Category &category();

} // namespace ModelTracing

namespace ProjectStorageTracing {
constexpr NanotraceHR::Tracing projectStorageTracingStatus()
{
#ifdef ENABLE_PROJECT_STORAGE_TRACING
    return NanotraceHR::Tracing::IsEnabled;
#else
    return NanotraceHR::Tracing::IsDisabled;
#endif
}

using Category = NanotraceHR::StringViewWithStringArgumentsCategory<projectStorageTracingStatus()>;

[[gnu::pure]] Category &projectStorageCategory();

[[gnu::pure]] Category &projectStorageUpdaterCategory();

} // namespace ProjectStorageTracing
<<<<<<< HEAD
=======

namespace MetaInfoTracing {
constexpr NanotraceHR::Tracing tracingStatus()
{
#ifdef ENABLE_METAINFO_TRACING
    return NanotraceHR::Tracing::IsEnabled;
#else
    return NanotraceHR::Tracing::IsDisabled;
#endif
}

using Category = NanotraceHR::StringViewWithStringArgumentsCategory<tracingStatus()>;

[[gnu::pure]] Category &category();

} // namespace MetaInfoTracing
>>>>>>> 8790cbc9
} // namespace QmlDesigner<|MERGE_RESOLUTION|>--- conflicted
+++ resolved
@@ -62,8 +62,6 @@
 [[gnu::pure]] Category &projectStorageUpdaterCategory();
 
 } // namespace ProjectStorageTracing
-<<<<<<< HEAD
-=======
 
 namespace MetaInfoTracing {
 constexpr NanotraceHR::Tracing tracingStatus()
@@ -80,5 +78,4 @@
 [[gnu::pure]] Category &category();
 
 } // namespace MetaInfoTracing
->>>>>>> 8790cbc9
 } // namespace QmlDesigner