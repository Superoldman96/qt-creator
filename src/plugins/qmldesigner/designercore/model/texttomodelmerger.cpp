// Copyright (C) 2016 The Qt Company Ltd.
// SPDX-License-Identifier: LicenseRef-Qt-Commercial OR GPL-3.0+ OR GPL-3.0 WITH Qt-GPL-exception-1.0

#include "texttomodelmerger.h"

#include "documentmessage.h"
#include "modelnodepositionstorage.h"
#include "abstractproperty.h"
#include "bindingproperty.h"
#include "filemanager/firstdefinitionfinder.h"
#include "filemanager/objectlengthcalculator.h"
#include "filemanager/qmlrefactoring.h"
#include "itemlibraryinfo.h"
#include "metainfo.h"
#include "nodemetainfo.h"
#include "nodeproperty.h"
#include "signalhandlerproperty.h"
#include "propertyparser.h"
#include "rewriterview.h"
#include "variantproperty.h"
#include <rewritingexception.h>

#include <enumeration.h>

#ifndef QMLDESIGNER_TEST
#include <projectexplorer/kit.h>
#include <projectexplorer/session.h>
#include <projectexplorer/target.h>

#include <qtsupport/baseqtversion.h>
#include <qtsupport/qtkitinformation.h>

#endif

#include <qmljs/qmljsevaluate.h>
#include <qmljs/qmljslink.h>
#include <qmljs/parser/qmljsast_p.h>
#include <qmljs/qmljscheck.h>
#include <qmljs/qmljsutils.h>
#include <qmljs/qmljsmodelmanagerinterface.h>
#include <qmljs/qmljsinterpreter.h>
#include <qmljs/qmljsvalueowner.h>

#include <utils/algorithm.h>
#include <utils/qrcparser.h>
#include <utils/qtcassert.h>

#include <QSet>
#include <QDir>
#include <QLoggingCategory>
#include <QRegularExpression>
#include <QElapsedTimer>

#include <memory>

using namespace LanguageUtils;
using namespace QmlJS;

static Q_LOGGING_CATEGORY(rewriterBenchmark, "qtc.rewriter.load", QtWarningMsg)
static Q_LOGGING_CATEGORY(texttomodelMergerDebug, "qtc.texttomodelmerger.debug", QtDebugMsg)

namespace {

bool isSupportedAttachedProperties(const QString &propertyName)
{
    return propertyName.startsWith(QLatin1String("Layout."));
}

QStringList supportedVersionsList()
{
    static const QStringList list = {"2.0",  "2.1",  "2.2", "2.3",  "2.4",  "2.5",  "2.6",
                                     "2.7",  "2.8",  "2.9", "2.10", "2.11", "2.12", "2.13",
                                     "2.14", "2.15", "6.0", "6.1",  "6.2",  "6.3",  "6.4"};
    return list;
}

QStringList globalQtEnums()
{
    static const QStringList list = {
        "Horizontal", "Vertical", "AlignVCenter", "AlignLeft", "LeftToRight", "RightToLeft",
        "AlignHCenter", "AlignRight", "AlignBottom", "AlignBaseline", "AlignTop", "BottomLeft",
        "LeftEdge", "RightEdge", "BottomEdge", "TopEdge", "TabFocus", "ClickFocus", "StrongFocus",
        "WheelFocus", "NoFocus", "ArrowCursor", "UpArrowCursor", "CrossCursor", "WaitCursor",
        "IBeamCursor", "SizeVerCursor", "SizeHorCursor", "SizeBDiagCursor", "SizeFDiagCursor",
        "SizeAllCursor", "BlankCursor", "SplitVCursor", "SplitHCursor", "PointingHandCursor",
        "ForbiddenCursor", "WhatsThisCursor", "BusyCursor", "OpenHandCursor", "ClosedHandCursor",
        "DragCopyCursor", "DragMoveCursor", "DragLinkCursor", "TopToBottom",
        "LeftButton", "RightButton", "MiddleButton", "BackButton", "ForwardButton", "AllButtons"
    };

    return list;
}

QStringList knownEnumScopes()
{
    static const QStringList list = {"TextInput",
                                     "TextEdit",
                                     "Material",
                                     "Universal",
                                     "Font",
                                     "Shape",
                                     "ShapePath",
                                     "AbstractButton",
                                     "Text",
                                     "ShaderEffectSource",
                                     "Grid",
                                     "ItemLayer",
                                     "ImageLayer",
                                     "SpriteLayer"};
    return list;
}

bool supportedQtQuickVersion(const QString &version)
{
    return version.isEmpty() || supportedVersionsList().contains(version);
}

QString stripQuotes(const QString &str)
{
    if ((str.startsWith(QLatin1Char('"')) && str.endsWith(QLatin1Char('"')))
            || (str.startsWith(QLatin1Char('\'')) && str.endsWith(QLatin1Char('\''))))
        return str.mid(1, str.length() - 2);

    return str;
}

inline QString deEscape(const QString &value)
{
    QString result = value;

    result.replace(QStringLiteral("\\\\"), QStringLiteral("\\"));
    result.replace(QStringLiteral("\\\""), QStringLiteral("\""));
    result.replace(QStringLiteral("\\t"), QStringLiteral("\t"));
    result.replace(QStringLiteral("\\r"), QStringLiteral("\\\r"));
    result.replace(QStringLiteral("\\n"), QStringLiteral("\n"));

    return result;
}

unsigned char convertHex(ushort c)
{
    if (c >= '0' && c <= '9')
        return (c - '0');
    else if (c >= 'a' && c <= 'f')
        return (c - 'a' + 10);
    else
        return (c - 'A' + 10);
}

QChar convertUnicode(ushort c1, ushort c2,
                             ushort c3, ushort c4)
{
    return QChar((convertHex(c3) << 4) + convertHex(c4),
                  (convertHex(c1) << 4) + convertHex(c2));
}

bool isHexDigit(ushort c)
{
    return ((c >= '0' && c <= '9')
            || (c >= 'a' && c <= 'f')
            || (c >= 'A' && c <= 'F'));
}


QString fixEscapedUnicodeChar(const QString &value) //convert "\u2939"
{
    if (value.count() == 6 && value.at(0) == QLatin1Char('\\') && value.at(1) == QLatin1Char('u') &&
        isHexDigit(value.at(2).unicode()) && isHexDigit(value.at(3).unicode()) &&
        isHexDigit(value.at(4).unicode()) && isHexDigit(value.at(5).unicode())) {
            return convertUnicode(value.at(2).unicode(), value.at(3).unicode(), value.at(4).unicode(), value.at(5).unicode());
    }
    return value;
}

bool isSignalPropertyName(const QString &signalName)
{
    if (signalName.isEmpty())
        return false;
    // see QmlCompiler::isSignalPropertyName
    QStringList list = signalName.split(QLatin1String("."));

    const QString &pureSignalName = list.constLast();
    return pureSignalName.length() >= 3 && pureSignalName.startsWith(QStringLiteral("on")) &&
            pureSignalName.at(2).isLetter();
}

QVariant cleverConvert(const QString &value)
{
    if (value == QLatin1String("true"))
        return QVariant(true);
    if (value == QLatin1String("false"))
        return QVariant(false);
    bool flag;
    int i = value.toInt(&flag);
    if (flag)
        return QVariant(i);
    double d = value.toDouble(&flag);
    if (flag)
        return QVariant(d);
    return QVariant(value);
}

bool isLiteralValue(AST::ExpressionNode *expr)
{
    if (AST::cast<AST::NumericLiteral*>(expr))
        return true;
    if (AST::cast<AST::StringLiteral*>(expr))
        return true;
    else if (auto plusExpr = AST::cast<AST::UnaryPlusExpression*>(expr))
        return isLiteralValue(plusExpr->expression);
    else if (auto minusExpr = AST::cast<AST::UnaryMinusExpression*>(expr))
        return isLiteralValue(minusExpr->expression);
    else if (AST::cast<AST::TrueLiteral*>(expr))
        return true;
    else if (AST::cast<AST::FalseLiteral*>(expr))
        return true;
    else
        return false;
}

bool isLiteralValue(AST::Statement *stmt)
{
    auto exprStmt = AST::cast<AST::ExpressionStatement *>(stmt);
    if (exprStmt)
        return isLiteralValue(exprStmt->expression);
    else
        return false;
}

bool isLiteralValue(AST::UiScriptBinding *script)
{
    if (!script || !script->statement)
        return false;

    return isLiteralValue(script->statement);
}

int propertyType(const QString &typeName)
{
    if (typeName == QStringLiteral("bool"))
        return QMetaType::type("bool");
    else if (typeName == QStringLiteral("color"))
        return QMetaType::type("QColor");
    else if (typeName == QStringLiteral("date"))
        return QMetaType::type("QDate");
    else if (typeName == QStringLiteral("int"))
        return QMetaType::type("int");
    else if (typeName == QStringLiteral("real"))
        return QMetaType::type("double");
    else if (typeName == QStringLiteral("double"))
        return QMetaType::type("double");
    else if (typeName == QStringLiteral("string"))
        return QMetaType::type("QString");
    else if (typeName == QStringLiteral("url"))
        return QMetaType::type("QUrl");
    else if (typeName == QStringLiteral("var") || typeName == QStringLiteral("variant"))
        return QMetaType::type("QVariant");
    else
        return -1;
}

QVariant convertDynamicPropertyValueToVariant(const QString &astValue,
                                                            const QString &astType)
{
    const QString cleanedValue = fixEscapedUnicodeChar(deEscape(stripQuotes(astValue.trimmed())));

    if (astType.isEmpty())
        return QString();

    const int type = propertyType(astType);
    if (type == QMetaType::type("QVariant")) {
        if (cleanedValue.isNull()) // Explicitly isNull, NOT isEmpty!
            return QVariant(static_cast<QVariant::Type>(type));
        else
            return QVariant(cleanedValue);
    } else {
        QVariant value = QVariant(cleanedValue);
        value.convert(static_cast<QVariant::Type>(type));
        return value;
    }
}

bool isListElementType(const QmlDesigner::TypeName &type)
{
    return type == "ListElement" || type == "QtQuick.ListElement" || type == "Qt.ListElement";
}

bool isComponentType(const QmlDesigner::TypeName &type)
{
    return type == "Component" || type == "Qt.Component" || type == "QtQuick.Component"
           || type == "QtQml.Component" || type == "<cpp>.QQmlComponent" || type == "QQmlComponent";
}

bool isCustomParserType(const QmlDesigner::TypeName &type)
{
    return type == "QtQuick.VisualItemModel" || type == "Qt.VisualItemModel"
           || type == "QtQuick.VisualDataModel" || type == "Qt.VisualDataModel"
           || type == "QtQuick.ListModel" || type == "Qt.ListModel"
           || type == "QtQml.Models.ListModel" || type == "QtQuick.XmlListModel"
           || type == "Qt.XmlListModel";
}


bool isPropertyChangesType(const QmlDesigner::TypeName &type)
{
    return type == "PropertyChanges" || type == "QtQuick.PropertyChanges" || type == "Qt.PropertyChanges";
}

bool isConnectionsType(const QmlDesigner::TypeName &type)
{
    return type == "Connections" || type == "QtQuick.Connections" || type == "Qt.Connections" || type == "QtQml.Connections";
}

bool propertyIsComponentType(const QmlDesigner::NodeAbstractProperty &property, const QmlDesigner::TypeName &type, QmlDesigner::Model *model)
{
    if (model->metaInfo(type).isQmlComponent() && !isComponentType(type))
        return false; //If the type is already a subclass of Component keep it

    return property.parentModelNode().isValid()
           && property.parentModelNode().metaInfo().property(property.name()).propertyType().isQmlComponent();
}

QString extractComponentFromQml(const QString &source)
{
    if (source.isEmpty())
        return QString();

    QString result;
    if (source.contains(QLatin1String("Component"))) { //explicit component
        QmlDesigner::FirstDefinitionFinder firstDefinitionFinder(source);
        int offset = firstDefinitionFinder(0);
        if (offset < 0)
            return QString(); //No object definition found
        QmlDesigner::ObjectLengthCalculator objectLengthCalculator;
        unsigned length;
        if (objectLengthCalculator(source, offset, length))
            result = source.mid(offset, length);
        else
            result = source;
    } else {
        result = source; //implicit component
    }
    return result;
}

QString normalizeJavaScriptExpression(const QString &expression)
{
    static const QRegularExpression regExp("\\n(\\s)+");

    QString result = expression;
    return result.replace(regExp, "\n");
}

bool compareJavaScriptExpression(const QString &expression1, const QString &expression2)
{
    return normalizeJavaScriptExpression(expression1) == normalizeJavaScriptExpression(expression2);
}

bool smartVeryFuzzyCompare(const QVariant &value1, const QVariant &value2)
{
    //we ignore slight changes on doubles and only check three digits
    const auto type1 = static_cast<QMetaType::Type>(value1.type());
    const auto type2 = static_cast<QMetaType::Type>(value2.type());
    if (type1 == QMetaType::Double
            || type2 == QMetaType::Double
            || type1 == QMetaType::Float
            || type2 == QMetaType::Float) {
        bool ok1, ok2;
        qreal a = value1.toDouble(&ok1);
        qreal b = value2.toDouble(&ok2);

        if (!ok1 || !ok2)
            return false;

        if (qFuzzyCompare(a, b))
            return true;

        int ai = qRound(a * 1000);
        int bi = qRound(b * 1000);

        if (qFuzzyCompare((qreal(ai) / 1000), (qreal(bi) / 1000)))
            return true;
    }
    return false;
}

bool smartColorCompare(const QVariant &value1, const QVariant &value2)
{
    if ((value1.type() == QVariant::Color) || (value2.type() == QVariant::Color))
        return value1.value<QColor>().rgba() == value2.value<QColor>().rgba();
    return false;
}

bool equals(const QVariant &a, const QVariant &b)
{
    if (a.canConvert<QmlDesigner::Enumeration>() && b.canConvert<QmlDesigner::Enumeration>())
        return a.value<QmlDesigner::Enumeration>().toString() == b.value<QmlDesigner::Enumeration>().toString();
    if (a == b)
        return true;
    if (smartVeryFuzzyCompare(a, b))
        return true;
    if (smartColorCompare(a, b))
        return true;
    return false;
}

} // anonymous namespace

namespace QmlDesigner {
namespace Internal {

class ReadingContext
{
public:
    ReadingContext(const Snapshot &snapshot, const Document::Ptr &doc,
                   const ViewerContext &vContext, Model *model)
        : m_doc(doc)
        , m_context(
              Link(snapshot, vContext, ModelManagerInterface::instance()->builtins(doc))
              (doc, &m_diagnosticLinkMessages))
        , m_scopeChain(doc, m_context)
        , m_scopeBuilder(&m_scopeChain)
        , m_model(model)
    {
    }

    ~ReadingContext() = default;

    Document::Ptr doc() const
    { return m_doc; }

    void enterScope(AST::Node *node)
    { m_scopeBuilder.push(node); }

    void leaveScope()
    { m_scopeBuilder.pop(); }

    void lookup(AST::UiQualifiedId *astTypeNode, QString &typeName, int &majorVersion,
                int &minorVersion, QString &defaultPropertyName)
    {
        const ObjectValue *value = m_context->lookupType(m_doc.data(), astTypeNode);
        defaultPropertyName = m_context->defaultPropertyName(value);

        const CppComponentValue *qmlValue = value_cast<CppComponentValue>(value);
        if (qmlValue) {
            typeName = qmlValue->moduleName() + QStringLiteral(".") + qmlValue->className();

            majorVersion = qmlValue->componentVersion().majorVersion();
            minorVersion = qmlValue->componentVersion().minorVersion();
        } else {
            for (AST::UiQualifiedId *iter = astTypeNode; iter; iter = iter->next)
                if (!iter->next && !iter->name.isEmpty())
                    typeName = iter->name.toString();

            QString fullTypeName;
            for (AST::UiQualifiedId *iter = astTypeNode; iter; iter = iter->next)
                if (!iter->name.isEmpty())
                    fullTypeName += iter->name.toString() + QLatin1Char('.');

            if (fullTypeName.endsWith(QLatin1Char('.')))
                fullTypeName.chop(1);

            majorVersion = ComponentVersion::NoVersion;
            minorVersion = ComponentVersion::NoVersion;

            const Imports *imports = m_context->imports(m_doc.data());
            ImportInfo importInfo = imports->info(fullTypeName, m_context.data());
            if (importInfo.isValid() && importInfo.type() == ImportType::Library) {
                QString name = importInfo.name();
                majorVersion = importInfo.version().majorVersion();
                minorVersion = importInfo.version().minorVersion();
                typeName.prepend(name + QLatin1Char('.'));
            } else if (importInfo.isValid() && importInfo.type() == ImportType::Directory) {
                const Utils::FilePath path = Utils::FilePath::fromString(importInfo.path());
                const Utils::FilePath dir = m_doc->path();
                // should probably try to make it relative to some import path, not to the document path
                const Utils::FilePath relativePath = path.relativeChildPath(dir);
                QString name = relativePath.path().replace(QLatin1Char('/'), QLatin1Char('.'));
                if (!name.isEmpty() && name != QLatin1String("."))
                    typeName.prepend(name + QLatin1Char('.'));
            } else if (importInfo.isValid() && importInfo.type() == ImportType::QrcDirectory) {
                QString path = Utils::QrcParser::normalizedQrcDirectoryPath(importInfo.path());
                path = path.mid(1, path.size() - ((path.size() > 1) ? 2 : 1));
                const QString name = path.replace(QLatin1Char('/'), QLatin1Char('.'));
                if (!name.isEmpty())
                    typeName.prepend(name + QLatin1Char('.'));
            }
        }

        {
            TypeName fullTypeName;
            for (AST::UiQualifiedId *iter = astTypeNode; iter; iter = iter->next)
                if (!iter->name.isEmpty())
                    fullTypeName += iter->name.toUtf8() + '.';

            if (fullTypeName.endsWith('.'))
                fullTypeName.chop(1);

            NodeMetaInfo metaInfo = m_model->metaInfo(fullTypeName);

            bool ok = metaInfo.typeName() == typeName.toUtf8()
                && metaInfo.majorVersion() == majorVersion
                && metaInfo.minorVersion() == minorVersion;


            if (!ok) {
                qDebug() << Q_FUNC_INFO;
                qDebug() << astTypeNode->name.toString() << typeName;
                qDebug() << metaInfo.isValid() << metaInfo.typeName();
<<<<<<< HEAD
                if (metaInfo.isValid())
                    qDebug() << metaInfo.superClasses().front().typeName();

                if (!metaInfo.isFileComponent() && m_model == m_model->metaInfoProxyModel()
                    && metaInfo.isValid())
                    throw RewritingException(__LINE__, __FUNCTION__, __FILE__, "test", "test");
=======
                qDebug() << metaInfo.directSuperClass().typeName();
>>>>>>> 02f7c9c3
            }

            typeName = QString::fromUtf8(metaInfo.typeName());
            majorVersion = metaInfo.majorVersion();
            minorVersion = metaInfo.minorVersion();
        }
    }

    /// When something is changed here, also change Check::checkScopeObjectMember in
    /// qmljscheck.cpp
    /// ### Maybe put this into the context as a helper function.
    bool lookupProperty(const QString &prefix, const AST::UiQualifiedId *id, const Value **property = nullptr,
                        const ObjectValue **parentObject = nullptr, QString *name = nullptr)
    {
        QList<const ObjectValue *> scopeObjects = m_scopeChain.qmlScopeObjects();
        if (scopeObjects.isEmpty())
            return false;

        if (!id)
            return false; // ### error?

        if (id->name.isEmpty()) // possible after error recovery
            return false;

        QString propertyName;
        if (prefix.isEmpty())
            propertyName = id->name.toString();
        else
            propertyName = prefix;

        if (name)
            *name = propertyName;

        if (propertyName == QStringLiteral("id") && ! id->next)
            return false; // ### should probably be a special value

        // attached properties
        bool isAttachedProperty = false;
        if (! propertyName.isEmpty() && propertyName[0].isUpper()) {
            isAttachedProperty = true;
            if (const ObjectValue *qmlTypes = m_scopeChain.qmlTypes())
                scopeObjects += qmlTypes;
        }

        if (scopeObjects.isEmpty())
            return false;

        // global lookup for first part of id
        const ObjectValue *objectValue = nullptr;
        const Value *value = nullptr;
        for (int i = scopeObjects.size() - 1; i >= 0; --i) {
            objectValue = scopeObjects[i];
            value = objectValue->lookupMember(propertyName, m_context);
            if (value)
                break;
        }
        if (parentObject)
            *parentObject = objectValue;
        if (!value) {
            qCInfo(texttomodelMergerDebug) << Q_FUNC_INFO << "Skipping invalid property name" << propertyName;
            return false;
        }

        // can't look up members for attached properties
        if (isAttachedProperty)
            return false;

        // resolve references
        if (const Reference *ref = value->asReference())
            value = m_context->lookupReference(ref);

        // member lookup
        const AST::UiQualifiedId *idPart = id;
        if (prefix.isEmpty())
            idPart = idPart->next;
        for (; idPart; idPart = idPart->next) {
            objectValue = value_cast<ObjectValue>(value);
            if (! objectValue) {
//                if (idPart->name)
//                    qDebug() << idPart->name->asString() << "has no property named"
//                             << propertyName;
                return false;
            }
            if (parentObject)
                *parentObject = objectValue;

            if (idPart->name.isEmpty()) {
                // somebody typed "id." and error recovery still gave us a valid tree,
                // so just bail out here.
                return false;
            }

            propertyName = idPart->name.toString();
            if (name)
                *name = propertyName;

            value = objectValue->lookupMember(propertyName, m_context);
            if (! value) {
//                if (idPart->name)
//                    qDebug() << "In" << idPart->name->asString() << ":"
//                             << objectValue->className() << "has no property named"
//                             << propertyName;
                return false;
            }
        }

        if (property)
            *property = value;
        return true;
    }

    bool isArrayProperty(const Value *value, const ObjectValue *containingObject, const QString &name)
    {
        if (!value)
            return false;
        const ObjectValue *objectValue = value->asObjectValue();
        if (objectValue && objectValue->prototype(m_context) == m_context->valueOwner()->arrayPrototype())
            return true;

        PrototypeIterator iter(containingObject, m_context);
        while (iter.hasNext()) {
            const ObjectValue *proto = iter.next();
            if (proto->lookupMember(name, m_context) == m_context->valueOwner()->arrayPrototype())
                return true;
            if (const CppComponentValue *qmlIter = value_cast<CppComponentValue>(proto)) {
                if (qmlIter->isListProperty(name))
                    return true;
            }
        }
        return false;
    }

    QVariant convertToVariant(const QString &astValue, const QString &propertyPrefix, AST::UiQualifiedId *propertyId)
    {
        const bool hasQuotes = astValue.trimmed().left(1) == QStringLiteral("\"") && astValue.trimmed().right(1) == QStringLiteral("\"");
        const QString cleanedValue = fixEscapedUnicodeChar(deEscape(stripQuotes(astValue.trimmed())));
        const Value *property = nullptr;
        const ObjectValue *containingObject = nullptr;
        QString name;
        if (!lookupProperty(propertyPrefix, propertyId, &property, &containingObject, &name)) {
            qCInfo(texttomodelMergerDebug) << Q_FUNC_INFO << "Unknown property"
                                      << propertyPrefix + QLatin1Char('.') + toString(propertyId)
                                      << "on line" << propertyId->identifierToken.startLine
                                      << "column" << propertyId->identifierToken.startColumn;
            return hasQuotes ? QVariant(cleanedValue) : cleverConvert(cleanedValue);
        }

        if (containingObject)
            containingObject->lookupMember(name, m_context, &containingObject);

        if (const CppComponentValue * qmlObject = value_cast<CppComponentValue>(containingObject)) {
            const QString typeName = qmlObject->propertyType(name);
            if (qmlObject->getEnum(typeName).isValid()) {
                return QVariant(cleanedValue);
            } else {
                int type = QMetaType::type(typeName.toUtf8().constData());
                QVariant result;
                if (type)
                    result = PropertyParser::read(type, cleanedValue);
                if (result.isValid())
                    return result;
            }
        }

        if (property->asColorValue())
            return PropertyParser::read(QVariant::Color, cleanedValue);
        else if (property->asUrlValue())
            return PropertyParser::read(QVariant::Url, cleanedValue);

        QVariant value(cleanedValue);
        if (property->asBooleanValue()) {
            value.convert(QVariant::Bool);
            return value;
        } else if (property->asNumberValue()) {
            value.convert(QVariant::Double);
            return value;
        } else if (property->asStringValue()) {
            // nothing to do
        } else { //property alias et al
            if (!hasQuotes)
                return cleverConvert(cleanedValue);
        }
        return value;
    }

    QVariant convertToEnum(AST::Statement *rhs, const QString &propertyPrefix, AST::UiQualifiedId *propertyId, const QString &astValue)
    {
        QStringList astValueList = astValue.split(QStringLiteral("."));

        if (astValueList.count() == 2) {
            //Check for global Qt enums
            if (astValueList.constFirst() == QStringLiteral("Qt")
                    && globalQtEnums().contains(astValueList.constLast()))
                return QVariant::fromValue(Enumeration(astValue));

            //Check for known enum scopes used globally
            if (knownEnumScopes().contains(astValueList.constFirst()))
                return QVariant::fromValue(Enumeration(astValue));
        }

        auto eStmt = AST::cast<AST::ExpressionStatement *>(rhs);
        if (!eStmt || !eStmt->expression)
            return QVariant();

        const ObjectValue *containingObject = nullptr;
        QString name;
        if (!lookupProperty(propertyPrefix, propertyId, nullptr, &containingObject, &name))
            return QVariant();

        if (containingObject)
            containingObject->lookupMember(name, m_context, &containingObject);
        const CppComponentValue * lhsCppComponent = value_cast<CppComponentValue>(containingObject);
        if (!lhsCppComponent)
            return QVariant();
        const QString lhsPropertyTypeName = lhsCppComponent->propertyType(name);

        const ObjectValue *rhsValueObject = nullptr;
        QString rhsValueName;
        if (auto idExp = AST::cast<AST::IdentifierExpression *>(eStmt->expression)) {
            if (!m_scopeChain.qmlScopeObjects().isEmpty())
                rhsValueObject = m_scopeChain.qmlScopeObjects().constLast();
            if (!idExp->name.isEmpty())
                rhsValueName = idExp->name.toString();
        } else if (auto memberExp = AST::cast<AST::FieldMemberExpression *>(eStmt->expression)) {
            Evaluate evaluate(&m_scopeChain);
            const Value *result = evaluate(memberExp->base);
            rhsValueObject = result->asObjectValue();

            if (!memberExp->name.isEmpty())
                rhsValueName = memberExp->name.toString();
        }

        if (rhsValueObject)
            rhsValueObject->lookupMember(rhsValueName, m_context, &rhsValueObject);

        const CppComponentValue *rhsCppComponentValue = value_cast<CppComponentValue>(rhsValueObject);
        if (!rhsCppComponentValue)
            return QVariant();

        if (rhsCppComponentValue->getEnum(lhsPropertyTypeName).hasKey(rhsValueName))
            return QVariant::fromValue(Enumeration(astValue));
        else
            return QVariant();
    }


    const ScopeChain &scopeChain() const
    { return m_scopeChain; }

    QList<DiagnosticMessage> diagnosticLinkMessages() const
    { return m_diagnosticLinkMessages; }

private:
    Document::Ptr m_doc;
    QList<DiagnosticMessage> m_diagnosticLinkMessages;
    ContextPtr m_context;
    ScopeChain m_scopeChain;
    ScopeBuilder m_scopeBuilder;
    Model *m_model;
};

} // namespace Internal
} // namespace QmlDesigner

using namespace QmlDesigner;
using namespace QmlDesigner::Internal;

TextToModelMerger::TextToModelMerger(RewriterView *reWriterView) :
        m_rewriterView(reWriterView),
        m_isActive(false)
{
    Q_ASSERT(reWriterView);
    m_setupTimer.setSingleShot(true);
    RewriterView::connect(&m_setupTimer, &QTimer::timeout, reWriterView, &RewriterView::delayedSetup);
}

void TextToModelMerger::setActive(bool active)
{
    m_isActive = active;
}

bool TextToModelMerger::isActive() const
{
    return m_isActive;
}

void TextToModelMerger::setupImports(const Document::Ptr &doc,
                                     DifferenceHandler &differenceHandler)
{
    QList<Import> existingImports = m_rewriterView->model()->imports();

    m_hasVersionlessImport = false;

    for (AST::UiHeaderItemList *iter = doc->qmlProgram()->headers; iter; iter = iter->next) {
        auto import = AST::cast<AST::UiImport *>(iter->headerItem);
        if (!import)
            continue;

        QString version;
        if (import->version != nullptr)
            version = QString("%1.%2").arg(import->version->majorVersion).arg(import->version->minorVersion);
        const QString &as = import->importId.toString();

        if (!import->fileName.isEmpty()) {
            const QString strippedFileName = stripQuotes(import->fileName.toString());
            const Import newImport = Import::createFileImport(strippedFileName,
                                                              version, as, m_rewriterView->importDirectories());

            if (!existingImports.removeOne(newImport))
                differenceHandler.modelMissesImport(newImport);
        } else {
            QString importUri = toString(import->importUri);
            if (version.isEmpty())
                m_hasVersionlessImport = true;

            const Import newImport = Import::createLibraryImport(importUri,
                                                                 version,
                                                                 as,
                                                                 m_rewriterView->importDirectories());

            if (!existingImports.removeOne(newImport))
                differenceHandler.modelMissesImport(newImport);
        }
    }

    for (const Import &import : std::as_const(existingImports))
        differenceHandler.importAbsentInQMl(import);
}

static bool isLatestImportVersion(const ImportKey &importKey, const QHash<QString, ImportKey> &filteredPossibleImportKeys)
{
    return !filteredPossibleImportKeys.contains(importKey.path())
            || filteredPossibleImportKeys.value(importKey.path()).majorVersion < importKey.majorVersion
            || (filteredPossibleImportKeys.value(importKey.path()).majorVersion == importKey.majorVersion
                && filteredPossibleImportKeys.value(importKey.path()).minorVersion < importKey.minorVersion);
}

static bool filterByMetaInfo(const ImportKey &importKey, Model *model)
{
    if (model) {
        for (const QString &filter : model->metaInfo().itemLibraryInfo()->blacklistImports()) {
            if (importKey.libraryQualifiedPath().contains(filter))
                return true;
        }

    }

    return false;
}

static bool isBlacklistImport(const ImportKey &importKey, Model *model)
{
    const QString &importPathFirst = importKey.splitPath.constFirst();
    const QString &importPathLast = importKey.splitPath.constLast();
    return importPathFirst == QStringLiteral("<cpp>")
            || importPathFirst == QStringLiteral("QML")
            || importPathFirst == QStringLiteral("QtQml")
            || (importPathFirst == QStringLiteral("QtQuick") && importPathLast == QStringLiteral("PrivateWidgets"))
            || importPathLast == QStringLiteral("Private")
            || importPathLast == QStringLiteral("private")
            || importKey.libraryQualifiedPath() == QStringLiteral("QtQuick.Particles") //Unsupported
            || importKey.libraryQualifiedPath() == QStringLiteral("QtQuick.Dialogs")   //Unsupported
            || importKey.libraryQualifiedPath() == QStringLiteral("QtQuick.Controls.Styles")   //Unsupported
            || importKey.libraryQualifiedPath() == QStringLiteral("QtNfc") //Unsupported
            || importKey.libraryQualifiedPath() == QStringLiteral("Qt.WebSockets")
            || importKey.libraryQualifiedPath() == QStringLiteral("QtWebkit")
            || importKey.libraryQualifiedPath() == QStringLiteral("QtLocation")
            || importKey.libraryQualifiedPath() == QStringLiteral("QtWebChannel")
            || importKey.libraryQualifiedPath() == QStringLiteral("QtWinExtras")
            || importKey.libraryQualifiedPath() == QStringLiteral("QtPurchasing")
            || importKey.libraryQualifiedPath() == QStringLiteral("QtBluetooth")
            || importKey.libraryQualifiedPath() ==  QStringLiteral("Enginio")

            || filterByMetaInfo(importKey, model);
}

static QHash<QString, ImportKey> filterPossibleImportKeys(const QSet<ImportKey> &possibleImportKeys, Model *model)
{
    QHash<QString, ImportKey> filteredPossibleImportKeys;
    for (const ImportKey &importKey : possibleImportKeys) {
        if (isLatestImportVersion(importKey, filteredPossibleImportKeys) && !isBlacklistImport(importKey, model))
            filteredPossibleImportKeys.insert(importKey.path(), importKey);
    }

    return filteredPossibleImportKeys;
}

static void removeUsedImports(QHash<QString, ImportKey> &filteredPossibleImportKeys, const QList<QmlJS::Import> &usedImports)
{
    for (const QmlJS::Import &import : usedImports)
        filteredPossibleImportKeys.remove(import.info.path());
}

static QList<QmlDesigner::Import> generatePossibleFileImports(const QString &path,
                                                              const QList<QmlJS::Import> &usedImports)
{
    QSet<QString> usedImportsSet;
    for (const QmlJS::Import &i : usedImports)
        usedImportsSet.insert(i.info.path());

    QList<QmlDesigner::Import> possibleImports;
    const QStringList qmlList("*.qml");
    const QStringList qmldirList("qmldir");

    QStringList fileImportPaths;
    const QChar delimeter('/');

    std::function<void(const QString &)> checkDir;
    checkDir = [&](const QString &checkPath) {

       if (QFileInfo(checkPath).isRoot())
            return;

        const QStringList entries = QDir(checkPath).entryList(QDir::Dirs | QDir::NoDot | QDir::NoDotDot);
        const QString checkPathDelim = checkPath + delimeter;
        for (const QString &entry : entries) {
            QDir dir(checkPathDelim + entry);
            const QString dirPath = dir.path();
            if (!dir.entryInfoList(qmlList, QDir::Files).isEmpty()
                    && dir.entryInfoList(qmldirList, QDir::Files).isEmpty()
                    && !usedImportsSet.contains(dirPath)) {
                const QString importName = dir.path().mid(path.size() + 1);
                QmlDesigner::Import import = QmlDesigner::Import::createFileImport(importName);
                possibleImports.append(import);
            }
            checkDir(dirPath);
        }
    };
    checkDir(path);

    return possibleImports;
}

static QList<QmlDesigner::Import> generatePossibleLibraryImports(const QHash<QString, ImportKey> &filteredPossibleImportKeys)
{
    QList<QmlDesigner::Import> possibleImports;
    QSet<QString> controlsImplVersions;
    bool hasVersionedControls = false;
    bool hasVersionlessControls = false;
    const QString controlsName = "QtQuick.Controls";
    const QString controlsImplName = "QtQuick.Controls.impl";

    for (const ImportKey &importKey : filteredPossibleImportKeys) {
        QString libraryName = importKey.splitPath.join(QLatin1Char('.'));
        int majorVersion = importKey.majorVersion;
        if (majorVersion >= 0) {
            int minorVersion = (importKey.minorVersion == LanguageUtils::ComponentVersion::NoVersion) ? 0 : importKey.minorVersion;

            if (libraryName.contains("QtQuick.Studio")) {
                majorVersion = 1;
                minorVersion = 0;
            }

            QString version = QStringLiteral("%1.%2").arg(majorVersion).arg(minorVersion);
            if (!libraryName.endsWith(".impl"))
                possibleImports.append(QmlDesigner::Import::createLibraryImport(libraryName, version));

            // In Qt6, QtQuick.Controls itself doesn't have any version as it has no types,
            // so it never gets added normally to possible imports.
            // We work around this by injecting corresponding QtQuick.Controls version for each
            // found impl version, if no valid QtQuick.Controls versions are found.
            if (!hasVersionedControls) {
                if (libraryName == controlsImplName)
                    controlsImplVersions.insert(version);
                else if (libraryName == controlsName)
                    hasVersionedControls = true;
            }
        } else if (!hasVersionlessControls && libraryName == controlsName) {
            // If QtQuick.Controls module is not included even in non-versioned, it means
            // QtQuick.Controls is either in use or not available at all,
            // so we shouldn't inject it.
            hasVersionlessControls = true;
        }
    }

    if (hasVersionlessControls && !hasVersionedControls && !controlsImplVersions.isEmpty()) {
        for (const auto &version : std::as_const(controlsImplVersions))
            possibleImports.append(QmlDesigner::Import::createLibraryImport(controlsName, version));
    }


    return possibleImports;
}

void TextToModelMerger::setupPossibleImports(const QmlJS::Snapshot &snapshot, const QmlJS::ViewerContext &viewContext)
{
    m_possibleImportKeys = snapshot.importDependencies()->libraryImports(viewContext);
    QHash<QString, ImportKey> filteredPossibleImportKeys
        = filterPossibleImportKeys(m_possibleImportKeys, m_rewriterView->model());

    const QmlJS::Imports *imports = m_scopeChain->context()->imports(m_document.data());
    if (imports)
        removeUsedImports(filteredPossibleImportKeys, imports->all());

    QList<QmlDesigner::Import> possibleImports = generatePossibleLibraryImports(filteredPossibleImportKeys);

    if (document()->fileName() != "<internal>")
        possibleImports.append(
            generatePossibleFileImports(document()->path().toString(), imports->all()));

    if (m_rewriterView->isAttached())
        m_rewriterView->model()->setPossibleImports(possibleImports);
}

void TextToModelMerger::setupUsedImports()
{
     const QmlJS::Imports *imports = m_scopeChain->context()->imports(m_document.data());
     if (!imports)
         return;

     const QList<QmlJS::Import> allImports = imports->all();

     QSet<QString> usedImportsSet;
     QList<Import> usedImports;

     // populate usedImportsSet from current model nodes
     const QList<ModelNode> allModelNodes = m_rewriterView->allModelNodes();
     for (const ModelNode &modelNode : allModelNodes) {
         QString type = QString::fromUtf8(modelNode.type());
         if (type.contains('.'))
             usedImportsSet.insert(type.left(type.lastIndexOf('.')));
     }

     for (const QmlJS::Import &import : allImports) {
         QString version = import.info.version().toString();

         if (!import.info.version().isValid())
             version = getHighestPossibleImport(import.info.name());

         if (!import.info.name().isEmpty() && usedImportsSet.contains(import.info.name())) {
            if (import.info.type() == ImportType::Library)
                usedImports.append(
                    Import::createLibraryImport(import.info.name(), version, import.info.as()));
            else if (import.info.type() == ImportType::Directory || import.info.type() == ImportType::File)
                usedImports.append(Import::createFileImport(import.info.name(), import.info.version().toString(), import.info.as()));
         }
     }

    if (m_rewriterView->isAttached())
        m_rewriterView->model()->setUsedImports(usedImports);
}

Document::MutablePtr TextToModelMerger::createParsedDocument(const QUrl &url, const QString &data, QList<DocumentMessage> *errors)
{
    if (data.isEmpty()) {
        if (errors) {
            QmlJS::DiagnosticMessage msg;
            msg.message = QObject::tr("Empty document");
            errors->append(DocumentMessage(msg, url));
        }
        return {};
    }

    Utils::FilePath fileName = Utils::FilePath::fromString(url.toLocalFile());

    Dialect dialect = ModelManagerInterface::guessLanguageOfFile(fileName);
    if (dialect == Dialect::AnyLanguage
            || dialect == Dialect::NoLanguage)
        dialect = Dialect::Qml;

    Document::MutablePtr doc = Document::create(fileName.isEmpty()
                                                    ? Utils::FilePath::fromString("<internal>")
                                                    : fileName,
                                                dialect);
    doc->setSource(data);
    doc->parseQml();

    if (!doc->isParsedCorrectly()) {
        if (errors) {
            const QList<QmlJS::DiagnosticMessage> messages = doc->diagnosticMessages();
            for (const QmlJS::DiagnosticMessage &message : messages)
                errors->append(DocumentMessage(message, doc->fileName().toUrl()));
        }
        return Document::MutablePtr();
    }
    return doc;
}


bool TextToModelMerger::load(const QString &data, DifferenceHandler &differenceHandler)
{
    qCInfo(rewriterBenchmark) << Q_FUNC_INFO;

    const bool justSanityCheck = !differenceHandler.isAmender();

    QElapsedTimer time;
    if (rewriterBenchmark().isInfoEnabled())
        time.start();

    const QUrl url = m_rewriterView->model()->fileUrl();

    m_qrcMapping.clear();
    addIsoIconQrcMapping(url);
    m_rewriterView->clearErrorAndWarnings();

    setActive(true);
    m_rewriterView->setIncompleteTypeInformation(false);

    // maybe the project environment (kit, ...) changed, so we need to clean old caches
    m_rewriterView->model()->clearMetaInfoCache();

    try {
        Snapshot snapshot = TextModifier::qmljsSnapshot();

        QList<DocumentMessage> errors;
        QList<DocumentMessage> warnings;

        if (Document::MutablePtr doc = createParsedDocument(url, data, &errors)) {
            /* We cannot do this since changes to other documents do have side effects on the current document
            if (m_document && (m_document->fingerprint() == doc->fingerprint())) {
                setActive(false);
                return true;
            }
            */

            snapshot.insert(doc);
            m_document = doc;
            qCInfo(rewriterBenchmark) << "parsed correctly: " << time.elapsed();
        } else {
            qCInfo(rewriterBenchmark) << "did not parse correctly: " << time.elapsed();
            m_rewriterView->setErrors(errors);
            setActive(false);
            return false;
        }


        m_vContext = ModelManagerInterface::instance()->projectVContext(Dialect::Qml, m_document);
        ReadingContext ctxt(snapshot, m_document, m_vContext, m_rewriterView->model());
        m_scopeChain = QSharedPointer<const ScopeChain>(
                    new ScopeChain(ctxt.scopeChain()));

        qCInfo(rewriterBenchmark) << "linked:" << time.elapsed();
        collectLinkErrors(&errors, ctxt);

        setupPossibleImports(snapshot, m_vContext);
        setupImports(m_document, differenceHandler);

        qCInfo(rewriterBenchmark) << "imports setup:" << time.elapsed();

        collectImportErrors(&errors);

        if (view()->checkSemanticErrors()) {
            collectSemanticErrorsAndWarnings(&errors, &warnings);

            if (!errors.isEmpty()) {
                m_rewriterView->setErrors(errors);
                setActive(false);
                return false;
            }
            if (!justSanityCheck)
                m_rewriterView->setWarnings(warnings);
            qCInfo(rewriterBenchmark) << "checked semantic errors:" << time.elapsed();
        }

        AST::UiObjectMember *astRootNode = nullptr;
        if (AST::UiProgram *program = m_document->qmlProgram())
            if (program->members)
                astRootNode = program->members->member;
        ModelNode modelRootNode = m_rewriterView->rootModelNode();
        syncNode(modelRootNode, astRootNode, &ctxt, differenceHandler);
        m_rewriterView->positionStorage()->cleanupInvalidOffsets();

        qCInfo(rewriterBenchmark) << "synced nodes:" << time.elapsed();

        setupUsedImports();

        setActive(false);

        return true;
    } catch (Exception &e) {
        DocumentMessage error(&e);
        // Somehow, the error below gets eaten in upper levels, so printing the
        // exception info here for debugging purposes:
        qDebug() << "*** An exception occurred while reading the QML file:"
                 << error.toString();
        m_rewriterView->addError(error);

        setActive(false);

        return false;
    }
}

void TextToModelMerger::syncNode(ModelNode &modelNode,
                                 AST::UiObjectMember *astNode,
                                 ReadingContext *context,
                                 DifferenceHandler &differenceHandler)
{
    auto binding = AST::cast<AST::UiObjectBinding *>(astNode);

    const bool hasOnToken = binding && binding->hasOnToken;

    QString onTokenProperty;

    if (hasOnToken)
        onTokenProperty =  toString(binding->qualifiedId);

    AST::UiQualifiedId *astObjectType = qualifiedTypeNameId(astNode);
    AST::UiObjectInitializer *astInitializer = initializerOfObject(astNode);

    if (!astObjectType || !astInitializer)
        return;

    m_rewriterView->positionStorage()->setNodeOffset(modelNode, astObjectType->identifierToken.offset);

    QString typeNameString;
    QString defaultPropertyNameString;
    int majorVersion;
    int minorVersion;
    context->lookup(astObjectType, typeNameString, majorVersion, minorVersion, defaultPropertyNameString);

    TypeName typeName = typeNameString.toUtf8();
    PropertyName defaultPropertyName = defaultPropertyNameString.toUtf8();

    if (defaultPropertyName.isEmpty()) //fallback and use the meta system of the model
        defaultPropertyName = modelNode.metaInfo().defaultPropertyName();

    if (typeName.isEmpty()) {
        qWarning() << "Skipping node with unknown type" << toString(astObjectType);
        return;
    }

    if (modelNode.isRootNode() && !m_rewriterView->allowComponentRoot() && isComponentType(typeName)) {
        for (AST::UiObjectMemberList *iter = astInitializer->members; iter; iter = iter->next) {
            if (auto def = AST::cast<AST::UiObjectDefinition *>(iter->member)) {
                syncNode(modelNode, def, context, differenceHandler);
                return;
            }
        }
    }

    bool isImplicitComponent = modelNode.hasParentProperty() && propertyIsComponentType(modelNode.parentProperty(), typeName, modelNode.model());

    if (modelNode.type()
            != typeName //If there is no valid parentProperty                                                                                                      //the node has just been created. The type is correct then.
        || modelNode.majorVersion() != majorVersion || modelNode.minorVersion() != minorVersion
        || modelNode.behaviorPropertyName() != onTokenProperty) {
        const bool isRootNode = m_rewriterView->rootModelNode() == modelNode;
        differenceHandler.typeDiffers(isRootNode, modelNode, typeName,
                                      majorVersion, minorVersion,
                                      astNode, context);

        if (!modelNode.isValid())
            return;

        if (!isRootNode && modelNode.majorVersion() != -1 && modelNode.minorVersion() != -1) {
            qWarning() << "Preempting Node sync. Type differs" << modelNode <<
                          modelNode.majorVersion() << modelNode.minorVersion();
            return; // the difference handler will create a new node, so we're done.
        }
    }

    if (isComponentType(typeName) || isImplicitComponent)
        setupComponentDelayed(modelNode, differenceHandler.isAmender());
    else if (isCustomParserType(typeName))
        setupCustomParserNodeDelayed(modelNode, differenceHandler.isAmender());
    else if (!modelNode.nodeSource().isEmpty() || modelNode.nodeSourceType() != ModelNode::NodeWithoutSource)
        clearImplicitComponentDelayed(modelNode, differenceHandler.isAmender());


    context->enterScope(astNode);

    QSet<PropertyName> modelPropertyNames = Utils::toSet(modelNode.propertyNames());
    if (!modelNode.id().isEmpty())
        modelPropertyNames.insert("id");
    QList<AST::UiObjectMember *> defaultPropertyItems;

    for (AST::UiObjectMemberList *iter = astInitializer->members; iter; iter = iter->next) {
        AST::UiObjectMember *member = iter->member;
        if (!member)
            continue;

        if (auto array = AST::cast<AST::UiArrayBinding *>(member)) {
            const QString astPropertyName = toString(array->qualifiedId);
            if (isPropertyChangesType(typeName) || isConnectionsType(typeName) || context->lookupProperty(QString(), array->qualifiedId)) {
                AbstractProperty modelProperty = modelNode.property(astPropertyName.toUtf8());
                QList<AST::UiObjectMember *> arrayMembers;
                for (AST::UiArrayMemberList *iter = array->members; iter; iter = iter->next)
                    if (AST::UiObjectMember *member = iter->member)
                        arrayMembers.append(member);

                syncArrayProperty(modelProperty, arrayMembers, context, differenceHandler);
                modelPropertyNames.remove(astPropertyName.toUtf8());
            } else {
                qWarning() << "Skipping invalid array property" << astPropertyName
                           << "for node type" << modelNode.type();
            }
        } else if (auto def = AST::cast<AST::UiObjectDefinition *>(member)) {
            const QString &name = def->qualifiedTypeNameId->name.toString();
            if (name.isEmpty() || !name.at(0).isUpper()) {
                const QStringList props = syncGroupedProperties(modelNode,
                                                                name,
                                                                def->initializer->members,
                                                                context,
                                                                differenceHandler);
                for (const QString &prop : props)
                    modelPropertyNames.remove(prop.toUtf8());
            } else {
                defaultPropertyItems.append(member);
            }
        } else if (auto binding = AST::cast<AST::UiObjectBinding *>(member)) {
            const QString astPropertyName = toString(binding->qualifiedId);
            if (binding->hasOnToken) {
                // Store Behaviours in the default property
                defaultPropertyItems.append(member);
            } else {
                const Value *propertyType = nullptr;
                const ObjectValue *containingObject = nullptr;
                QString name;
                if (context->lookupProperty(QString(), binding->qualifiedId, &propertyType, &containingObject, &name)
                        || isPropertyChangesType(typeName)
                        || isConnectionsType(typeName)) {
                    AbstractProperty modelProperty = modelNode.property(astPropertyName.toUtf8());
                    if (context->isArrayProperty(propertyType, containingObject, name))
                        syncArrayProperty(modelProperty, {member}, context, differenceHandler);
                    else
                        syncNodeProperty(modelProperty, binding, context, TypeName(), differenceHandler);
                    modelPropertyNames.remove(astPropertyName.toUtf8());
                } else {
                    qWarning() << "Syncing unknown node property" << astPropertyName
                               << "for node type" << modelNode.type();
                    AbstractProperty modelProperty = modelNode.property(astPropertyName.toUtf8());
                    syncNodeProperty(modelProperty, binding, context, TypeName(), differenceHandler);
                    modelPropertyNames.remove(astPropertyName.toUtf8());
                }
            }
        } else if (auto script = AST::cast<AST::UiScriptBinding *>(member)) {
            modelPropertyNames.remove(syncScriptBinding(modelNode, QString(), script, context, differenceHandler));
        } else if (auto property = AST::cast<AST::UiPublicMember *>(member)) {
            if (property->type == AST::UiPublicMember::Signal) {
                const QStringView astName = property->name;
                AbstractProperty modelProperty = modelNode.property(astName.toUtf8());
                QString signature = "()";
                if (property->parameters) {
                    signature = "("
                                + textAt(context->doc(),
                                         property->parameters->firstSourceLocation(),
                                         property->parameters->lastSourceLocation())
                                + ")";
                }

                syncSignalDeclarationProperty(modelProperty, signature, differenceHandler);
                modelPropertyNames.remove(astName.toUtf8());
                continue; // Done
            }

            const QStringView astName = property->name;
            QString astValue;
            if (property->statement)
                astValue = textAt(context->doc(),
                                  property->statement->firstSourceLocation(),
                                  property->statement->lastSourceLocation());

            astValue = astValue.trimmed();
            if (astValue.endsWith(QLatin1Char(';')))
                astValue = astValue.left(astValue.length() - 1);
            astValue = astValue.trimmed();

            const TypeName &astType = property->memberType->name.toUtf8();
            AbstractProperty modelProperty = modelNode.property(astName.toUtf8());

            if (property->binding) {
                if (auto binding = AST::cast<AST::UiObjectBinding *>(property->binding))
                    syncNodeProperty(modelProperty, binding, context, astType, differenceHandler);
                else
                    qWarning() << "Arrays are not yet supported";
            } else if (!property->statement || isLiteralValue(property->statement)) {
                const QVariant variantValue = convertDynamicPropertyValueToVariant(astValue, QString::fromLatin1(astType));
                syncVariantProperty(modelProperty, variantValue, astType, differenceHandler);
            } else {
                syncExpressionProperty(modelProperty, astValue, astType, differenceHandler);
            }
            modelPropertyNames.remove(astName.toUtf8());
        } else if (AST::cast<AST::UiSourceElement *>(member)) {
            // function et al
        } else {
            qWarning() << "Found an unknown QML value.";
        }
    }

    if (!defaultPropertyItems.isEmpty()) {
        if (isComponentType(modelNode.type()))
            setupComponentDelayed(modelNode, differenceHandler.isAmender());
        if (defaultPropertyName.isEmpty()) {
            qWarning() << "No default property for node type" << modelNode.type() << ", ignoring child items.";
        } else {
            AbstractProperty modelProperty = modelNode.property(defaultPropertyName);
            if (modelProperty.isNodeListProperty()) {
                NodeListProperty nodeListProperty = modelProperty.toNodeListProperty();
                syncNodeListProperty(nodeListProperty, defaultPropertyItems, context,
                                     differenceHandler);
            } else {
                differenceHandler.shouldBeNodeListProperty(modelProperty,
                                                           defaultPropertyItems,
                                                           context);
            }
            modelPropertyNames.remove(defaultPropertyName);
        }
    }

    for (const PropertyName &modelPropertyName : std::as_const(modelPropertyNames)) {
        AbstractProperty modelProperty = modelNode.property(modelPropertyName);

        // property deleted.
        if (modelPropertyName == "id")
            differenceHandler.idsDiffer(modelNode, QString());
        else
            differenceHandler.propertyAbsentFromQml(modelProperty);
    }

    context->leaveScope();
}

static QVariant parsePropertyExpression(AST::ExpressionNode *expressionNode)
{
    Q_ASSERT(expressionNode);

    auto arrayLiteral = AST::cast<AST::ArrayPattern *>(expressionNode);

    if (arrayLiteral) {
        QList<QVariant> variantList;
        for (AST::PatternElementList *it = arrayLiteral->elements; it; it = it->next)
            variantList << parsePropertyExpression(it->element->initializer);
        return variantList;
    }

    auto stringLiteral = AST::cast<AST::StringLiteral *>(expressionNode);
    if (stringLiteral)
        return stringLiteral->value.toString();

    auto trueLiteral = AST::cast<AST::TrueLiteral *>(expressionNode);
    if (trueLiteral)
        return true;

    auto falseLiteral = AST::cast<AST::FalseLiteral *>(expressionNode);
    if (falseLiteral)
        return false;

    auto numericLiteral = AST::cast<AST::NumericLiteral *>(expressionNode);
    if (numericLiteral)
        return numericLiteral->value;


    return QVariant();
}

QVariant parsePropertyScriptBinding(AST::UiScriptBinding *uiScriptBinding)
{
    Q_ASSERT(uiScriptBinding);

    auto expStmt = AST::cast<AST::ExpressionStatement *>(uiScriptBinding->statement);
    if (!expStmt)
        return QVariant();

    return parsePropertyExpression(expStmt->expression);
}

QmlDesigner::PropertyName TextToModelMerger::syncScriptBinding(ModelNode &modelNode,
                                             const QString &prefix,
                                             AST::UiScriptBinding *script,
                                             ReadingContext *context,
                                             DifferenceHandler &differenceHandler)
{
    QString astPropertyName = toString(script->qualifiedId);
    if (!prefix.isEmpty())
        astPropertyName.prepend(prefix + '.');

    QString astValue;
    if (script->statement) {
        astValue = textAt(context->doc(),
                          script->statement->firstSourceLocation(),
                          script->statement->lastSourceLocation());
        astValue = astValue.trimmed();
        if (astValue.endsWith(QLatin1Char(';')))
            astValue = astValue.left(astValue.length() - 1);
        astValue = astValue.trimmed();
    }

    if (astPropertyName == QStringLiteral("id")) {
        syncNodeId(modelNode, astValue, differenceHandler);
        return astPropertyName.toUtf8();
    }

    if (isSignalPropertyName(astPropertyName)) {
        AbstractProperty modelProperty = modelNode.property(astPropertyName.toUtf8());
        syncSignalHandler(modelProperty, astValue, differenceHandler);
        return astPropertyName.toUtf8();
    }

    if (isLiteralValue(script)) {
        if (isPropertyChangesType(modelNode.type())
                || isConnectionsType(modelNode.type())
                || isListElementType(modelNode.type())) {
            AbstractProperty modelProperty = modelNode.property(astPropertyName.toUtf8());
            QVariant variantValue = parsePropertyScriptBinding(script);
            if (!variantValue.isValid())
                variantValue = deEscape(stripQuotes(astValue));
            syncVariantProperty(modelProperty, variantValue, TypeName(), differenceHandler);
            return astPropertyName.toUtf8();
        } else {
            const QVariant variantValue = context->convertToVariant(astValue, prefix, script->qualifiedId);
            if (variantValue.isValid()) {
                AbstractProperty modelProperty = modelNode.property(astPropertyName.toUtf8());
                syncVariantProperty(modelProperty, variantValue, TypeName(), differenceHandler);
                return astPropertyName.toUtf8();
            } else {
                qWarning() << "Skipping invalid variant property" << astPropertyName
                           << "for node type" << modelNode.type();
                return PropertyName();
            }
        }
    }

    const QVariant enumValue = context->convertToEnum(script->statement, prefix, script->qualifiedId, astValue);
    if (enumValue.isValid()) { // It is a qualified enum:
        AbstractProperty modelProperty = modelNode.property(astPropertyName.toUtf8());
        syncVariantProperty(modelProperty, enumValue, TypeName(), differenceHandler); // TODO: parse type
        return astPropertyName.toUtf8();
    } else { // Not an enum, so:
        if (isPropertyChangesType(modelNode.type())
                || isConnectionsType(modelNode.type())
                || context->lookupProperty(prefix, script->qualifiedId)
                || isSupportedAttachedProperties(astPropertyName)) {
            AbstractProperty modelProperty = modelNode.property(astPropertyName.toUtf8());
            syncExpressionProperty(modelProperty, astValue, TypeName(), differenceHandler); // TODO: parse type
            return astPropertyName.toUtf8();
        } else {
            qWarning() << Q_FUNC_INFO << "Skipping invalid expression property" << astPropertyName
                    << "for node type" << modelNode.type();
            return PropertyName();
        }
    }
}

void TextToModelMerger::syncNodeId(ModelNode &modelNode, const QString &astObjectId,
                                   DifferenceHandler &differenceHandler)
{
    if (astObjectId.isEmpty()) {
        if (!modelNode.id().isEmpty()) {
            ModelNode existingNodeWithId = m_rewriterView->modelNodeForId(astObjectId);
            if (existingNodeWithId.isValid())
                existingNodeWithId.setIdWithoutRefactoring(QString());
            differenceHandler.idsDiffer(modelNode, astObjectId);
        }
    } else {
        if (modelNode.id() != astObjectId) {
            ModelNode existingNodeWithId = m_rewriterView->modelNodeForId(astObjectId);
            if (existingNodeWithId.isValid())
                existingNodeWithId.setIdWithoutRefactoring(QString());
            differenceHandler.idsDiffer(modelNode, astObjectId);
        }
    }
}

void TextToModelMerger::syncNodeProperty(AbstractProperty &modelProperty,
                                         AST::UiObjectBinding *binding,
                                         ReadingContext *context,
                                         const TypeName &dynamicPropertyType,
                                         DifferenceHandler &differenceHandler)
{

    QString typeNameString;
    QString dummy;
    int majorVersion;
    int minorVersion;
    context->lookup(binding->qualifiedTypeNameId, typeNameString, majorVersion, minorVersion, dummy);

    TypeName typeName = typeNameString.toUtf8();


    if (typeName.isEmpty()) {
        qWarning() << "Skipping node with unknown type" << toString(binding->qualifiedTypeNameId);
        return;
    }

    if (modelProperty.isNodeProperty() && dynamicPropertyType == modelProperty.dynamicTypeName()) {
        ModelNode nodePropertyNode = modelProperty.toNodeProperty().modelNode();
        syncNode(nodePropertyNode, binding, context, differenceHandler);
    } else {
        differenceHandler.shouldBeNodeProperty(modelProperty,
                                               typeName,
                                               majorVersion,
                                               minorVersion,
                                               binding,
                                               dynamicPropertyType,
                                               context);
    }
}

void TextToModelMerger::syncExpressionProperty(AbstractProperty &modelProperty,
                                               const QString &javascript,
                                               const TypeName &astType,
                                               DifferenceHandler &differenceHandler)
{
    if (modelProperty.isBindingProperty()) {
        BindingProperty bindingProperty = modelProperty.toBindingProperty();
        if (!compareJavaScriptExpression(bindingProperty.expression(), javascript)
                || astType.isEmpty() == bindingProperty.isDynamic()
                || astType != bindingProperty.dynamicTypeName()) {
            differenceHandler.bindingExpressionsDiffer(bindingProperty, javascript, astType);
        }
    } else {
        differenceHandler.shouldBeBindingProperty(modelProperty, javascript, astType);
    }
}

void TextToModelMerger::syncSignalHandler(AbstractProperty &modelProperty,
                                               const QString &javascript,
                                               DifferenceHandler &differenceHandler)
{
    if (modelProperty.isSignalHandlerProperty()) {
        SignalHandlerProperty signalHandlerProperty = modelProperty.toSignalHandlerProperty();
        if (signalHandlerProperty.source() != javascript)
            differenceHandler.signalHandlerSourceDiffer(signalHandlerProperty, javascript);
    } else {
        differenceHandler.shouldBeSignalHandlerProperty(modelProperty, javascript);
    }
}


void TextToModelMerger::syncArrayProperty(AbstractProperty &modelProperty,
                                          const QList<AST::UiObjectMember *> &arrayMembers,
                                          ReadingContext *context,
                                          DifferenceHandler &differenceHandler)
{
    if (modelProperty.isNodeListProperty()) {
        NodeListProperty nodeListProperty = modelProperty.toNodeListProperty();
        syncNodeListProperty(nodeListProperty, arrayMembers, context, differenceHandler);
    } else {
        differenceHandler.shouldBeNodeListProperty(modelProperty,
                                                   arrayMembers,
                                                   context);
    }
}

static QString fileForFullQrcPath(const QString &string)
{
    QStringList stringList = string.split(QLatin1String("/"));
    if (stringList.isEmpty())
        return QString();

    return stringList.constLast();
}

static QString removeFileFromQrcPath(const QString &string)
{
    QStringList stringList = string.split(QLatin1String("/"));
    if (stringList.isEmpty())
        return QString();

    stringList.removeLast();
    return stringList.join(QLatin1String("/"));
}

void TextToModelMerger::syncVariantProperty(AbstractProperty &modelProperty,
                                            const QVariant &astValue,
                                            const TypeName &astType,
                                            DifferenceHandler &differenceHandler)
{
    if (astValue.canConvert(QMetaType::QString))
        populateQrcMapping(astValue.toString());

    if (modelProperty.isVariantProperty()) {
        VariantProperty modelVariantProperty = modelProperty.toVariantProperty();

        if (!equals(modelVariantProperty.value(), astValue)
                || astType.isEmpty() == modelVariantProperty.isDynamic()
                || astType != modelVariantProperty.dynamicTypeName()) {
            differenceHandler.variantValuesDiffer(modelVariantProperty,
                                                  astValue,
                                                  astType);
        }
    } else {
        differenceHandler.shouldBeVariantProperty(modelProperty,
                                                  astValue,
                                                  astType);
    }
}

void TextToModelMerger::syncSignalDeclarationProperty(AbstractProperty &modelProperty,
                                            const QString &signature,
                                            DifferenceHandler &differenceHandler)
{
    if (modelProperty.isSignalDeclarationProperty()) {
        SignalDeclarationProperty signalHandlerProperty = modelProperty.toSignalDeclarationProperty();
        if (signalHandlerProperty.signature() != signature)
            differenceHandler.signalDeclarationSignatureDiffer(signalHandlerProperty, signature);
    } else {
        differenceHandler.shouldBeSignalDeclarationProperty(modelProperty, signature);
    }
}

void TextToModelMerger::syncNodeListProperty(NodeListProperty &modelListProperty,
                                             const QList<AST::UiObjectMember *> arrayMembers,
                                             ReadingContext *context,
                                             DifferenceHandler &differenceHandler)
{
    QList<ModelNode> modelNodes = modelListProperty.toModelNodeList();
    int i = 0;
    for (; i < modelNodes.size() && i < arrayMembers.size(); ++i) {
        ModelNode modelNode = modelNodes.at(i);
        syncNode(modelNode, arrayMembers.at(i), context, differenceHandler);
    }

    for (int j = i; j < arrayMembers.size(); ++j) {
        // more elements in the dom-list, so add them to the model
        AST::UiObjectMember *arrayMember = arrayMembers.at(j);
        const ModelNode newNode = differenceHandler.listPropertyMissingModelNode(modelListProperty, context, arrayMember);
    }

    for (int j = i; j < modelNodes.size(); ++j) {
        // more elements in the model, so remove them.
        ModelNode modelNode = modelNodes.at(j);
        differenceHandler.modelNodeAbsentFromQml(modelNode);
    }
}

ModelNode TextToModelMerger::createModelNode(const TypeName &typeName,
                                             int majorVersion,
                                             int minorVersion,
                                             bool isImplicitComponent,
                                             AST::UiObjectMember *astNode,
                                             ReadingContext *context,
                                             DifferenceHandler &differenceHandler)
{
    QString nodeSource;

    auto binding = AST::cast<AST::UiObjectBinding *>(astNode);

    const bool hasOnToken = binding && binding->hasOnToken;

    QString onTokenProperty;
    if (hasOnToken)
        onTokenProperty =  toString(binding->qualifiedId);

    AST::UiQualifiedId *astObjectType = qualifiedTypeNameId(astNode);

    if (isCustomParserType(typeName))
        nodeSource = textAt(context->doc(),
                                    astObjectType->identifierToken,
                                    astNode->lastSourceLocation());


    if (isComponentType(typeName) || isImplicitComponent) {
        QString componentSource = extractComponentFromQml(textAt(context->doc(),
                                  astObjectType->identifierToken,
                                  astNode->lastSourceLocation()));


        nodeSource = componentSource;
    }

    ModelNode::NodeSourceType nodeSourceType = ModelNode::NodeWithoutSource;

    if (isComponentType(typeName) || isImplicitComponent)
        nodeSourceType = ModelNode::NodeWithComponentSource;
    else if (isCustomParserType(typeName))
        nodeSourceType = ModelNode::NodeWithCustomParserSource;

    ModelNode newNode = m_rewriterView->createModelNode(typeName,
                                                        majorVersion,
                                                        minorVersion,
                                                        PropertyListType(),
                                                        {},
                                                        nodeSource,
                                                        nodeSourceType,
                                                        onTokenProperty);

    syncNode(newNode, astNode, context, differenceHandler);
    return newNode;
}

QStringList TextToModelMerger::syncGroupedProperties(ModelNode &modelNode,
                                                     const QString &name,
                                                     AST::UiObjectMemberList *members,
                                                     ReadingContext *context,
                                                     DifferenceHandler &differenceHandler)
{
    QStringList props;

    for (AST::UiObjectMemberList *iter = members; iter; iter = iter->next) {
        AST::UiObjectMember *member = iter->member;

        if (auto script = AST::cast<AST::UiScriptBinding *>(member)) {
            const QString prop = QString::fromLatin1(syncScriptBinding(modelNode, name, script, context, differenceHandler));
            if (!prop.isEmpty())
                props.append(prop);
        }
    }

    return props;
}

void ModelValidator::modelMissesImport([[maybe_unused]] const QmlDesigner::Import &import)
{
    Q_ASSERT(m_merger->view()->model()->imports().contains(import));
}

void ModelValidator::importAbsentInQMl([[maybe_unused]] const QmlDesigner::Import &import)
{
    Q_ASSERT(! m_merger->view()->model()->imports().contains(import));
}

void ModelValidator::bindingExpressionsDiffer([[maybe_unused]] BindingProperty &modelProperty,
                                              [[maybe_unused]] const QString &javascript,
                                              [[maybe_unused]] const TypeName &astType)
{
    Q_ASSERT(compareJavaScriptExpression(modelProperty.expression(), javascript));
    Q_ASSERT(modelProperty.dynamicTypeName() == astType);
    Q_ASSERT(0);
}

void ModelValidator::shouldBeBindingProperty([[maybe_unused]] AbstractProperty &modelProperty,
                                             const QString & /*javascript*/,
                                             const TypeName & /*astType*/)
{
    Q_ASSERT(modelProperty.isBindingProperty());
    Q_ASSERT(0);
}

void ModelValidator::signalHandlerSourceDiffer([[maybe_unused]] SignalHandlerProperty &modelProperty,
                                               [[maybe_unused]] const QString &javascript)
{
    QTC_ASSERT(compareJavaScriptExpression(modelProperty.source(), javascript), return);
}

void ModelValidator::signalDeclarationSignatureDiffer(SignalDeclarationProperty &modelProperty,
                                                      const QString &signature)
{
    Q_UNUSED(modelProperty)
    Q_UNUSED(signature)
    QTC_ASSERT(compareJavaScriptExpression(modelProperty.signature(), signature), return);
}

void ModelValidator::shouldBeSignalHandlerProperty([[maybe_unused]] AbstractProperty &modelProperty,
                                                   const QString & /*javascript*/)
{
    Q_ASSERT(modelProperty.isSignalHandlerProperty());
    Q_ASSERT(0);
}

void ModelValidator::shouldBeSignalDeclarationProperty(AbstractProperty &modelProperty,
                                                       const QString & /*javascript*/)
{
    Q_UNUSED(modelProperty)
    Q_ASSERT(modelProperty.isSignalDeclarationProperty());
    Q_ASSERT(0);
}

void ModelValidator::shouldBeNodeListProperty([[maybe_unused]] AbstractProperty &modelProperty,
                                              const QList<AST::UiObjectMember *> /*arrayMembers*/,
                                              ReadingContext * /*context*/)
{
    Q_ASSERT(modelProperty.isNodeListProperty());
    Q_ASSERT(0);
}

void ModelValidator::variantValuesDiffer([[maybe_unused]] VariantProperty &modelProperty,
                                         [[maybe_unused]] const QVariant &qmlVariantValue,
                                         [[maybe_unused]] const TypeName &dynamicTypeName)
{
    QTC_ASSERT(modelProperty.isDynamic() == !dynamicTypeName.isEmpty(), return);
    if (modelProperty.isDynamic()) {
        QTC_ASSERT(modelProperty.dynamicTypeName() == dynamicTypeName, return);
    }



    QTC_ASSERT(equals(modelProperty.value(), qmlVariantValue), qWarning() << modelProperty.value() << qmlVariantValue);
    QTC_ASSERT(0, return);
}

void ModelValidator::shouldBeVariantProperty([[maybe_unused]] AbstractProperty &modelProperty,
                                             const QVariant & /*qmlVariantValue*/,
                                             const TypeName & /*dynamicTypeName*/)
{
    Q_ASSERT(modelProperty.isVariantProperty());
    Q_ASSERT(0);
}

void ModelValidator::shouldBeNodeProperty([[maybe_unused]] AbstractProperty &modelProperty,
                                          const TypeName & /*typeName*/,
                                          int /*majorVersion*/,
                                          int /*minorVersion*/,
                                          AST::UiObjectMember * /*astNode*/,
                                          const TypeName & /*dynamicPropertyType */,
                                          ReadingContext * /*context*/)
{
    Q_ASSERT(modelProperty.isNodeProperty());
    Q_ASSERT(0);
}

void ModelValidator::modelNodeAbsentFromQml([[maybe_unused]] ModelNode &modelNode)
{
    Q_ASSERT(!modelNode.isValid());
    Q_ASSERT(0);
}

ModelNode ModelValidator::listPropertyMissingModelNode(NodeListProperty &/*modelProperty*/,
                                                       ReadingContext * /*context*/,
                                                       AST::UiObjectMember * /*arrayMember*/)
{
    Q_ASSERT(0);
    return ModelNode();
}

void ModelValidator::typeDiffers(bool /*isRootNode*/,
                                 [[maybe_unused]] ModelNode &modelNode,
                                 [[maybe_unused]] const TypeName &typeName,
                                 [[maybe_unused]] int majorVersion,
                                 [[maybe_unused]] int minorVersion,
                                 QmlJS::AST::UiObjectMember * /*astNode*/,
                                 ReadingContext * /*context*/)
{
<<<<<<< HEAD
=======
    Q_UNUSED(modelNode)
    Q_UNUSED(typeName)
    Q_UNUSED(minorVersion)
    Q_UNUSED(majorVersion)

>>>>>>> 02f7c9c3
    QTC_ASSERT(modelNode.type() == typeName, return);

    if (modelNode.majorVersion() != majorVersion) {
        qDebug() << Q_FUNC_INFO << modelNode;
        qDebug() << typeName << modelNode.majorVersion() << majorVersion;
    }

    if (modelNode.minorVersion() != minorVersion) {
        qDebug() << Q_FUNC_INFO << modelNode;
        qDebug() << typeName << modelNode.minorVersion() << minorVersion;
    }

    QTC_ASSERT(modelNode.majorVersion() == majorVersion, return);
    QTC_ASSERT(modelNode.minorVersion() == minorVersion, return);
    QTC_ASSERT(0, return);
}

void ModelValidator::propertyAbsentFromQml([[maybe_unused]] AbstractProperty &modelProperty)
{
    Q_ASSERT(!modelProperty.isValid());
    Q_ASSERT(0);
}

void ModelValidator::idsDiffer([[maybe_unused]] ModelNode &modelNode,
                               [[maybe_unused]] const QString &qmlId)
{
    QTC_ASSERT(modelNode.id() == qmlId, return);
    QTC_ASSERT(0, return);
}

void ModelAmender::modelMissesImport(const QmlDesigner::Import &import)
{
    m_merger->view()->model()->changeImports({import}, {});
}

void ModelAmender::importAbsentInQMl(const QmlDesigner::Import &import)
{
    m_merger->view()->model()->changeImports({}, {import});
}

void ModelAmender::bindingExpressionsDiffer(BindingProperty &modelProperty,
                                            const QString &javascript,
                                            const TypeName &astType)
{
    if (astType.isEmpty())
        modelProperty.setExpression(javascript);
    else
        modelProperty.setDynamicTypeNameAndExpression(astType, javascript);
}

void ModelAmender::shouldBeBindingProperty(AbstractProperty &modelProperty,
                                           const QString &javascript,
                                           const TypeName &astType)
{
    ModelNode theNode = modelProperty.parentModelNode();
    BindingProperty newModelProperty = theNode.bindingProperty(modelProperty.name());
    if (astType.isEmpty())
        newModelProperty.setExpression(javascript);
    else
        newModelProperty.setDynamicTypeNameAndExpression(astType, javascript);
}

void ModelAmender::signalHandlerSourceDiffer(SignalHandlerProperty &modelProperty, const QString &javascript)
{
    modelProperty.setSource(javascript);
}

void ModelAmender::signalDeclarationSignatureDiffer(SignalDeclarationProperty &modelProperty, const QString &signature)
{
    modelProperty.setSignature(signature);
}

void ModelAmender::shouldBeSignalHandlerProperty(AbstractProperty &modelProperty, const QString &javascript)
{
    ModelNode theNode = modelProperty.parentModelNode();
    SignalHandlerProperty newModelProperty = theNode.signalHandlerProperty(modelProperty.name());
    newModelProperty.setSource(javascript);
}

void ModelAmender::shouldBeSignalDeclarationProperty(AbstractProperty &modelProperty, const QString &signature)
{
    ModelNode theNode = modelProperty.parentModelNode();
    SignalDeclarationProperty newModelProperty = theNode.signalDeclarationProperty(modelProperty.name());
    newModelProperty.setSignature(signature);
}

void ModelAmender::shouldBeNodeListProperty(AbstractProperty &modelProperty,
                                            const QList<AST::UiObjectMember *> arrayMembers,
                                            ReadingContext *context)
{
    ModelNode theNode = modelProperty.parentModelNode();
    NodeListProperty newNodeListProperty = theNode.nodeListProperty(modelProperty.name());
    m_merger->syncNodeListProperty(newNodeListProperty,
                                   arrayMembers,
                                   context,
                                   *this);
}



void ModelAmender::variantValuesDiffer(VariantProperty &modelProperty, const QVariant &qmlVariantValue, const TypeName &dynamicType)
{
//    qDebug()<< "ModelAmender::variantValuesDiffer for property"<<modelProperty.name()
//            << "in node" << modelProperty.parentModelNode().id()
//            << ", old value:" << modelProperty.value()
//            << "new value:" << qmlVariantValue;

    if (dynamicType.isEmpty())
        modelProperty.setValue(qmlVariantValue);
    else
        modelProperty.setDynamicTypeNameAndValue(dynamicType, qmlVariantValue);
}

void ModelAmender::shouldBeVariantProperty(AbstractProperty &modelProperty, const QVariant &qmlVariantValue, const TypeName &dynamicTypeName)
{
    ModelNode theNode = modelProperty.parentModelNode();
    VariantProperty newModelProperty = theNode.variantProperty(modelProperty.name());

    if (dynamicTypeName.isEmpty())
        newModelProperty.setValue(qmlVariantValue);
    else
        newModelProperty.setDynamicTypeNameAndValue(dynamicTypeName, qmlVariantValue);
}

void ModelAmender::shouldBeNodeProperty(AbstractProperty &modelProperty,
                                        const TypeName &typeName,
                                        int majorVersion,
                                        int minorVersion,
                                        AST::UiObjectMember *astNode,
                                        const TypeName &dynamicPropertyType,
                                        ReadingContext *context)
{
    ModelNode theNode = modelProperty.parentModelNode();
    NodeProperty newNodeProperty = theNode.nodeProperty(modelProperty.name());

    const bool propertyTakesComponent = propertyIsComponentType(newNodeProperty, typeName, theNode.model());

    const ModelNode &newNode = m_merger->createModelNode(typeName,
                                                          majorVersion,
                                                          minorVersion,
                                                          propertyTakesComponent,
                                                          astNode,
                                                          context,
                                                          *this);

    if (dynamicPropertyType.isEmpty())
        newNodeProperty.setModelNode(newNode);
    else
        newNodeProperty.setDynamicTypeNameAndsetModelNode(dynamicPropertyType, newNode);

    if (propertyTakesComponent)
        m_merger->setupComponentDelayed(newNode, true);

}

void ModelAmender::modelNodeAbsentFromQml(ModelNode &modelNode)
{
    modelNode.destroy();
}

ModelNode ModelAmender::listPropertyMissingModelNode(NodeListProperty &modelProperty,
                                                     ReadingContext *context,
                                                     AST::UiObjectMember *arrayMember)
{
    AST::UiQualifiedId *astObjectType = nullptr;
    AST::UiObjectInitializer *astInitializer = nullptr;
    if (auto def = AST::cast<AST::UiObjectDefinition *>(arrayMember)) {
        astObjectType = def->qualifiedTypeNameId;
        astInitializer = def->initializer;
    } else if (auto bin = AST::cast<AST::UiObjectBinding *>(arrayMember)) {
        astObjectType = bin->qualifiedTypeNameId;
        astInitializer = bin->initializer;
    }

    if (!astObjectType || !astInitializer)
        return ModelNode();

    QString typeNameString;
    QString dummy;
    int majorVersion;
    int minorVersion;
    context->lookup(astObjectType, typeNameString, majorVersion, minorVersion, dummy);

    TypeName typeName = typeNameString.toUtf8();

    if (typeName.isEmpty()) {
        qWarning() << "Skipping node with unknown type" << toString(astObjectType);
        return ModelNode();
    }

    const bool propertyTakesComponent = propertyIsComponentType(modelProperty, typeName, m_merger->view()->model());


    const ModelNode &newNode = m_merger->createModelNode(typeName,
                                                         majorVersion,
                                                         minorVersion,
                                                         propertyTakesComponent,
                                                         arrayMember,
                                                         context,
                                                         *this);


    if (propertyTakesComponent)
        m_merger->setupComponentDelayed(newNode, true);

    if (modelProperty.isDefaultProperty() || isComponentType(modelProperty.parentModelNode().type())) { //In the default property case we do some magic
        if (modelProperty.isNodeListProperty()) {
            modelProperty.reparentHere(newNode);
        } else { //The default property could a NodeProperty implicitly (delegate:)
            modelProperty.parentModelNode().removeProperty(modelProperty.name());
            modelProperty.reparentHere(newNode);
        }
    } else {
        modelProperty.reparentHere(newNode);
    }
    return newNode;
}

void ModelAmender::typeDiffers(bool isRootNode,
                               ModelNode &modelNode,
                               const TypeName &typeName,
                               int majorVersion,
                               int minorVersion,
                               AST::UiObjectMember *astNode,
                               ReadingContext *context)
{
    const bool propertyTakesComponent = modelNode.hasParentProperty() && propertyIsComponentType(modelNode.parentProperty(), typeName, modelNode.model());

    if (isRootNode) {
        modelNode.view()->changeRootNodeType(typeName, majorVersion, minorVersion);
    } else {
        NodeAbstractProperty parentProperty = modelNode.parentProperty();
        int nodeIndex = -1;
        if (parentProperty.isNodeListProperty()) {
            nodeIndex = parentProperty.toNodeListProperty().toModelNodeList().indexOf(modelNode);
            Q_ASSERT(nodeIndex >= 0);
        }

        modelNode.destroy();

        const ModelNode &newNode = m_merger->createModelNode(typeName,
                                                             majorVersion,
                                                             minorVersion,
                                                             propertyTakesComponent,
                                                             astNode,
                                                             context,
                                                             *this);
        parentProperty.reparentHere(newNode);
        if (parentProperty.isNodeListProperty()) {
            int currentIndex = parentProperty.toNodeListProperty().toModelNodeList().indexOf(newNode);
            if (nodeIndex != currentIndex)
                parentProperty.toNodeListProperty().slide(currentIndex, nodeIndex);
        }
    }
}

void ModelAmender::propertyAbsentFromQml(AbstractProperty &modelProperty)
{
    modelProperty.parentModelNode().removeProperty(modelProperty.name());
}

void ModelAmender::idsDiffer(ModelNode &modelNode, const QString &qmlId)
{
    modelNode.setIdWithoutRefactoring(qmlId);
}

void TextToModelMerger::setupComponent(const ModelNode &node)
{
    if (!node.isValid())
        return;

    QString componentText = m_rewriterView->extractText({node}).value(node);

    if (componentText.isEmpty() && node.nodeSource().isEmpty())
        return;

    QString result = extractComponentFromQml(componentText);

    if (result.isEmpty() && node.nodeSource().isEmpty())
        return; //No object definition found

    if (node.nodeSource() != result)
        ModelNode(node).setNodeSource(result, ModelNode::NodeWithComponentSource);
}

void TextToModelMerger::clearImplicitComponent(const ModelNode &node)
{
    ModelNode(node).setNodeSource({}, ModelNode::NodeWithoutSource);
}

void TextToModelMerger::collectLinkErrors(QList<DocumentMessage> *errors, const ReadingContext &ctxt)
{
    const QList<QmlJS::DiagnosticMessage> diagnosticMessages = ctxt.diagnosticLinkMessages();
    for (const QmlJS::DiagnosticMessage &diagnosticMessage : diagnosticMessages) {
        if (diagnosticMessage.kind == QmlJS::Severity::ReadingTypeInfoWarning)
            m_rewriterView->setIncompleteTypeInformation(true);

        errors->append(
            DocumentMessage(diagnosticMessage, QUrl::fromLocalFile(m_document->fileName().path())));
    }
}

void TextToModelMerger::collectImportErrors(QList<DocumentMessage> *errors)
{
    if (m_rewriterView->model()->imports().isEmpty()) {
        const QmlJS::DiagnosticMessage diagnosticMessage(QmlJS::Severity::Error, SourceLocation(0, 0, 0, 0), QCoreApplication::translate("QmlDesigner::TextToModelMerger", "No import statements found."));
        errors->append(
            DocumentMessage(diagnosticMessage, QUrl::fromLocalFile(m_document->fileName().path())));
    }

    bool hasQtQuick = false;
    for (const QmlDesigner::Import &import : m_rewriterView->model()->imports()) {
        if (import.isLibraryImport() && import.url() == QStringLiteral("QtQuick")) {

            if (supportedQtQuickVersion(import.version())) {
                hasQtQuick = true;

#ifndef QMLDESIGNER_TEST
                auto target = ProjectExplorer::SessionManager::startupTarget();
                if (target) {
                    QtSupport::QtVersion *currentQtVersion = QtSupport::QtKitAspect::qtVersion(
                        target->kit());
                    if (currentQtVersion && currentQtVersion->isValid()) {
                        const bool qt6import = import.version().startsWith("6");

                        if (currentQtVersion->qtVersion().majorVersion() == 5
                            && (m_hasVersionlessImport || qt6import)) {
                            const QmlJS::DiagnosticMessage diagnosticMessage(
                                QmlJS::Severity::Error,
                                SourceLocation(0, 0, 0, 0),
                                QCoreApplication::translate(
                                    "QmlDesigner::TextToModelMerger",
                                    "Qt Quick 6 is not supported with a Qt 5 kit."));
                            errors->prepend(DocumentMessage(diagnosticMessage,
                                                            QUrl::fromLocalFile(
                                                                m_document->fileName().path())));
                        }
                    } else {
                        const QmlJS::DiagnosticMessage
                            diagnosticMessage(QmlJS::Severity::Error,
                                              SourceLocation(0, 0, 0, 0),
                                              QCoreApplication::translate(
                                                  "QmlDesigner::TextToModelMerger",
                                                  "The Design Mode requires a valid Qt kit."));
                        errors->prepend(
                            DocumentMessage(diagnosticMessage,
                                            QUrl::fromLocalFile(m_document->fileName().path())));
                    }
                }
#endif

            } else {
                const QmlJS::DiagnosticMessage
                    diagnosticMessage(QmlJS::Severity::Error,
                                      SourceLocation(0, 0, 0, 0),
                                      QCoreApplication::translate("QmlDesigner::TextToModelMerger",
                                                                  "Unsupported Qt Quick version."));
                errors->append(DocumentMessage(diagnosticMessage,
                                               QUrl::fromLocalFile(m_document->fileName().path())));
            }
        }
    }

    if (!hasQtQuick)
        errors->append(DocumentMessage(QCoreApplication::translate("QmlDesigner::TextToModelMerger", "No import for Qt Quick found.")));
}

void TextToModelMerger::collectSemanticErrorsAndWarnings(QList<DocumentMessage> *errors, QList<DocumentMessage> *warnings)
{
    Check check(m_document, m_scopeChain->context());
    check.disableMessage(StaticAnalysis::ErrPrototypeCycle);
    check.disableMessage(StaticAnalysis::ErrCouldNotResolvePrototype);
    check.disableMessage(StaticAnalysis::ErrCouldNotResolvePrototypeOf);

    const QList<StaticAnalysis::Type> types = StaticAnalysis::Message::allMessageTypes();
    for (StaticAnalysis::Type type : types) {
        StaticAnalysis::PrototypeMessageData prototypeMessageData = StaticAnalysis::Message::prototypeForMessageType(type);
        if (prototypeMessageData.severity == Severity::MaybeWarning
                || prototypeMessageData.severity == Severity::Warning) {
            check.disableMessage(type);
        }
    }

    check.enableQmlDesignerChecks();

    QUrl fileNameUrl = QUrl::fromLocalFile(m_document->fileName().toString());
    const QList<StaticAnalysis::Message> messages = check();
    for (const StaticAnalysis::Message &message : messages) {
        if (message.severity == Severity::Error) {
            if (message.type == StaticAnalysis::ErrUnknownComponent)
                warnings->append(DocumentMessage(message.toDiagnosticMessage(), fileNameUrl));
            else
                errors->append(DocumentMessage(message.toDiagnosticMessage(), fileNameUrl));
        }
        if (message.severity == Severity::Warning)
            warnings->append(DocumentMessage(message.toDiagnosticMessage(), fileNameUrl));
    }
}

void TextToModelMerger::populateQrcMapping(const QString &filePath)
{
    if (!filePath.startsWith(QLatin1String("qrc:")))
        return;

    QString path = removeFileFromQrcPath(filePath);
    const QString fileName = fileForFullQrcPath(filePath);
    path.remove(QLatin1String("qrc:"));
    QMap<QString,QStringList> map = ModelManagerInterface::instance()->filesInQrcPath(path);
    const QStringList qrcFilePaths = map.value(fileName, {});
    if (!qrcFilePaths.isEmpty()) {
        QString fileSystemPath = qrcFilePaths.constFirst();
        fileSystemPath.remove(fileName);
        if (path.isEmpty())
            path.prepend(QLatin1String("/"));
        m_qrcMapping.insert({path, fileSystemPath});
    }
}

void TextToModelMerger::addIsoIconQrcMapping(const QUrl &fileUrl)
{
    QDir dir(fileUrl.toLocalFile());
    do {
        if (!dir.entryList({"*.pro"}, QDir::Files).isEmpty()) {
            m_qrcMapping.insert({"/iso-icons", dir.absolutePath() + "/iso-icons"});
            return;
        }
    } while (dir.cdUp());
}

void TextToModelMerger::setupComponentDelayed(const ModelNode &node, bool synchronous)
{
    if (synchronous) {
        setupComponent(node);
    } else {
        m_setupComponentList.insert(node);
        m_setupTimer.start();
    }
}

void TextToModelMerger::setupCustomParserNode(const ModelNode &node)
{
    if (!node.isValid())
        return;

    QString modelText = m_rewriterView->extractText({node}).value(node);

    if (modelText.isEmpty() && node.nodeSource().isEmpty())
        return;

    if (node.nodeSource() != modelText)
        ModelNode(node).setNodeSource(modelText, ModelNode::NodeWithCustomParserSource);

}

void TextToModelMerger::setupCustomParserNodeDelayed(const ModelNode &node, bool synchronous)
{
    Q_ASSERT(isCustomParserType(node.type()));

    if (synchronous) {
        setupCustomParserNode(node);
    } else {
        m_setupCustomParserList.insert(node);
        m_setupTimer.start();
    }
}

void TextToModelMerger::clearImplicitComponentDelayed(const ModelNode &node, bool synchronous)
{
    Q_ASSERT(!isComponentType(node.type()));

    if (synchronous) {
        clearImplicitComponent(node);
    } else {
        m_clearImplicitComponentList.insert(node);
        m_setupTimer.start();
    }
}

void TextToModelMerger::delayedSetup()
{
    for (const ModelNode &node : std::as_const(m_setupComponentList))
        setupComponent(node);

    for (const ModelNode &node : std::as_const(m_setupCustomParserList))
        setupCustomParserNode(node);

    for (const ModelNode &node : std::as_const(m_clearImplicitComponentList))
        clearImplicitComponent(node);

    m_setupCustomParserList.clear();
    m_setupComponentList.clear();
    m_clearImplicitComponentList.clear();
}

QSet<QPair<QString, QString> > TextToModelMerger::qrcMapping() const
{
    return m_qrcMapping;
}

QList<QmlTypeData> TextToModelMerger::getQMLSingletons() const
{
    QList<QmlTypeData> list;
    if (!m_scopeChain || !m_scopeChain->document())
        return list;

    const QmlJS::Imports *imports = m_scopeChain->context()->imports(
        m_scopeChain->document().data());

    if (!imports)
        return list;

    for (const QmlJS::Import &import : imports->all()) {
        if (import.info.type() == ImportType::Library && !import.libraryPath.isEmpty()) {
            const LibraryInfo &libraryInfo = m_scopeChain->context()->snapshot().libraryInfo(
                import.libraryPath);

            for (const QmlDirParser::Component &component : libraryInfo.components()) {
                if (component.singleton) {
                    QmlTypeData qmlData;

                    qmlData.typeName = component.typeName;
                    qmlData.importUrl = import.info.name();
                    qmlData.versionString = import.info.version().toString();
                    qmlData.isSingleton = component.singleton;

                    list.append(qmlData);
                }
            }
        }
    }
    return list;
}

QString TextToModelMerger::textAt(const Document::Ptr &doc,
                                  const SourceLocation &location)
{
    return doc->source().mid(location.offset, location.length);
}

QString TextToModelMerger::textAt(const Document::Ptr &doc,
                                  const SourceLocation &from,
                                  const SourceLocation &to)
{
    return doc->source().mid(from.offset, to.end() - from.begin());
}

QString TextToModelMerger::getHighestPossibleImport(const QString &importName) const
{
    QString version = "2.15";
    int maj = -1;
    const auto imports = m_possibleImportKeys.values();
    for (const ImportKey &import : imports) {
        if (importName == import.libraryQualifiedPath()) {
            if (import.majorVersion > maj) {
                version = QString("%1.%2").arg(import.majorVersion).arg(import.minorVersion);
                maj = import.majorVersion;
            }
        }
    }
    return version;
}<|MERGE_RESOLUTION|>--- conflicted
+++ resolved
@@ -507,16 +507,8 @@
                 qDebug() << Q_FUNC_INFO;
                 qDebug() << astTypeNode->name.toString() << typeName;
                 qDebug() << metaInfo.isValid() << metaInfo.typeName();
-<<<<<<< HEAD
                 if (metaInfo.isValid())
                     qDebug() << metaInfo.superClasses().front().typeName();
-
-                if (!metaInfo.isFileComponent() && m_model == m_model->metaInfoProxyModel()
-                    && metaInfo.isValid())
-                    throw RewritingException(__LINE__, __FUNCTION__, __FILE__, "test", "test");
-=======
-                qDebug() << metaInfo.directSuperClass().typeName();
->>>>>>> 02f7c9c3
             }
 
             typeName = QString::fromUtf8(metaInfo.typeName());
@@ -1931,14 +1923,6 @@
                                  QmlJS::AST::UiObjectMember * /*astNode*/,
                                  ReadingContext * /*context*/)
 {
-<<<<<<< HEAD
-=======
-    Q_UNUSED(modelNode)
-    Q_UNUSED(typeName)
-    Q_UNUSED(minorVersion)
-    Q_UNUSED(majorVersion)
-
->>>>>>> 02f7c9c3
     QTC_ASSERT(modelNode.type() == typeName, return);
 
     if (modelNode.majorVersion() != majorVersion) {
