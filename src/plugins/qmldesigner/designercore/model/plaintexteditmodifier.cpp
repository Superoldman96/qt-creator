/****************************************************************************
**
** Copyright (C) 2014 Digia Plc and/or its subsidiary(-ies).
** Contact: http://www.qt-project.org/legal
**
** This file is part of Qt Creator.
**
** Commercial License Usage
** Licensees holding valid commercial Qt licenses may use this file in
** accordance with the commercial license agreement provided with the
** Software or, alternatively, in accordance with the terms contained in
** a written agreement between you and Digia.  For licensing terms and
** conditions see http://qt.digia.com/licensing.  For further information
** use the contact form at http://qt.digia.com/contact-us.
**
** GNU Lesser General Public License Usage
** Alternatively, this file may be used under the terms of the GNU Lesser
** General Public License version 2.1 as published by the Free Software
** Foundation and appearing in the file LICENSE.LGPL included in the
** packaging of this file.  Please review the following information to
** ensure the GNU Lesser General Public License version 2.1 requirements
** will be met: http://www.gnu.org/licenses/old-licenses/lgpl-2.1.html.
**
** In addition, as a special exception, Digia gives you certain additional
** rights.  These rights are described in the Digia Qt LGPL Exception
** version 1.1, included in the file LGPL_EXCEPTION.txt in this package.
**
****************************************************************************/

#include "plaintexteditmodifier.h"

#include <utils/changeset.h>
#include <qmljs/qmljsmodelmanagerinterface.h>

#include <QPlainTextEdit>

#include <QDebug>

using namespace Utils;
using namespace QmlDesigner;

PlainTextEditModifier::PlainTextEditModifier(QPlainTextEdit *textEdit):
        m_changeSet(0),
        m_textEdit(textEdit),
        m_changeSignalsEnabled(true),
        m_pendingChangeSignal(false),
        m_ongoingTextChange(false)
{
    Q_ASSERT(textEdit);

    connect(m_textEdit, SIGNAL(textChanged()),
            this, SLOT(textEditChanged()));
}

PlainTextEditModifier::~PlainTextEditModifier()
{
}

void PlainTextEditModifier::save(QIODevice *device)
{
    device->write(m_textEdit->toPlainText().toUtf8());
}

void PlainTextEditModifier::replace(int offset, int length, const QString &replacement)
{
#if 0
    qDebug() << "Original:"    << m_textEdit->toPlainText();
    qDebug() << "Replacement:" << replacement;
    qDebug() << "     offset:" << offset;
    qDebug() << "     length:" << length;
#endif

    Q_ASSERT(offset >= 0);
    Q_ASSERT(length >= 0);

    const int replacementLength = replacement.length();

    if (m_changeSet) {
        m_changeSet->replace(offset, offset + length, replacement);
        emit replaced(offset, length, replacementLength);
    } else {
        ChangeSet changeSet;
        changeSet.replace(offset, offset + length, replacement);
        emit replaced(offset, length, replacementLength);
        runRewriting(&changeSet);
    }
}

void PlainTextEditModifier::move(const MoveInfo &moveInfo)
{
#if 0
    qDebug() << "Original:"    << m_textEdit->toPlainText();
    qDebug() << "Move:" << m_textEdit->toPlainText().mid(moveInfo.objectStart, moveInfo.objectEnd - moveInfo.objectStart);
    qDebug() << "     prefix:" << moveInfo.prefixToInsert;
    qDebug() << "     suffix:" <<  moveInfo.suffixToInsert;
    qDebug() << "     leadingCharsToRemove:" <<  moveInfo.leadingCharsToRemove;
    qDebug() << "                          " <<  m_textEdit->toPlainText().mid(moveInfo.objectStart - moveInfo.leadingCharsToRemove,  moveInfo.leadingCharsToRemove);
    qDebug() << "     trailingCharsToRemove:" <<  moveInfo.trailingCharsToRemove;
    qDebug() << "                           " <<  m_textEdit->toPlainText().mid(moveInfo.objectEnd, moveInfo.trailingCharsToRemove);
#endif

    Q_ASSERT(moveInfo.objectStart >= 0);
    Q_ASSERT(moveInfo.objectEnd > moveInfo.objectStart);
    Q_ASSERT(moveInfo.destination >= 0);
    Q_ASSERT(moveInfo.leadingCharsToRemove >= 0);
    Q_ASSERT(moveInfo.trailingCharsToRemove >= 0);
    Q_ASSERT(moveInfo.objectStart - moveInfo.leadingCharsToRemove >= 0);

    if (m_changeSet) {
        m_changeSet->insert(moveInfo.destination, moveInfo.prefixToInsert);
        m_changeSet->move(moveInfo.objectStart, moveInfo.objectEnd, moveInfo.destination);
        m_changeSet->insert(moveInfo.destination, moveInfo.suffixToInsert);
        m_changeSet->remove(moveInfo.objectStart - moveInfo.leadingCharsToRemove, moveInfo.objectStart);
        m_changeSet->remove(moveInfo.objectEnd, moveInfo.objectEnd + moveInfo.trailingCharsToRemove);
        emit moved(moveInfo);
    } else {
        ChangeSet changeSet;
        changeSet.insert(moveInfo.destination, moveInfo.prefixToInsert);
        changeSet.move(moveInfo.objectStart, moveInfo.objectEnd, moveInfo.destination);
        changeSet.insert(moveInfo.destination, moveInfo.suffixToInsert);
        changeSet.remove(moveInfo.objectStart - moveInfo.leadingCharsToRemove, moveInfo.objectStart);
        changeSet.remove(moveInfo.objectEnd, moveInfo.objectEnd + moveInfo.trailingCharsToRemove);
        emit moved(moveInfo);
        runRewriting(&changeSet);
    }
}

void PlainTextEditModifier::startGroup()
{
    if (!m_changeSet)
        m_changeSet = new ChangeSet;

    m_textEdit->textCursor().beginEditBlock();
}

void PlainTextEditModifier::flushGroup()
{
    if (m_changeSet)
        runRewriting(m_changeSet);
}

void PlainTextEditModifier::commitGroup()
{
    if (m_changeSet) {
        runRewriting(m_changeSet);
        delete m_changeSet;
        m_changeSet = 0;
    }

    m_textEdit->textCursor().endEditBlock();
}

void PlainTextEditModifier::textEditChanged()
{
    if (!m_ongoingTextChange && m_changeSignalsEnabled)
        emit textChanged();
    else
        m_pendingChangeSignal = true;
}

void PlainTextEditModifier::runRewriting(ChangeSet *changeSet)
{
    m_ongoingTextChange = true;
    QTextCursor cursor = m_textEdit->textCursor();
    changeSet->apply(&cursor);
    m_ongoingTextChange = false;
    textEditChanged();
}

QTextDocument *PlainTextEditModifier::textDocument() const
{
    return m_textEdit->document();
}

QString PlainTextEditModifier::text() const
{
    return m_textEdit->toPlainText();
}

QTextCursor PlainTextEditModifier::textCursor() const
{
    return m_textEdit->textCursor();
}

void PlainTextEditModifier::deactivateChangeSignals()
{
    m_changeSignalsEnabled = false;
}

void PlainTextEditModifier::reactivateChangeSignals()
{
    m_changeSignalsEnabled = true;

    if (m_pendingChangeSignal) {
        m_pendingChangeSignal = false;
        emit textChanged();
    }
<<<<<<< HEAD
}

QStringList PlainTextEditModifier::importPaths() const
{
    QmlJS::ModelManagerInterface *modelManager = QmlJS::ModelManagerInterface::instance();
    if (modelManager && textDocument()) {
        QString documentFilePath = textDocument()->baseUrl().toLocalFile();
        if (!documentFilePath.isEmpty()) {
            QmlJS::Document::Ptr qmljsDocument = modelManager->snapshot().document(documentFilePath);
            return modelManager->defaultVContext(QmlJS::Dialect::Qml, qmljsDocument, true).paths;
        }
    }

    return QStringList();
=======
>>>>>>> a4db6db3
}<|MERGE_RESOLUTION|>--- conflicted
+++ resolved
@@ -195,21 +195,4 @@
         m_pendingChangeSignal = false;
         emit textChanged();
     }
-<<<<<<< HEAD
-}
-
-QStringList PlainTextEditModifier::importPaths() const
-{
-    QmlJS::ModelManagerInterface *modelManager = QmlJS::ModelManagerInterface::instance();
-    if (modelManager && textDocument()) {
-        QString documentFilePath = textDocument()->baseUrl().toLocalFile();
-        if (!documentFilePath.isEmpty()) {
-            QmlJS::Document::Ptr qmljsDocument = modelManager->snapshot().document(documentFilePath);
-            return modelManager->defaultVContext(QmlJS::Dialect::Qml, qmljsDocument, true).paths;
-        }
-    }
-
-    return QStringList();
-=======
->>>>>>> a4db6db3
 }