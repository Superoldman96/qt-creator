// Copyright (C) 2016 The Qt Company Ltd.
// SPDX-License-Identifier: LicenseRef-Qt-Commercial OR GPL-3.0+ OR GPL-3.0 WITH Qt-GPL-exception-1.0

#pragma once

#include <QList>
#include <QPointer>
#include <QSet>
#include <QUrl>
#include <QVector3D>

#include "modelnode.h"
#include "abstractview.h"
#include "metainfo.h"

#include "qmldesignercorelib_global.h"

QT_BEGIN_NAMESPACE
class QPlainTextEdit;
class QPixmap;
QT_END_NAMESPACE

namespace QmlDesigner {

class AbstractProperty;
class RewriterView;
class NodeInstanceView;
class NodeMetaInfoPrivate;

namespace Internal {

class InternalNode;
class InternalProperty;
class InternalBindingProperty;
class InternalSignalHandlerProperty;
class InternalSignalDeclarationProperty;
class InternalVariantProperty;
class InternalNodeAbstractProperty;
class InternalNodeListProperty;

using InternalNodePointer = std::shared_ptr<InternalNode>;
using InternalPropertyPointer = QSharedPointer<InternalProperty>;
using InternalBindingPropertyPointer = QSharedPointer<InternalBindingProperty>;
using InternalSignalHandlerPropertyPointer = QSharedPointer<InternalSignalHandlerProperty>;
using InternalSignalDeclarationPropertyPointer = QSharedPointer<InternalSignalDeclarationProperty>;
using InternalVariantPropertyPointer = QSharedPointer<InternalVariantProperty>;
using InternalNodeAbstractPropertyPointer = QSharedPointer<InternalNodeAbstractProperty>;
using InternalNodeListPropertyPointer = QSharedPointer<InternalNodeListProperty>;
using PropertyPair = QPair<InternalNodePointer, PropertyName>;

class ModelPrivate;

class WriteLocker
{
public:
    WriteLocker(Model *model);
    WriteLocker(ModelPrivate *model);
    ~WriteLocker();

    static void unlock(Model *model);
    static void lock(Model *model);

private:
    QPointer<ModelPrivate> m_model;
};

class ModelPrivate : public QObject {
    Q_OBJECT

    friend Model;
    friend Internal::WriteLocker;
    friend NodeMetaInfoPrivate;

public:
    ModelPrivate(Model *model,
                 ProjectStorage<Sqlite::Database> &projectStorage,
                 const TypeName &type,
                 int major,
                 int minor,
                 Model *metaInfoProxyModel);
    ModelPrivate(Model *model, const TypeName &type, int major, int minor, Model *metaInfoProxyModel);

    ~ModelPrivate() override;

    QUrl fileUrl() const;
    void setFileUrl(const QUrl &url);

    InternalNodePointer createNode(const TypeName &typeName,
                                   int majorVersion,
                                   int minorVersion,
                                   const QList<QPair<PropertyName, QVariant>> &propertyList,
                                   const AuxiliaryDatas &auxPropertyList,
                                   const QString &nodeSource,
                                   ModelNode::NodeSourceType nodeSourceType,
                                   const QString &behaviorPropertyName,
                                   bool isRootNode = false);

    /*factory methods for internal use in model and rewriter*/
    void removeNode(const InternalNodePointer &node);
    void changeNodeId(const InternalNodePointer &node, const QString &id);
    void changeNodeType(const InternalNodePointer &node, const TypeName &typeName, int majorVersion, int minorVersion);

    InternalNodePointer rootNode() const;
    InternalNodePointer findNode(const QString &id) const;

    MetaInfo metaInfo() const;
    void setMetaInfo(const MetaInfo &metaInfo);

    void attachView(AbstractView *view);
    void detachView(AbstractView *view, bool notifyView);
    void detachAllViews();

    template<typename Callable>
    void notifyNodeInstanceViewLast(Callable call);
    template<typename Callable>
    void notifyNormalViewsLast(Callable call);
    template<typename Callable>
    void notifyInstanceChanges(Callable call);

    void notifyNodeCreated(const InternalNodePointer &newNode);
    void notifyNodeAboutToBeReparent(const InternalNodePointer &node,
                                     const InternalNodeAbstractPropertyPointer &newPropertyParent,
                                     const InternalNodePointer &oldParent,
                                     const PropertyName &oldPropertyName,
                                     AbstractView::PropertyChangeFlags propertyChange);
    void notifyNodeReparent(const InternalNodePointer &node,
                            const InternalNodeAbstractPropertyPointer &newPropertyParent,
                            const InternalNodePointer &oldParent,
                            const PropertyName &oldPropertyName,
                            AbstractView::PropertyChangeFlags propertyChange);
    void notifyNodeAboutToBeRemoved(const InternalNodePointer &node);
    void notifyNodeRemoved(const InternalNodePointer &removedNode,
                           const InternalNodePointer &parentNode,
                           const PropertyName &parentPropertyName,
                           AbstractView::PropertyChangeFlags propertyChange);
    void notifyNodeIdChanged(const InternalNodePointer &node, const QString &newId, const QString &oldId);
    void notifyNodeTypeChanged(const InternalNodePointer &node, const TypeName &type, int majorVersion, int minorVersion);

    void notifyPropertiesRemoved(const QList<PropertyPair> &propertyList);
    void notifyPropertiesAboutToBeRemoved(const QList<InternalPropertyPointer> &internalPropertyList);
    void notifyBindingPropertiesAboutToBeChanged(
        const QList<InternalBindingPropertyPointer> &internalPropertyList);
    void notifyBindingPropertiesChanged(const QList<InternalBindingPropertyPointer> &internalPropertyList, AbstractView::PropertyChangeFlags propertyChange);
    void notifySignalHandlerPropertiesChanged(const QVector<InternalSignalHandlerPropertyPointer> &propertyList, AbstractView::PropertyChangeFlags propertyChange);
    void notifySignalDeclarationPropertiesChanged(const QVector<InternalSignalDeclarationPropertyPointer> &propertyList, AbstractView::PropertyChangeFlags propertyChange);
    void notifyVariantPropertiesChanged(const InternalNodePointer &node, const PropertyNameList &propertyNameList, AbstractView::PropertyChangeFlags propertyChange);
    void notifyScriptFunctionsChanged(const InternalNodePointer &node, const QStringList &scriptFunctionList);

    void notifyNodeOrderChanged(const InternalNodeListPropertyPointer &internalListProperty,
                                const InternalNodePointer &node,
                                int oldIndex);
    void notifyNodeOrderChanged(const InternalNodeListPropertyPointer &internalListProperty);
    void notifyAuxiliaryDataChanged(const InternalNodePointer &node,
                                    AuxiliaryDataKeyView key,
                                    const QVariant &data);
    void notifyNodeSourceChanged(const InternalNodePointer &node, const QString &newNodeSource);

    void notifyRootNodeTypeChanged(const QString &type, int majorVersion, int minorVersion);

    void notifyCustomNotification(const AbstractView *senderView, const QString &identifier, const QList<ModelNode> &modelNodeList, const QList<QVariant> &data);
    void notifyInstancePropertyChange(const QList<QPair<ModelNode, PropertyName> > &propertyList);
    void notifyInstanceErrorChange(const QVector<qint32> &instanceIds);
    void notifyInstancesCompleted(const QVector<ModelNode> &modelNodeVector);
    void notifyInstancesInformationsChange(const QMultiHash<ModelNode, InformationName> &informationChangeHash);
    void notifyInstancesRenderImageChanged(const QVector<ModelNode> &modelNodeVector);
    void notifyInstancesPreviewImageChanged(const QVector<ModelNode> &modelNodeVector);
    void notifyInstancesChildrenChanged(const QVector<ModelNode> &modelNodeVector);
    void notifyInstanceToken(const QString &token, int number, const QVector<ModelNode> &modelNodeVector);

    void notifyCurrentStateChanged(const ModelNode &node);
    void notifyCurrentTimelineChanged(const ModelNode &node);

    void notifyRenderImage3DChanged(const QImage &image);
    void notifyUpdateActiveScene3D(const QVariantMap &sceneState);
    void notifyModelNodePreviewPixmapChanged(const ModelNode &node, const QPixmap &pixmap);
    void notifyImport3DSupportChanged(const QVariantMap &supportMap);
    void notifyNodeAtPosResult(const ModelNode &modelNode, const QVector3D &pos3d);
    void notifyView3DAction(View3DActionType type, const QVariant &value);

    void notifyDragStarted(QMimeData *mimeData);
    void notifyDragEnded();

    void setDocumentMessages(const QList<DocumentMessage> &errors, const QList<DocumentMessage> &warnings);

    void notifyRewriterBeginTransaction();
    void notifyRewriterEndTransaction();

    void setSelectedNodes(const QList<InternalNodePointer> &selectedNodeList);
    void clearSelectedNodes();
    QList<InternalNodePointer> selectedNodes() const;
    void selectNode(const InternalNodePointer &node);
    void deselectNode(const InternalNodePointer &node);
    void changeSelectedNodes(const QList<InternalNodePointer> &newSelectedNodeList,
                             const QList<InternalNodePointer> &oldSelectedNodeList);

<<<<<<< HEAD
    void setAuxiliaryData(const InternalNodePointer &node,
                          const AuxiliaryDataKeyView &key,
                          const QVariant &data);
    void removeAuxiliaryData(const InternalNodePointer &node, const AuxiliaryDataKeyView &key);
    [[noreturn]] void resetModelByRewriter(const QString &description);
=======
    void setAuxiliaryData(const InternalNodePointer &node, const PropertyName &name, const QVariant &data);
    void removeAuxiliaryData(const InternalNodePointer &node, const PropertyName &name);
    void resetModelByRewriter(const QString &description);
>>>>>>> 02f7c9c3

    // Imports:
    const QList<Import> &imports() const { return m_imports; }
    void addImport(const Import &import);
    void removeImport(const Import &import);
    void changeImports(const QList<Import> &importsToBeAdded, const QList<Import> &importToBeRemoved);
    void notifyImportsChanged(const QList<Import> &addedImports, const QList<Import> &removedImports);
    void notifyPossibleImportsChanged(const QList<Import> &possibleImports);
    void notifyUsedImportsChanged(const QList<Import> &usedImportsChanged);

    //node state property manipulation
    void addProperty(const InternalNodePointer &node, const PropertyName &name);
    void setPropertyValue(const InternalNodePointer &node,const PropertyName &name, const QVariant &value);
    void removeProperty(const InternalPropertyPointer &property);

    void setBindingProperty(const InternalNodePointer &node, const PropertyName &name, const QString &expression);
    void setSignalHandlerProperty(const InternalNodePointer &node, const PropertyName &name, const QString &source);
    void setSignalDeclarationProperty(const InternalNodePointer &node, const PropertyName &name, const QString &signature);
    void setVariantProperty(const InternalNodePointer &node, const PropertyName &name, const QVariant &value);
    void setDynamicVariantProperty(const InternalNodePointer &node, const PropertyName &name, const TypeName &propertyType, const QVariant &value);
    void setDynamicBindingProperty(const InternalNodePointer &node, const PropertyName &name, const TypeName &dynamicPropertyType, const QString &expression);
    void reparentNode(const InternalNodePointer &parentNode, const PropertyName &name, const InternalNodePointer &childNode,
                      bool list = true, const TypeName &dynamicTypeName = TypeName());
    void changeNodeOrder(const InternalNodePointer &parentNode, const PropertyName &listPropertyName, int from, int to);
    bool propertyNameIsValid(const PropertyName &propertyName) const;
    void clearParent(const InternalNodePointer &node);
    void changeRootNodeType(const TypeName &type, int majorVersion, int minorVersion);
    void setScriptFunctions(const InternalNodePointer &node, const QStringList &scriptFunctionList);
    void setNodeSource(const InternalNodePointer &node, const QString &nodeSource);

    InternalNodePointer nodeForId(const QString &id) const;
    bool hasId(const QString &id) const;

    InternalNodePointer nodeForInternalId(qint32 internalId) const;
    bool hasNodeForInternalId(qint32 internalId) const;

    QList<InternalNodePointer> allNodes() const;

    bool isWriteLocked() const;

    WriteLocker createWriteLocker() const;

    void setRewriterView(RewriterView *rewriterView);
    RewriterView *rewriterView() const;

    void setNodeInstanceView(NodeInstanceView *nodeInstanceView);
    NodeInstanceView *nodeInstanceView() const;

    InternalNodePointer currentStateNode() const;
    InternalNodePointer currentTimelineNode() const;

    void updateEnabledViews();

public:
    NotNullPointer<ProjectStorage<Sqlite::Database>> projectStorage = nullptr;

private:
    void removePropertyWithoutNotification(const InternalPropertyPointer &property);
    void removeAllSubNodes(const InternalNodePointer &node);
    void removeNodeFromModel(const InternalNodePointer &node);
    QList<InternalNodePointer> toInternalNodeList(const QList<ModelNode> &modelNodeList) const;
    QList<ModelNode> toModelNodeList(const QList<InternalNodePointer> &nodeList, AbstractView *view) const;
    QVector<ModelNode> toModelNodeVector(const QVector<InternalNodePointer> &nodeVector, AbstractView *view) const;
    QVector<InternalNodePointer> toInternalNodeVector(const QVector<ModelNode> &modelNodeVector) const;
    const QList<QPointer<AbstractView>> enabledViews() const;

private:
    Model *m_model = nullptr;
    MetaInfo m_metaInfo;
    QList<Import> m_imports;
    QList<Import> m_possibleImportList;
    QList<Import> m_usedImportList;
    QList<QPointer<AbstractView>> m_viewList;
    QList<QPointer<AbstractView>> m_enabledViewList;
    QList<InternalNodePointer> m_selectedInternalNodeList;
    QHash<QString,InternalNodePointer> m_idNodeHash;
    QHash<qint32, InternalNodePointer> m_internalIdNodeHash;
    QSet<InternalNodePointer> m_nodeSet;
    InternalNodePointer m_currentStateNode;
    InternalNodePointer m_rootInternalNode;
    InternalNodePointer m_currentTimelineNode;
    QUrl m_fileUrl;
    QPointer<RewriterView> m_rewriterView;
    QPointer<NodeInstanceView> m_nodeInstanceView;
    QPointer<TextModifier> m_textModifier;
    QPointer<Model> m_metaInfoProxyModel;
    QHash<TypeName, QSharedPointer<NodeMetaInfoPrivate>> m_nodeMetaInfoCache;
    bool m_writeLock = false;
    qint32 m_internalIdCounter = 1;
};

} // namespace Internal
} // namespace QmlDesigner<|MERGE_RESOLUTION|>--- conflicted
+++ resolved
@@ -193,17 +193,11 @@
     void changeSelectedNodes(const QList<InternalNodePointer> &newSelectedNodeList,
                              const QList<InternalNodePointer> &oldSelectedNodeList);
 
-<<<<<<< HEAD
     void setAuxiliaryData(const InternalNodePointer &node,
                           const AuxiliaryDataKeyView &key,
                           const QVariant &data);
     void removeAuxiliaryData(const InternalNodePointer &node, const AuxiliaryDataKeyView &key);
-    [[noreturn]] void resetModelByRewriter(const QString &description);
-=======
-    void setAuxiliaryData(const InternalNodePointer &node, const PropertyName &name, const QVariant &data);
-    void removeAuxiliaryData(const InternalNodePointer &node, const PropertyName &name);
     void resetModelByRewriter(const QString &description);
->>>>>>> 02f7c9c3
 
     // Imports:
     const QList<Import> &imports() const { return m_imports; }
