--- conflicted
+++ resolved
@@ -1752,26 +1752,15 @@
 }
 
 ModuleIds Model::moduleIds() const
-<<<<<<< HEAD
-=======
 {
     return {};
 }
 
 Storage::Info::ExportedTypeName Model::exportedTypeNameForMetaInfo(const NodeMetaInfo &) const
->>>>>>> 8790cbc9
 {
     return {};
 }
 
-<<<<<<< HEAD
-Storage::Info::ExportedTypeName Model::exportedTypeNameForMetaInfo(const NodeMetaInfo &) const
-{
-    return {};
-}
-
-=======
->>>>>>> 8790cbc9
 Imports Model::possibleImports() const
 {
 #ifdef QDS_USE_PROJECTSTORAGE
@@ -1874,68 +1863,13 @@
     });
 }
 
-<<<<<<< HEAD
-static QString firstCharToLower(const QString &string)
-{
-    QString resultString = string;
-
-    if (!resultString.isEmpty())
-        resultString[0] = resultString.at(0).toLower();
-
-    return resultString;
-}
-
-QString Model::generateNewId(const QString &prefixName,
-                             const QString &fallbackPrefix,
-                             std::optional<std::function<bool(const QString &)>> isDuplicate) const
-{
-    // First try just the prefixName without number as postfix, then continue with 2 and further
-    // as postfix until id does not already exist.
-    // Properties of the root node are not allowed for ids, because they are available in the
-    // complete context without qualification.
-
-    int counter = 0;
-
-    static const QRegularExpression nonWordCharsRegex("\\W");
-    QString newBaseId = firstCharToLower(prefixName);
-    newBaseId.remove(nonWordCharsRegex);
-
-    if (!newBaseId.isEmpty()) {
-        QChar firstChar = newBaseId.at(0);
-        if (firstChar.isDigit())
-            newBaseId.prepend('_');
-    } else {
-        newBaseId = fallbackPrefix;
-    }
-
-    QString newId = newBaseId;
-
-    if (!isDuplicate.has_value())
-        isDuplicate = std::bind(&Model::hasId, this, std::placeholders::_1);
-
-    while (!ModelNode::isValidId(newId) || isDuplicate.value()(newId)
-           || d->rootNode()->property(newId.toUtf8())) {
-        ++counter;
-        newId = QStringView(u"%1%2").arg(firstCharToLower(newBaseId)).arg(counter);
-    }
-
-    return newId;
-}
-
-// Generate a unique camelCase id from a name
-// note: this methods does the same as generateNewId(). The 2 methods should be merged into one
-QString Model::generateIdFromName(const QString &name, const QString &fallbackId) const
-=======
 QString Model::generateNewId(const QString &prefixName, const QString &fallbackPrefix) const
->>>>>>> 8790cbc9
 {
     QString newId = prefixName;
 
     if (newId.isEmpty())
         newId = fallbackPrefix;
 
-<<<<<<< HEAD
-=======
     return UniqueName::generateId(prefixName, [&] (const QString &id) {
         // Properties of the root node are not allowed for ids, because they are available in the
         // complete context without qualification.
@@ -1943,7 +1877,6 @@
     });
 }
 
->>>>>>> 8790cbc9
 void Model::startDrag(QMimeData *mimeData, const QPixmap &icon)
 {
     d->notifyDragStarted(mimeData);
