// Copyright (C) 2016 The Qt Company Ltd.
// SPDX-License-Identifier: LicenseRef-Qt-Commercial OR GPL-3.0-only WITH Qt-GPL-exception-1.0

#include "rewriterview.h"

#include "texttomodelmerger.h"
#include "modeltotextmerger.h"
#include "model_p.h"

#include <bindingproperty.h>
#include <customnotifications.h>
#include <designersettings.h>
#include <externaldependenciesinterface.h>
#include <filemanager/astobjecttextextractor.h>
#include <filemanager/firstdefinitionfinder.h>
#include <filemanager/objectlengthcalculator.h>
#include <modelnode.h>
#include <modelnodepositionstorage.h>
#include <nodeproperty.h>
#include <rewritingexception.h>
#include <signalhandlerproperty.h>
#include <variantproperty.h>
#include <qmlobjectnode.h>
#include <qmltimelinekeyframegroup.h>

#include <qmljs/parser/qmljsengine_p.h>
#include <qmljs/qmljsmodelmanagerinterface.h>
#include <qmljs/qmljssimplereader.h>

#include <utils/algorithm.h>
#include <utils/changeset.h>
#include <utils/qtcassert.h>

#include <QRegularExpression>

#include <utility>
#include <vector>
#include <algorithm>

using namespace QmlDesigner::Internal;

namespace QmlDesigner {

constexpr QStringView annotationsStart{u"/*##^##"};
constexpr QStringView annotationsEnd{u"##^##*/"};

bool debugQmlPuppet(const DesignerSettings &settings)
{
    const QString debugPuppet = settings.value(DesignerSettingsKey::DEBUG_PUPPET).toString();
    return !debugPuppet.isEmpty();
}

RewriterView::RewriterView(ExternalDependenciesInterface &externalDependencies,
                           DifferenceHandling differenceHandling)
    : AbstractView{externalDependencies}
    , m_differenceHandling(differenceHandling)
    , m_positionStorage(new ModelNodePositionStorage)
    , m_modelToTextMerger(new Internal::ModelToTextMerger(this))
    , m_textToModelMerger(new Internal::TextToModelMerger(this))
{
    m_amendTimer.setSingleShot(true);

    m_amendTimer.setInterval(800);
    connect(&m_amendTimer, &QTimer::timeout, this, &RewriterView::amendQmlText);

    QmlJS::ModelManagerInterface *modelManager = QmlJS::ModelManagerInterface::instance();
    connect(modelManager, &QmlJS::ModelManagerInterface::libraryInfoUpdated,
            this, &RewriterView::handleLibraryInfoUpdate, Qt::QueuedConnection);
    connect(modelManager, &QmlJS::ModelManagerInterface::projectInfoUpdated,
            this, &RewriterView::handleProjectUpdate, Qt::DirectConnection);
    connect(this, &RewriterView::modelInterfaceProjectUpdated,
            this, &RewriterView::handleLibraryInfoUpdate, Qt::QueuedConnection);
}

RewriterView::~RewriterView() = default;

Internal::ModelToTextMerger *RewriterView::modelToTextMerger() const
{
    return m_modelToTextMerger.data();
}

Internal::TextToModelMerger *RewriterView::textToModelMerger() const
{
    return m_textToModelMerger.data();
}

void RewriterView::modelAttached(Model *model)
{
    m_modelAttachPending = false;

    if (model && model->textModifier())
        setTextModifier(model->textModifier());

    AbstractView::modelAttached(model);

    ModelAmender differenceHandler(m_textToModelMerger.data());
    const QString qmlSource = m_textModifier->text();
    if (m_textToModelMerger->load(qmlSource, differenceHandler))
        m_lastCorrectQmlSource = qmlSource;

    if (!(m_errors.isEmpty() && m_warnings.isEmpty()))
        notifyErrorsAndWarnings(m_errors);

    if (hasIncompleteTypeInformation()) {
        m_modelAttachPending = true;
        QTimer::singleShot(1000, this, [this, model](){
            modelAttached(model);
        });
    }
}

void RewriterView::modelAboutToBeDetached(Model * /*model*/)
{
    m_positionStorage->clear();
}

void RewriterView::nodeCreated(const ModelNode &createdNode)
{
    Q_ASSERT(textModifier());
    m_positionStorage->setNodeOffset(createdNode, ModelNodePositionStorage::INVALID_LOCATION);
    if (textToModelMerger()->isActive())
        return;

    modelToTextMerger()->nodeCreated(createdNode);

    if (!isModificationGroupActive())
        applyChanges();
}

void RewriterView::nodeRemoved(const ModelNode &removedNode, const NodeAbstractProperty &parentProperty, PropertyChangeFlags propertyChange)
{
    Q_ASSERT(textModifier());
    if (textToModelMerger()->isActive())
        return;

    modelToTextMerger()->nodeRemoved(removedNode, parentProperty, propertyChange);

    if (!isModificationGroupActive())
        applyChanges();
}

void RewriterView::propertiesAboutToBeRemoved(const QList<AbstractProperty> &propertyList)
{
    Q_ASSERT(textModifier());
    if (textToModelMerger()->isActive())
        return;

    for (const AbstractProperty &property : propertyList) {
        if (!property.isDefaultProperty())
            continue;

        if (!m_removeDefaultPropertyTransaction.isValid()) {
            m_removeDefaultPropertyTransaction = beginRewriterTransaction(
                        QByteArrayLiteral("RewriterView::propertiesAboutToBeRemoved"));
        }

        if (property.isNodeListProperty()) {
            const auto nodeList = property.toNodeListProperty().toModelNodeList();
            for (const ModelNode &node : nodeList) {
                modelToTextMerger()->nodeRemoved(node, property.toNodeAbstractProperty(),
                                                 AbstractView::NoAdditionalChanges);
            }
        } else if (property.isBindingProperty() || property.isVariantProperty()
                   || property.isNodeProperty()) {
            // Default property that has actual binding/value should be removed.
            // We need to do it here in propertiesAboutToBeRemoved, because
            // type is no longer determinable after property is removed from the model.
            modelToTextMerger()->propertiesRemoved({property});
        }
    }
}

void RewriterView::propertiesRemoved(const QList<AbstractProperty>& propertyList)
{
    Q_ASSERT(textModifier());
    if (textToModelMerger()->isActive())
        return;

    modelToTextMerger()->propertiesRemoved(propertyList);

    if (m_removeDefaultPropertyTransaction.isValid())
        m_removeDefaultPropertyTransaction.commit();

    if (!isModificationGroupActive())
        applyChanges();
}

void RewriterView::variantPropertiesChanged(const QList<VariantProperty>& propertyList, PropertyChangeFlags propertyChange)
{
    Q_ASSERT(textModifier());
    if (textToModelMerger()->isActive())
        return;

    QList<AbstractProperty> usefulPropertyList;
    for (const VariantProperty &property : propertyList)
        usefulPropertyList.append(property);

    modelToTextMerger()->propertiesChanged(usefulPropertyList, propertyChange);

    if (!isModificationGroupActive())
        applyChanges();
}

void RewriterView::bindingPropertiesChanged(const QList<BindingProperty>& propertyList, PropertyChangeFlags propertyChange)
{
    Q_ASSERT(textModifier());
    if (textToModelMerger()->isActive())
        return;

    QList<AbstractProperty> usefulPropertyList;
    for (const BindingProperty &property : propertyList)
        usefulPropertyList.append(property);

    modelToTextMerger()->propertiesChanged(usefulPropertyList, propertyChange);

    if (!isModificationGroupActive())
        applyChanges();
}

void RewriterView::signalHandlerPropertiesChanged(const QVector<SignalHandlerProperty> &propertyList, AbstractView::PropertyChangeFlags propertyChange)
{
    Q_ASSERT(textModifier());
    if (textToModelMerger()->isActive())
        return;

    QList<AbstractProperty> usefulPropertyList;
    for (const SignalHandlerProperty &property : propertyList)
        usefulPropertyList.append(property);

    modelToTextMerger()->propertiesChanged(usefulPropertyList, propertyChange);

    if (!isModificationGroupActive())
        applyChanges();
}

void RewriterView::signalDeclarationPropertiesChanged(const QVector<SignalDeclarationProperty> &propertyList, PropertyChangeFlags propertyChange)
{
    Q_ASSERT(textModifier());
    if (textToModelMerger()->isActive())
        return;

    QList<AbstractProperty> usefulPropertyList;
    for (const SignalDeclarationProperty &property : propertyList)
        usefulPropertyList.append(property);

    modelToTextMerger()->propertiesChanged(usefulPropertyList, propertyChange);

    if (!isModificationGroupActive())
        applyChanges();
}

void RewriterView::nodeReparented(const ModelNode &node, const NodeAbstractProperty &newPropertyParent, const NodeAbstractProperty &oldPropertyParent, AbstractView::PropertyChangeFlags propertyChange)
{
    Q_ASSERT(textModifier());
    if (textToModelMerger()->isActive())
        return;

    modelToTextMerger()->nodeReparented(node, newPropertyParent, oldPropertyParent, propertyChange);

    if (!isModificationGroupActive())
        applyChanges();
}

void RewriterView::importsChanged(const QList<Import> &addedImports, const QList<Import> &removedImports)
{
    for (const Import &import : addedImports)
        importAdded(import);

    for (const Import &import : removedImports)
        importRemoved(import);

}

void RewriterView::importAdded(const Import &import)
{
    Q_ASSERT(textModifier());
    if (textToModelMerger()->isActive())
        return;

    if (import.url() == QLatin1String("Qt")) {
        for (const Import &import : model()->imports()) {
            if (import.url() == QLatin1String("QtQuick"))
                return; //QtQuick magic we do not have to add an import for Qt
        }
    }

    modelToTextMerger()->addImport(import);

    if (!isModificationGroupActive())
        applyChanges();
}

void RewriterView::importRemoved(const Import &import)
{
    Q_ASSERT(textModifier());
    if (textToModelMerger()->isActive())
        return;

    modelToTextMerger()->removeImport(import);

    if (!isModificationGroupActive())
        applyChanges();
}

void RewriterView::nodeIdChanged(const ModelNode& node, const QString& newId, const QString& oldId)
{
    Q_ASSERT(textModifier());
    if (textToModelMerger()->isActive())
        return;

    modelToTextMerger()->nodeIdChanged(node, newId, oldId);

    if (!isModificationGroupActive())
        applyChanges();
}

void RewriterView::nodeOrderChanged(const NodeListProperty &listProperty,
                                    const ModelNode &movedNode,
                                    int /*oldIndex*/)
{
    Q_ASSERT(textModifier());
    if (textToModelMerger()->isActive())
        return;

    ModelNode trailingNode;
    int newIndex = listProperty.indexOf(movedNode);
    if (newIndex + 1 < listProperty.count())
        trailingNode = listProperty.at(newIndex + 1);
    modelToTextMerger()->nodeSlidAround(movedNode, trailingNode);

    if (!isModificationGroupActive())
        applyChanges();
}

void RewriterView::nodeOrderChanged(const NodeListProperty &listProperty)
{
    Q_ASSERT(textModifier());
    if (textToModelMerger()->isActive())
        return;

    auto modelNodes = listProperty.directSubNodes();

    for (const ModelNode &movedNode : modelNodes)
        modelToTextMerger()->nodeSlidAround(movedNode, ModelNode{});

    if (!isModificationGroupActive())
        applyChanges();
}

void RewriterView::rootNodeTypeChanged(const QString &type, int majorVersion, int minorVersion)
{
     Q_ASSERT(textModifier());
    if (textToModelMerger()->isActive())
        return;

    modelToTextMerger()->nodeTypeChanged(rootModelNode(), type, majorVersion, minorVersion);

    if (!isModificationGroupActive())
        applyChanges();
}

void RewriterView::nodeTypeChanged(const ModelNode &node, const TypeName &type, int majorVersion, int minorVersion)
{
    Q_ASSERT(textModifier());
    if (textToModelMerger()->isActive())
        return;

    modelToTextMerger()->nodeTypeChanged(node, QString::fromLatin1(type), majorVersion, minorVersion);

    if (!isModificationGroupActive())
        applyChanges();
}

void RewriterView::customNotification(const AbstractView * /*view*/, const QString &identifier, const QList<ModelNode> & /* nodeList */, const QList<QVariant> & /*data */)
{
    if (identifier == StartRewriterAmend || identifier == EndRewriterAmend)
        return; // we emitted this ourselves, so just ignore these notifications.
}

void RewriterView::rewriterBeginTransaction()
{
    transactionLevel++;
    setModificationGroupActive(true);
}

void RewriterView::rewriterEndTransaction()
{
    transactionLevel--;
    Q_ASSERT(transactionLevel >= 0);
    if (transactionLevel == 0)
    {
        setModificationGroupActive(false);
        applyModificationGroupChanges();
    }
}

bool RewriterView::isModificationGroupActive() const
{
    return m_modificationGroupActive;
}

void RewriterView::setModificationGroupActive(bool active)
{
    m_modificationGroupActive = active;
}

TextModifier *RewriterView::textModifier() const
{
    return m_textModifier;
}

void RewriterView::setTextModifier(TextModifier *textModifier)
{
    if (m_textModifier)
        disconnect(m_textModifier, &TextModifier::textChanged, this, &RewriterView::qmlTextChanged);

    m_textModifier = textModifier;

    if (m_textModifier)
        connect(m_textModifier, &TextModifier::textChanged, this, &RewriterView::qmlTextChanged);
}

QString RewriterView::textModifierContent() const
{
    if (textModifier())
        return textModifier()->text();

    return QString();
}

void RewriterView::reactivateTextMofifierChangeSignals()
{
    if (textModifier())
        textModifier()->reactivateChangeSignals();
}

void RewriterView::deactivateTextMofifierChangeSignals()
{
    if (textModifier())
        textModifier()->deactivateChangeSignals();
}

void RewriterView::auxiliaryDataChanged(const ModelNode &, AuxiliaryDataKeyView key, const QVariant &)
{
    if (m_restoringAuxData)
        return;

    if (key.type == AuxiliaryDataType::Document)
        m_textModifier->textDocument()->setModified(true);
}

void RewriterView::applyModificationGroupChanges()
{
    Q_ASSERT(transactionLevel == 0);
    applyChanges();
}

void RewriterView::applyChanges()
{
    if (modelToTextMerger()->hasNoPendingChanges())
        return; // quick exit: nothing to be done.

    clearErrorAndWarnings();

    if (inErrorState()) {
        const QString content = textModifierContent();
        qDebug().noquote() << "RewriterView::applyChanges() got called while in error state. Will do a quick-exit now.";
        qDebug().noquote() << "Content: " << content;
        throw RewritingException(__LINE__, __FUNCTION__, __FILE__, "RewriterView::applyChanges() already in error state", content);
    }

    m_differenceHandling = Validate;

    try {
        modelToTextMerger()->applyChanges();
        if (!errors().isEmpty())
            enterErrorState(errors().constFirst().description());
    } catch (const Exception &e) {
        const QString content = textModifierContent();
        qDebug().noquote() << "RewriterException:" << m_rewritingErrorMessage;
        qDebug().noquote() << "Content: " << qPrintable(content);
        enterErrorState(e.description());
    }

    m_differenceHandling = Amend;

    if (inErrorState()) {
        const QString content = textModifierContent();
        qDebug().noquote() << "RewriterException: " << m_rewritingErrorMessage;
        qDebug().noquote() << "Content: " << content;
        if (!errors().isEmpty())
            qDebug().noquote() << "Error:" << errors().constFirst().description();
        throw RewritingException(__LINE__, __FUNCTION__, __FILE__, qPrintable(m_rewritingErrorMessage), content);
    }
}

void RewriterView::amendQmlText()
{

    if (!model()->rewriterView())
        return;

    emitCustomNotification(StartRewriterAmend);

    const QString newQmlText = m_textModifier->text();

    ModelAmender differenceHandler(m_textToModelMerger.data());
    if (m_textToModelMerger->load(newQmlText, differenceHandler))
        m_lastCorrectQmlSource = newQmlText;
    emitCustomNotification(EndRewriterAmend);
}

void RewriterView::notifyErrorsAndWarnings(const QList<DocumentMessage> &errors)
{
    if (m_setWidgetStatusCallback)
        m_setWidgetStatusCallback(errors.isEmpty());

    emitDocumentMessage(errors, m_warnings);
}

static QString replaceIllegalPropertyNameChars(const QString &str)
{
    QString ret = str;

    ret.replace("@", "__AT__");

    return ret;
}

static bool idIsQmlKeyWord(const QString& id)
{
    static const QSet<QString> keywords = {
        "as",
        "break",
        "case",
        "catch",
        "continue",
        "debugger",
        "default",
        "delete",
        "do",
        "else",
        "finally",
        "for",
        "function",
        "if",
        "import",
        "in",
        "instanceof",
        "new",
        "return",
        "switch",
        "this",
        "throw",
        "try",
        "typeof",
        "var",
        "void",
        "while",
        "with"
    };

    return keywords.contains(id);
}

QString RewriterView::auxiliaryDataAsQML() const
{
    bool hasAuxData = false;

    setupCanonicalHashes();

    QString str = "Designer {\n    ";

    QTC_ASSERT(!m_canonicalIntModelNode.isEmpty(), return {});

    int columnCount = 0;

    const QRegularExpression safeName("^[a-z][a-zA-Z0-9]*$");

    for (const auto &node : allModelNodes()) {
        auto data = node.auxiliaryData(AuxiliaryDataType::Document);
        if (!data.empty()) {
            if (columnCount > 80) {
                str += "\n";
                columnCount = 0;
            }
            const int startLen = str.length();
            str += "D{";
            str += "i:";

            str += QString::number(m_canonicalModelNodeInt.value(node));
            str += ";";

            std::sort(data.begin(), data.end(), [](const auto &first, const auto &second) {
                return first.first < second.first;
            });

            for (const auto &[keyUtf8, value] : data) {
                auto key = QString::fromUtf8(keyUtf8);
                if (idIsQmlKeyWord(key))
                    continue;

                if (!key.contains(safeName))
                    continue;
                hasAuxData = true;
                QString strValue = value.toString();

                auto metaType = static_cast<QMetaType::Type>(value.type());

                if (metaType == QMetaType::QString
                        || metaType == QMetaType::QColor) {

                    strValue.replace(QStringLiteral("\\"), QStringLiteral("\\\\"));
                    strValue.replace(QStringLiteral("\""), QStringLiteral("\\\""));
                    strValue.replace(QStringLiteral("\t"), QStringLiteral("\\t"));
                    strValue.replace(QStringLiteral("\r"), QStringLiteral("\\r"));
                    strValue.replace(QStringLiteral("\n"), QStringLiteral("\\n"));
                    strValue.replace(QStringLiteral("*/"), QStringLiteral("*\\/"));

                    strValue = "\"" + strValue + "\"";
                }

                if (!strValue.isEmpty()) {
                    str += replaceIllegalPropertyNameChars(key) + ":";
                    str += strValue;
                    str += ";";
                }
            }

            if (str.endsWith(';'))
                str.chop(1);

            str += "}";
            columnCount += str.length() - startLen;
        }
    }

    str += "\n}\n";

    if (hasAuxData)
        return str;

    return {};
}

ModelNode RewriterView::getNodeForCanonicalIndex(int index)
{
    return m_canonicalIntModelNode.value(index);
}

void RewriterView::sanitizeModel()
{
    if (inErrorState())
        return;

    QmlObjectNode root = rootModelNode();

    QTC_ASSERT(root.isValid(), return);

    QList<ModelNode> danglingNodes;

    const auto danglingStates = root.allInvalidStateOperations();
    const auto danglingKeyframeGroups =  QmlTimelineKeyframeGroup::allInvalidTimelineKeyframeGroups(this);

    std::transform(danglingStates.begin(),
                   danglingStates.end(),
                   std::back_inserter(danglingNodes),
                   [](const auto &node) { return node.modelNode(); });

    std::transform(danglingKeyframeGroups.begin(),
                   danglingKeyframeGroups.end(),
                   std::back_inserter(danglingNodes),
                   [](const auto &node) { return node.modelNode(); });

    executeInTransaction("RewriterView::sanitizeModel", [&]() {
        for (auto node : std::as_const(danglingNodes))
            node.destroy();
    });
}

void RewriterView::setAllowComponentRoot(bool allow)
{
    m_allowComponentRoot = allow;
}

bool RewriterView::allowComponentRoot() const
{
    return m_allowComponentRoot;
}

void RewriterView::resetPossibleImports()
{
    m_textToModelMerger->clearPossibleImportKeys();
}

bool RewriterView::possibleImportsEnabled() const
{
    return m_possibleImportsEnabled;
}

void RewriterView::setPossibleImportsEnabled(bool b)
{
    m_possibleImportsEnabled = b;
}

<<<<<<< HEAD
void RewriterView::forceAmend()
{
    m_amendTimer.stop();
    amendQmlText();
}

=======
>>>>>>> f7639f45
Internal::ModelNodePositionStorage *RewriterView::positionStorage() const
{
    return m_positionStorage.data();
}

QList<DocumentMessage> RewriterView::warnings() const
{
    return m_warnings;
}

QList<DocumentMessage> RewriterView::errors() const
{
    return m_errors;
}

void RewriterView::clearErrorAndWarnings()
{
    m_errors.clear();
    m_warnings.clear();
    notifyErrorsAndWarnings(m_errors);
}

void RewriterView::setWarnings(const QList<DocumentMessage> &warnings)
{
    m_warnings = warnings;
    notifyErrorsAndWarnings(m_errors);
}

void RewriterView::setIncompleteTypeInformation(bool b)
{
    m_hasIncompleteTypeInformation = b;
}

bool RewriterView::hasIncompleteTypeInformation() const
{
    return m_hasIncompleteTypeInformation;
}

void RewriterView::setErrors(const QList<DocumentMessage> &errors)
{
    m_errors = errors;
    notifyErrorsAndWarnings(m_errors);
}

void RewriterView::addError(const DocumentMessage &error)
{
    m_errors.append(error);
    notifyErrorsAndWarnings(m_errors);
}

void RewriterView::enterErrorState(const QString &errorMessage)
{
    m_rewritingErrorMessage = errorMessage;
}

void RewriterView::resetToLastCorrectQml()
{
    m_textModifier->textDocument()->undo();
    m_textModifier->textDocument()->clearUndoRedoStacks(QTextDocument::RedoStack);
    ModelAmender differenceHandler(m_textToModelMerger.data());
    Internal::WriteLocker::unlock(model());
    m_textToModelMerger->load(m_textModifier->text(), differenceHandler);
    Internal::WriteLocker::lock(model());

    leaveErrorState();
}

QMap<ModelNode, QString> RewriterView::extractText(const QList<ModelNode> &nodes) const
{
    QmlDesigner::ASTObjectTextExtractor extract(m_textModifier->text());
    QMap<ModelNode, QString> result;

    for (const ModelNode &node : nodes) {
        const int nodeLocation = m_positionStorage->nodeOffset(node);

        if (nodeLocation == ModelNodePositionStorage::INVALID_LOCATION)
            result.insert(node, QString());
        else
            result.insert(node, extract(nodeLocation));
    }

    return result;
}

int RewriterView::nodeOffset(const ModelNode &node) const
{
    return m_positionStorage->nodeOffset(node);
}

/**
 * \return the length of the node's text, or -1 if it wasn't found or if an error
 *         occurred.
 */
int RewriterView::nodeLength(const ModelNode &node) const
{
    ObjectLengthCalculator objectLengthCalculator;
    unsigned length;
    if (objectLengthCalculator(m_textModifier->text(), nodeOffset(node), length))
        return (int) length;
    else
        return -1;
}

int RewriterView::firstDefinitionInsideOffset(const ModelNode &node) const
{
    FirstDefinitionFinder firstDefinitionFinder(m_textModifier->text());
    return firstDefinitionFinder(nodeOffset(node));
}

int RewriterView::firstDefinitionInsideLength(const ModelNode &node) const
{
    FirstDefinitionFinder firstDefinitionFinder(m_textModifier->text());
    const int offset =  firstDefinitionFinder(nodeOffset(node));

    ObjectLengthCalculator objectLengthCalculator;
    unsigned length;
    if (objectLengthCalculator(m_textModifier->text(), offset, length))
        return length;
    else
        return -1;
}

bool RewriterView::modificationGroupActive()
{
    return m_modificationGroupActive;
}

static bool isInNodeDefinition(int nodeTextOffset, int nodeTextLength, int cursorPosition)
{
    return (nodeTextOffset <= cursorPosition) && (nodeTextOffset + nodeTextLength > cursorPosition);
}

ModelNode RewriterView::nodeAtTextCursorPositionHelper(const ModelNode &root, int cursorPosition) const
{
    using myPair = std::pair<ModelNode,int>;
    std::vector<myPair> data;

    for (const ModelNode &node : allModelNodes()) {
        int offset = nodeOffset(node);
        if (offset > 0)
            data.emplace_back(std::make_pair(node, offset));
    }

    std::sort(data.begin(), data.end(), [](myPair a, myPair b) {
        return a.second < b.second;
    });

    ModelNode lastNode = root;

    for (const myPair &pair : data) {
        ModelNode node = pair.first;

        const int nodeTextOffset = nodeOffset(node);
        const int nodeTextLength = m_textModifier->text().indexOf("}", nodeTextOffset) - nodeTextOffset - 1;

        if (isInNodeDefinition(nodeTextOffset, nodeTextLength, cursorPosition))
            lastNode = node;
        else if (nodeTextOffset > cursorPosition)
            break;
    }

    return lastNode;
}

void RewriterView::setupCanonicalHashes() const
{
    m_canonicalIntModelNode.clear();
    m_canonicalModelNodeInt.clear();

    using myPair = std::pair<ModelNode,int>;
    std::vector<myPair> data;

    for (const ModelNode &node : allModelNodes()) {
        int offset = nodeOffset(node);
        if (offset > 0)
            data.emplace_back(std::make_pair(node, offset));
    }

    std::sort(data.begin(), data.end(), [](myPair a, myPair b) {
        return a.second < b.second;
    });

    int i = 0;
    for (const myPair &pair : data) {
        m_canonicalIntModelNode.insert(i, pair.first);
        m_canonicalModelNodeInt.insert(pair.first, i);
        ++i;
    }
}

void RewriterView::handleLibraryInfoUpdate()
{
    // Trigger dummy amend to reload document when library info changes
    if (isAttached() && !m_modelAttachPending
        && !debugQmlPuppet(externalDependencies().designerSettings()))
        m_amendTimer.start();
}

void RewriterView::handleProjectUpdate()
{
    emit modelInterfaceProjectUpdated();
}

ModelNode RewriterView::nodeAtTextCursorPosition(int cursorPosition) const
{
    return nodeAtTextCursorPositionHelper(rootModelNode(), cursorPosition);
}

bool RewriterView::renameId(const QString& oldId, const QString& newId)
{
    if (textModifier()) {
        PropertyName propertyName = oldId.toUtf8();

        bool hasAliasExport = rootModelNode().isValid()
                && rootModelNode().hasBindingProperty(propertyName)
                && rootModelNode().bindingProperty(propertyName).isAliasExport();

        bool instant = m_instantQmlTextUpdate;
        m_instantQmlTextUpdate = true;

        bool refactoring =  textModifier()->renameId(oldId, newId);

        m_instantQmlTextUpdate = instant;

        if (refactoring && hasAliasExport) { //Keep export alias properties
            rootModelNode().removeProperty(propertyName);
            PropertyName newPropertyName = newId.toUtf8();
            rootModelNode().bindingProperty(newPropertyName).setDynamicTypeNameAndExpression("alias", QString::fromUtf8(newPropertyName));
        }
        return refactoring;
    }

    return false;
}

const QmlJS::ScopeChain *RewriterView::scopeChain() const
{
    return textToModelMerger()->scopeChain();
}

const QmlJS::Document *RewriterView::document() const
{
    return textToModelMerger()->document();
}

static inline QString getUrlFromType(const QString& typeName)
{
    QStringList nameComponents = typeName.split('.');
    QString result;

    for (int i = 0; i < (nameComponents.count() - 1); i++) {
        result += nameComponents.at(i);
    }

    return result;
}

QString RewriterView::convertTypeToImportAlias(const QString &type) const
{
    QString url;
    QString simplifiedType = type;
    if (type.contains('.')) {
        QStringList nameComponents = type.split('.');
        url = getUrlFromType(type);
        simplifiedType = nameComponents.constLast();
    }

    QString alias;
    if (!url.isEmpty()) {
        for (const Import &import : model()->imports()) {
            if (import.url() == url) {
                alias = import.alias();
                break;
            }
            if (import.file() == url) {
                alias = import.alias();
                break;
            }
        }
    }

    QString result;

    if (!alias.isEmpty())
        result = alias + '.';

    result += simplifiedType;

    return result;
}

QString RewriterView::pathForImport(const Import &import)
{
    if (scopeChain() && scopeChain()->context() && document()) {
        const QString importStr = import.isFileImport() ? import.file() : import.url();
        const QmlJS::Imports *imports = scopeChain()->context()->imports(document());

        QmlJS::ImportInfo importInfo;

        for (const QmlJS::Import &qmljsImport : imports->all()) {
            if (qmljsImport.info.name() == importStr)
                importInfo = qmljsImport.info;
        }
        const QString importPath = importInfo.path();
        return importPath;
    }

    return QString();
}

QStringList RewriterView::importDirectories() const
{
    const QList<Utils::FilePath> list(m_textToModelMerger->vContext().paths.begin(),
                                      m_textToModelMerger->vContext().paths.end());

    return Utils::transform(list, [](const Utils::FilePath &p) { return p.toString(); });
}

QSet<QPair<QString, QString> > RewriterView::qrcMapping() const
{
    return m_textToModelMerger->qrcMapping();
}

void RewriterView::moveToComponent(const ModelNode &modelNode)
{
    int offset = nodeOffset(modelNode);


    textModifier()->moveToComponent(offset);

}

QStringList RewriterView::autoComplete(const QString &text, int pos, bool explicitComplete)
{
    QTextDocument textDocument;
    textDocument.setPlainText(text);

    QStringList list = textModifier()->autoComplete(&textDocument, pos, explicitComplete);
    list.removeDuplicates();

    return list;
}

QList<QmlTypeData> RewriterView::getQMLTypes() const
{
    QList<QmlTypeData> qmlDataList;

    qmlDataList.append(m_textToModelMerger->getQMLSingletons());

    for (const QmlJS::ModelManagerInterface::CppData &cppData :
         QmlJS::ModelManagerInterface::instance()->cppData())
        for (const LanguageUtils::FakeMetaObject::ConstPtr &fakeMetaObject : cppData.exportedTypes) {
            for (const LanguageUtils::FakeMetaObject::Export &exportItem :
                 fakeMetaObject->exports()) {
                QmlTypeData qmlData;
                qmlData.cppClassName = fakeMetaObject->className();
                qmlData.typeName = exportItem.type;
                qmlData.importUrl = exportItem.package;
                qmlData.versionString = exportItem.version.toString();
                qmlData.superClassName = fakeMetaObject->superclassName();
                qmlData.isSingleton = fakeMetaObject->isSingleton();

                if (qmlData.importUrl != "<cpp>") //ignore pure unregistered cpp types
                    qmlDataList.append(qmlData);
            }
        }

    return qmlDataList;
}

void RewriterView::setWidgetStatusCallback(std::function<void (bool)> setWidgetStatusCallback)
{
    m_setWidgetStatusCallback = setWidgetStatusCallback;
}

void RewriterView::qmlTextChanged()
{
    if (inErrorState())
        return;

    if (m_textToModelMerger && m_textModifier) {
        const QString newQmlText = m_textModifier->text();

#if 0
        qDebug() << Q_FUNC_INFO;
        qDebug() << "old:" << lastCorrectQmlSource;
        qDebug() << "new:" << newQmlText;
#endif

        switch (m_differenceHandling) {
        case Validate: {
            ModelValidator differenceHandler(m_textToModelMerger.data());
            if (m_textToModelMerger->load(newQmlText, differenceHandler))
                m_lastCorrectQmlSource = newQmlText;
            break;
        }

        case Amend: {
            if (m_instantQmlTextUpdate || externalDependencies().instantQmlTextUpdate()) {
                amendQmlText();
            } else {
                if (externalDependencies().viewManagerUsesRewriterView(this)) {
                    externalDependencies().viewManagerDiableWidgets();
                    m_amendTimer.start();
                }
            }
            break;
        }
        }
    }
}

void RewriterView::delayedSetup()
{
    if (m_textToModelMerger)
        m_textToModelMerger->delayedSetup();
}

QString RewriterView::getRawAuxiliaryData() const
{
    QTC_ASSERT(m_textModifier, return {});

    const QString oldText = m_textModifier->text();

    int startIndex = oldText.indexOf(annotationsStart);
    int endIndex = oldText.indexOf(annotationsEnd);

    if (startIndex > 0 && endIndex > 0)
        return oldText.mid(startIndex, endIndex - startIndex + annotationsEnd.length());

    return {};
}

void RewriterView::writeAuxiliaryData()
{
    QTC_ASSERT(m_textModifier, return);

    const QString oldText = m_textModifier->text();

    const int startIndex = oldText.indexOf(annotationsStart);
    const int endIndex = oldText.indexOf(annotationsEnd);

    QString auxData = auxiliaryDataAsQML();

    const bool replace = startIndex > 0 && endIndex > 0;

    if (!auxData.isEmpty()) {
        auxData.prepend("\n");
        auxData.prepend(annotationsStart);
        if (!replace)
            auxData.prepend("\n");
        auxData.append(annotationsEnd);
        if (!replace)
            auxData.append("\n");
    }

    if (replace)
        m_textModifier->replace(startIndex, endIndex - startIndex + annotationsEnd.length(), auxData);
    else
        m_textModifier->replace(oldText.length(), 0, auxData);
}

static void checkNode(const QmlJS::SimpleReaderNode::Ptr &node, RewriterView *view);

static void checkChildNodes(const QmlJS::SimpleReaderNode::Ptr &node, RewriterView *view)
{
    if (!node)
        return;

    for (const auto &child : node->children())
        checkNode(child, view);
}

static QString fixUpIllegalChars(const QString &str)
{
    QString ret = str;
    ret.replace("__AT__", "@");
    return ret;
}

void checkNode(const QmlJS::SimpleReaderNode::Ptr &node, RewriterView *view)
{
    if (!node)
        return;

    if (!node->propertyNames().contains("i"))
        return;

    const int index = node->property("i").value.toInt();

    const ModelNode modelNode = view->getNodeForCanonicalIndex(index);

    if (!modelNode.isValid())
        return;

    auto properties = node->properties();

    for (auto i = properties.begin(); i != properties.end(); ++i) {
        if (i.key() != "i") {
            const PropertyName name = fixUpIllegalChars(i.key()).toUtf8();
            if (!modelNode.hasAuxiliaryData(AuxiliaryDataType::Document, name))
                modelNode.setAuxiliaryData(AuxiliaryDataType::Document, name, i.value().value);
        }
    }

    checkChildNodes(node, view);
}

void RewriterView::restoreAuxiliaryData()
{
    QTC_ASSERT(m_textModifier, return);

    const char auxRestoredFlag[] = "AuxRestored@Internal";
    if (rootModelNode().hasAuxiliaryData(AuxiliaryDataType::Document, auxRestoredFlag))
        return;

    m_restoringAuxData = true;

    setupCanonicalHashes();

    if (m_canonicalIntModelNode.isEmpty())
        return;

    const QString text = m_textModifier->text();

    int startIndex = text.indexOf(annotationsStart);
    int endIndex = text.indexOf(annotationsEnd);

    if (startIndex > 0 && endIndex > 0) {
        const QString auxSource = text.mid(startIndex + annotationsStart.length(),
                                           endIndex - startIndex - annotationsStart.length());
        QmlJS::SimpleReader reader;
        checkChildNodes(reader.readFromSource(auxSource), this);
    }

    rootModelNode().setAuxiliaryData(AuxiliaryDataType::Document, auxRestoredFlag, true);
    m_restoringAuxData = false;
}

} //QmlDesigner<|MERGE_RESOLUTION|>--- conflicted
+++ resolved
@@ -703,15 +703,12 @@
     m_possibleImportsEnabled = b;
 }
 
-<<<<<<< HEAD
 void RewriterView::forceAmend()
 {
     m_amendTimer.stop();
     amendQmlText();
 }
 
-=======
->>>>>>> f7639f45
 Internal::ModelNodePositionStorage *RewriterView::positionStorage() const
 {
     return m_positionStorage.data();
