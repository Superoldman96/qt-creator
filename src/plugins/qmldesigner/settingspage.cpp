// Copyright (C) 2016 The Qt Company Ltd.
// SPDX-License-Identifier: LicenseRef-Qt-Commercial OR GPL-3.0-only WITH Qt-GPL-exception-1.0

#include "settingspage.h"
<<<<<<< HEAD
#include "designersettings.h"
#include "qmldesignerconstants.h"
#include "qmldesignerexternaldependencies.h"
#include "qmldesignerplugin.h"
#include "ui_settingspage.h"
=======

#include "designersettings.h"
#include "qmldesignerexternaldependencies.h"
#include "qmldesignerplugin.h"
>>>>>>> f7639f45

#include <app/app_version.h>

#include <coreplugin/icore.h>

#include <qmljseditor/qmljseditorconstants.h>
#include <qmljstools/qmljstoolsconstants.h>

#include <qmlprojectmanager/qmlproject.h>

#include <utils/layoutbuilder.h>
#include <utils/pathchooser.h>
#include <utils/qtcassert.h>

#include <QApplication>
#include <QCheckBox>
#include <QComboBox>
#include <QGridLayout>
#include <QGroupBox>
#include <QHBoxLayout>
#include <QLabel>
#include <QLineEdit>
#include <QLineEdit>
#include <QMessageBox>
#include <QPushButton>
#include <QRadioButton>
#include <QSpinBox>
#include <QTextStream>
#include <QVBoxLayout>

namespace QmlDesigner {
namespace Internal {

static QStringList puppetModes()
{
    static QStringList puppetModeList{"", "all", "editormode", "rendermode", "previewmode"};
    return puppetModeList;
}

class SettingsPageWidget final : public Core::IOptionsPageWidget
{
    Q_DECLARE_TR_FUNCTIONS(QmlDesigner::Internal::SettingsPage)

public:
    explicit SettingsPageWidget(ExternalDependencies &externalDependencies);

    void apply() final;

    QHash<QByteArray, QVariant> newSettings() const;
    void setSettings(const DesignerSettings &settings);

private:
<<<<<<< HEAD
    Ui::SettingsPage m_ui;
=======
    QSpinBox *m_spinItemSpacing;
    QSpinBox *m_spinSnapMargin;
    QSpinBox *m_spinCanvasHeight;
    QSpinBox *m_spinCanvasWidth;
    QCheckBox *m_smoothRendering;
    QSpinBox *m_spinRootItemInitHeight;
    QSpinBox *m_spinRootItemInitWidth;
    QLineEdit *m_styleLineEdit;
    QComboBox *m_controls2StyleComboBox;
    QGroupBox *m_emulationGroupBox;
    QRadioButton *m_useDefaultPuppetRadioButton;
    Utils::PathChooser *m_fallbackPuppetPathLineEdit;
    QRadioButton *m_useQtRelatedPuppetRadioButton;
    Utils::PathChooser *m_puppetBuildPathLineEdit;
    QCheckBox *m_alwaysSaveSubcomponentsCheckBox;
    QCheckBox *m_designerWarningsInEditorCheckBox;
    QCheckBox *m_designerWarningsCheckBox;
    QCheckBox *m_designerWarningsUiQmlfiles;
    QRadioButton *m_useQsTrFunctionRadioButton;
    QRadioButton *m_useQsTrIdFunctionRadioButton;
    QRadioButton *m_useQsTranslateFunctionRadioButton;
    QCheckBox *m_designerAlwaysDesignModeCheckBox;
    QCheckBox *m_askBeforeDeletingAssetCheckBox;
    QCheckBox *m_alwaysAutoFormatUICheckBox;
    QCheckBox *m_featureTimelineEditorCheckBox;
    QGroupBox *m_debugGroupBox;
    QCheckBox *m_designerShowDebuggerCheckBox;
    QCheckBox *m_showPropertyEditorWarningsCheckBox;
    QComboBox *m_forwardPuppetOutputComboBox;
    QCheckBox *m_designerEnableDebuggerCheckBox;
    QCheckBox *m_showWarnExceptionsCheckBox;
    QComboBox *m_debugPuppetComboBox;

>>>>>>> f7639f45
    ExternalDependencies &m_externalDependencies;
};

SettingsPageWidget::SettingsPageWidget(ExternalDependencies &externalDependencies)
    : m_externalDependencies(externalDependencies)
{
    m_spinItemSpacing = new QSpinBox;
    m_spinItemSpacing->setMaximum(50);

<<<<<<< HEAD
    connect(m_ui.designerEnableDebuggerCheckBox, &QCheckBox::toggled, [=](bool checked) {
        if (checked && ! m_ui.designerShowDebuggerCheckBox->isChecked())
            m_ui.designerShowDebuggerCheckBox->setChecked(true);
        }
    );
    connect(m_ui.resetFallbackPuppetPathButton, &QPushButton::clicked, [&]() {
        m_ui.fallbackPuppetPathLineEdit->setPath(externalDependencies.defaultPuppetFallbackDirectory());
    });
    m_ui.fallbackPuppetPathLineEdit->lineEdit()->setPlaceholderText(
        externalDependencies.defaultPuppetFallbackDirectory());

    connect(m_ui.resetQmlPuppetBuildPathButton, &QPushButton::clicked, [&]() {
        m_ui.puppetBuildPathLineEdit->setPath(
            externalDependencies.defaultPuppetToplevelBuildDirectory());
    });
    connect(m_ui.useDefaultPuppetRadioButton, &QRadioButton::toggled,
        m_ui.fallbackPuppetPathLineEdit, &QLineEdit::setEnabled);
    connect(m_ui.useQtRelatedPuppetRadioButton, &QRadioButton::toggled,
        m_ui.puppetBuildPathLineEdit, &QLineEdit::setEnabled);
    connect(m_ui.resetStyle, &QPushButton::clicked,
        m_ui.styleLineEdit, &QLineEdit::clear);
    connect(m_ui.controls2StyleComboBox, &QComboBox::currentTextChanged, [=]() {
            m_ui.styleLineEdit->setText(m_ui.controls2StyleComboBox->currentText());
=======
    m_spinSnapMargin = new QSpinBox;
    m_spinSnapMargin->setMaximum(10);

    m_spinCanvasHeight = new QSpinBox;
    m_spinCanvasHeight->setMaximum(100000);
    m_spinCanvasHeight->setSingleStep(100);
    m_spinCanvasHeight->setValue(10000);

    m_spinCanvasWidth = new QSpinBox;
    m_spinCanvasWidth->setMaximum(100000);
    m_spinCanvasWidth->setSingleStep(100);
    m_spinCanvasWidth->setValue(10000);

    m_smoothRendering = new QCheckBox;
    m_smoothRendering->setToolTip(tr("Enable smooth rendering in the 2D view."));

    m_spinRootItemInitHeight = new QSpinBox;
    m_spinRootItemInitHeight->setMaximum(100000);
    m_spinRootItemInitHeight->setValue(480);

    m_spinRootItemInitWidth = new QSpinBox;
    m_spinRootItemInitWidth->setMaximum(100000);
    m_spinRootItemInitWidth->setValue(640);

    m_styleLineEdit = new QLineEdit;
    m_styleLineEdit->setPlaceholderText(tr("Default style"));

    auto resetStyle = new QPushButton(tr("Reset Style"));

    m_controls2StyleComboBox = new QComboBox;
    m_controls2StyleComboBox->addItems({ "Default", "Material", "Universal" });

    m_emulationGroupBox = new QGroupBox(tr("QML Emulation Layer"));

    m_useDefaultPuppetRadioButton = new QRadioButton(tr("Use fallback QML emulation layer"));
    m_useDefaultPuppetRadioButton->setToolTip(
        tr("If you select this radio button, Qt Quick Designer always uses the "
           "QML emulation layer (QML Puppet) located at the following path."));
    m_useDefaultPuppetRadioButton->setChecked(true);

    m_fallbackPuppetPathLineEdit = new Utils::PathChooser;
    m_fallbackPuppetPathLineEdit->setToolTip(
        tr("Path to the QML emulation layer executable (qmlpuppet)."));

    auto resetFallbackPuppetPathButton = new QPushButton(tr("Reset Path"));
    resetFallbackPuppetPathButton->setToolTip(
        tr("Resets the path to the built-in QML emulation layer."));

    m_useQtRelatedPuppetRadioButton = new QRadioButton(
        tr("Use QML emulation layer that is built with the selected Qt"));

    m_puppetBuildPathLineEdit = new Utils::PathChooser;
    m_puppetBuildPathLineEdit->setEnabled(false);

    auto resetQmlPuppetBuildPathButton = new QPushButton(tr("Reset Path"));

    m_alwaysSaveSubcomponentsCheckBox =
        new QCheckBox(tr("Always save when leaving subcomponent in bread crumb"));

    m_designerWarningsInEditorCheckBox = new QCheckBox(
        tr("Warn about unsupported features of .ui.qml files in code editor"));
    m_designerWarningsInEditorCheckBox->setToolTip(
        tr("Also warns in the code editor about QML features that are not properly "
           "supported by the Qt Quick Designer."));

    m_designerWarningsCheckBox = new QCheckBox(
        tr("Warn about unsupported features in .ui.qml files"));
    m_designerWarningsCheckBox->setToolTip(
        tr("Warns about QML features that are not properly supported by the Qt Quick Designer."));

    m_designerWarningsUiQmlfiles = new QCheckBox(
        tr("Warn about using .qml files instead of .ui.qml files"));
    m_designerWarningsUiQmlfiles->setToolTip(
        tr("Qt Quick Designer will propose to open .ui.qml files instead of opening a .qml file."));

    m_useQsTrFunctionRadioButton = new QRadioButton(tr("qsTr()"));
    m_useQsTrFunctionRadioButton->setChecked(true);
    m_useQsTrIdFunctionRadioButton = new QRadioButton(tr("qsTrId()"));
    m_useQsTranslateFunctionRadioButton = new QRadioButton(tr("qsTranslate()"));

    m_designerAlwaysDesignModeCheckBox = new QCheckBox(tr("Always open ui.qml files in Design mode"));
    m_askBeforeDeletingAssetCheckBox = new QCheckBox(tr("Ask for confirmation before deleting asset"));
    m_alwaysAutoFormatUICheckBox = new QCheckBox(tr("Always auto-format ui.qml files in Design mode"));
    m_featureTimelineEditorCheckBox = new QCheckBox(tr("Enable Timeline editor"));

    m_debugGroupBox = new QGroupBox(tr("Debugging"));
    m_designerShowDebuggerCheckBox = new QCheckBox(tr("Show the debugging view"));
    m_showPropertyEditorWarningsCheckBox = new QCheckBox(tr("Show property editor warnings"));

    m_forwardPuppetOutputComboBox = new QComboBox;

    m_designerEnableDebuggerCheckBox = new QCheckBox(tr("Enable the debugging view"));
    m_showWarnExceptionsCheckBox = new QCheckBox(tr("Show warn exceptions"));

    m_debugPuppetComboBox = new QComboBox;

    using namespace Utils::Layouting;

    Column {
        m_useDefaultPuppetRadioButton,
        Row {
            Space(20),
            Form { tr("Path:"), m_fallbackPuppetPathLineEdit, resetFallbackPuppetPathButton }
        },
        m_useQtRelatedPuppetRadioButton,
        Row {
            Space(20),
            Form { tr("Top level build path:"), m_puppetBuildPathLineEdit, resetQmlPuppetBuildPathButton }
        }
    }.attachTo(m_emulationGroupBox);

    Grid {
        m_designerShowDebuggerCheckBox,
        m_showPropertyEditorWarningsCheckBox,
        Form { tr("Forward QML emulation layer output:"), m_forwardPuppetOutputComboBox },
        br,
        m_designerEnableDebuggerCheckBox,
        m_showWarnExceptionsCheckBox,
        Form { tr("Debug QML emulation layer:"), m_debugPuppetComboBox }
    }.attachTo(m_debugGroupBox);

    Column {
        Row {
            Group {
                title(tr("Snapping")),
                Form {
                    tr("Parent component padding:"), m_spinSnapMargin, br,
                    tr("Sibling component spacing:"), m_spinItemSpacing
                }
            },
            Group {
                title(tr("Canvas")),
                Form {
                    tr("Width:"), m_spinCanvasWidth, br,
                    tr("Height:"), m_spinCanvasHeight, br,
                    tr("Smooth rendering:"), m_smoothRendering
                }
            },
            Group {
                title(tr("Root Component Init Size")),
                Form {
                    tr("Width:"), m_spinRootItemInitWidth, br,
                    tr("Height:"), m_spinRootItemInitHeight
                }
            },
            Group {
                title(tr("Styling")),
                Form {
                    tr("Controls style:"), m_styleLineEdit, resetStyle, br,
                    tr("Controls 2 style:"), m_controls2StyleComboBox
                }
            }
        },
        m_emulationGroupBox,
        Group {
           title(tr("Subcomponents")),
           Column { m_alwaysSaveSubcomponentsCheckBox }
        },
        Row {
            Group {
                title(tr("Warnings")),
                Column {
                    m_designerWarningsCheckBox,
                    m_designerWarningsInEditorCheckBox,
                    m_designerWarningsUiQmlfiles
                }
            },
            Group {
                title(tr("Internationalization")),
                Column {
                    m_useQsTrFunctionRadioButton,
                    m_useQsTrIdFunctionRadioButton,
                    m_useQsTranslateFunctionRadioButton
                }
            }
        },
        Group {
            title(tr("Features")),
            Grid {
                m_designerAlwaysDesignModeCheckBox, m_alwaysAutoFormatUICheckBox, br,
                m_askBeforeDeletingAssetCheckBox, m_featureTimelineEditorCheckBox
            }
        },
        m_debugGroupBox,
        st
    }.attachTo(this);

    connect(m_designerEnableDebuggerCheckBox, &QCheckBox::toggled, [=](bool checked) {
        if (checked && ! m_designerShowDebuggerCheckBox->isChecked())
            m_designerShowDebuggerCheckBox->setChecked(true);
        }
    );
    connect(resetFallbackPuppetPathButton, &QPushButton::clicked, [&]() {
        m_fallbackPuppetPathLineEdit->setPath(externalDependencies.defaultPuppetFallbackDirectory());
    });
    m_fallbackPuppetPathLineEdit->lineEdit()->setPlaceholderText(
        externalDependencies.defaultPuppetFallbackDirectory());

    connect(resetQmlPuppetBuildPathButton, &QPushButton::clicked, [&]() {
        m_puppetBuildPathLineEdit->setPath(
            externalDependencies.defaultPuppetToplevelBuildDirectory());
    });
    connect(m_useDefaultPuppetRadioButton, &QRadioButton::toggled,
        m_fallbackPuppetPathLineEdit, &QLineEdit::setEnabled);
    connect(m_useQtRelatedPuppetRadioButton, &QRadioButton::toggled,
        m_puppetBuildPathLineEdit, &QLineEdit::setEnabled);
    connect(resetStyle, &QPushButton::clicked,
        m_styleLineEdit, &QLineEdit::clear);
    connect(m_controls2StyleComboBox, &QComboBox::currentTextChanged, [=]() {
            m_styleLineEdit->setText(m_controls2StyleComboBox->currentText());
>>>>>>> f7639f45
        }
    );

    m_forwardPuppetOutputComboBox->addItems(puppetModes());
    m_debugPuppetComboBox->addItems(puppetModes());

    setSettings(QmlDesignerPlugin::instance()->settings());
}

QHash<QByteArray, QVariant> SettingsPageWidget::newSettings() const
{
    QHash<QByteArray, QVariant> settings;
    settings.insert(DesignerSettingsKey::ITEMSPACING, m_spinItemSpacing->value());
    settings.insert(DesignerSettingsKey::CONTAINERPADDING, m_spinSnapMargin->value());
    settings.insert(DesignerSettingsKey::CANVASWIDTH, m_spinCanvasWidth->value());
    settings.insert(DesignerSettingsKey::CANVASHEIGHT, m_spinCanvasHeight->value());
    settings.insert(DesignerSettingsKey::ROOT_ELEMENT_INIT_WIDTH, m_spinRootItemInitWidth->value());
    settings.insert(DesignerSettingsKey::ROOT_ELEMENT_INIT_HEIGHT, m_spinRootItemInitHeight->value());
    settings.insert(DesignerSettingsKey::WARNING_FOR_FEATURES_IN_DESIGNER,
                    m_designerWarningsCheckBox->isChecked());
    settings.insert(DesignerSettingsKey::WARNING_FOR_QML_FILES_INSTEAD_OF_UIQML_FILES,
                    m_designerWarningsUiQmlfiles->isChecked());

    settings.insert(DesignerSettingsKey::WARNING_FOR_DESIGNER_FEATURES_IN_EDITOR,
        m_designerWarningsInEditorCheckBox->isChecked());
    settings.insert(DesignerSettingsKey::SHOW_DEBUGVIEW,
        m_designerShowDebuggerCheckBox->isChecked());
    settings.insert(DesignerSettingsKey::ENABLE_DEBUGVIEW,
        m_designerEnableDebuggerCheckBox->isChecked());
    settings.insert(DesignerSettingsKey::USE_DEFAULT_PUPPET,
        m_useDefaultPuppetRadioButton->isChecked());

    int typeOfQsTrFunction;

    if (m_useQsTrFunctionRadioButton->isChecked())
        typeOfQsTrFunction = 0;
    else if (m_useQsTrIdFunctionRadioButton->isChecked())
        typeOfQsTrFunction = 1;
    else if (m_useQsTranslateFunctionRadioButton->isChecked())
        typeOfQsTrFunction = 2;
    else
        typeOfQsTrFunction = 0;

    settings.insert(DesignerSettingsKey::TYPE_OF_QSTR_FUNCTION, typeOfQsTrFunction);
    settings.insert(DesignerSettingsKey::CONTROLS_STYLE, m_styleLineEdit->text());
    settings.insert(DesignerSettingsKey::FORWARD_PUPPET_OUTPUT,
        m_forwardPuppetOutputComboBox->currentText());
    settings.insert(DesignerSettingsKey::DEBUG_PUPPET,
        m_debugPuppetComboBox->currentText());

<<<<<<< HEAD
    QString newFallbackPuppetPath = m_ui.fallbackPuppetPathLineEdit->filePath().toString();
    QTC_CHECK(m_externalDependencies.defaultPuppetFallbackDirectory()
              == m_ui.fallbackPuppetPathLineEdit->lineEdit()->placeholderText());
=======
    QString newFallbackPuppetPath = m_fallbackPuppetPathLineEdit->filePath().toString();
    QTC_CHECK(m_externalDependencies.defaultPuppetFallbackDirectory()
              == m_fallbackPuppetPathLineEdit->lineEdit()->placeholderText());
>>>>>>> f7639f45
    if (newFallbackPuppetPath.isEmpty())
        newFallbackPuppetPath = m_fallbackPuppetPathLineEdit->lineEdit()->placeholderText();

    QString oldFallbackPuppetPath = m_externalDependencies.qmlPuppetFallbackDirectory();

    if (oldFallbackPuppetPath != newFallbackPuppetPath && QFileInfo::exists(newFallbackPuppetPath)) {
        if (newFallbackPuppetPath == m_externalDependencies.defaultPuppetFallbackDirectory())
            settings.insert(DesignerSettingsKey::PUPPET_DEFAULT_DIRECTORY, QString());
        else
            settings.insert(DesignerSettingsKey::PUPPET_DEFAULT_DIRECTORY, newFallbackPuppetPath);
    } else if (!QFileInfo::exists(oldFallbackPuppetPath) || !QFileInfo::exists(newFallbackPuppetPath)){
        settings.insert(DesignerSettingsKey::PUPPET_DEFAULT_DIRECTORY, QString());
    }

<<<<<<< HEAD
    if (!m_ui.puppetBuildPathLineEdit->filePath().isEmpty()
        && m_ui.puppetBuildPathLineEdit->filePath().toString()
=======
    if (!m_puppetBuildPathLineEdit->filePath().isEmpty()
        && m_puppetBuildPathLineEdit->filePath().toString()
>>>>>>> f7639f45
               != m_externalDependencies.defaultPuppetToplevelBuildDirectory()) {
        settings.insert(DesignerSettingsKey::PUPPET_TOPLEVEL_BUILD_DIRECTORY,
            m_puppetBuildPathLineEdit->filePath().toString());
    }
    settings.insert(DesignerSettingsKey::ALWAYS_SAVE_IN_CRUMBLEBAR,
        m_alwaysSaveSubcomponentsCheckBox->isChecked());
    settings.insert(DesignerSettingsKey::SHOW_PROPERTYEDITOR_WARNINGS,
        m_showPropertyEditorWarningsCheckBox->isChecked());
    settings.insert(DesignerSettingsKey::ENABLE_MODEL_EXCEPTION_OUTPUT,
        m_showWarnExceptionsCheckBox->isChecked());
    settings.insert(DesignerSettingsKey::ENABLE_TIMELINEVIEW,
                    m_featureTimelineEditorCheckBox->isChecked());
    settings.insert(DesignerSettingsKey::ALWAYS_DESIGN_MODE,
                    m_designerAlwaysDesignModeCheckBox->isChecked());
    settings.insert(DesignerSettingsKey::ASK_BEFORE_DELETING_ASSET,
                    m_askBeforeDeletingAssetCheckBox->isChecked());
    settings.insert(DesignerSettingsKey::SMOOTH_RENDERING, m_smoothRendering->isChecked());

    settings.insert(DesignerSettingsKey::REFORMAT_UI_QML_FILES,
                    m_alwaysAutoFormatUICheckBox->isChecked());

    settings.insert(DesignerSettingsKey::REFORMAT_UI_QML_FILES,
                    m_ui.alwaysAutoFormatUICheckBox->isChecked());

    return settings;
}

void SettingsPageWidget::setSettings(const DesignerSettings &settings)
{
<<<<<<< HEAD
    m_ui.spinItemSpacing->setValue(settings.value(DesignerSettingsKey::ITEMSPACING).toInt());
    m_ui.spinSnapMargin->setValue(settings.value(
=======
    m_spinItemSpacing->setValue(settings.value(DesignerSettingsKey::ITEMSPACING).toInt());
    m_spinSnapMargin->setValue(settings.value(
>>>>>>> f7639f45
        DesignerSettingsKey::CONTAINERPADDING).toInt());
    m_spinCanvasWidth->setValue(settings.value(
        DesignerSettingsKey::CANVASWIDTH).toInt());
    m_spinCanvasHeight->setValue(settings.value(
        DesignerSettingsKey::CANVASHEIGHT).toInt());
    m_spinRootItemInitWidth->setValue(settings.value(
        DesignerSettingsKey::ROOT_ELEMENT_INIT_WIDTH).toInt());
    m_spinRootItemInitHeight->setValue(settings.value(
        DesignerSettingsKey::ROOT_ELEMENT_INIT_HEIGHT).toInt());
    m_designerWarningsCheckBox->setChecked(settings.value(
        DesignerSettingsKey::WARNING_FOR_FEATURES_IN_DESIGNER).toBool());
    m_designerWarningsUiQmlfiles->setChecked(settings.value(
        DesignerSettingsKey::WARNING_FOR_QML_FILES_INSTEAD_OF_UIQML_FILES).toBool());
    m_designerWarningsInEditorCheckBox->setChecked(settings.value(
        DesignerSettingsKey::WARNING_FOR_DESIGNER_FEATURES_IN_EDITOR).toBool());
    m_designerShowDebuggerCheckBox->setChecked(settings.value(
        DesignerSettingsKey::SHOW_DEBUGVIEW).toBool());
    m_designerEnableDebuggerCheckBox->setChecked(settings.value(
        DesignerSettingsKey::ENABLE_DEBUGVIEW).toBool());
    m_useDefaultPuppetRadioButton->setChecked(settings.value(
        DesignerSettingsKey::USE_DEFAULT_PUPPET).toBool());
    m_useQtRelatedPuppetRadioButton->setChecked(!settings.value(
        DesignerSettingsKey::USE_DEFAULT_PUPPET).toBool());
    m_useQsTrFunctionRadioButton->setChecked(settings.value(
        DesignerSettingsKey::TYPE_OF_QSTR_FUNCTION).toInt() == 0);
    m_useQsTrIdFunctionRadioButton->setChecked(settings.value(
        DesignerSettingsKey::TYPE_OF_QSTR_FUNCTION).toInt() == 1);
    m_useQsTranslateFunctionRadioButton->setChecked(settings.value(
        DesignerSettingsKey::TYPE_OF_QSTR_FUNCTION).toInt() == 2);
    m_styleLineEdit->setText(settings.value(
        DesignerSettingsKey::CONTROLS_STYLE).toString());

    QString puppetFallbackDirectory = settings
                                          .value(DesignerSettingsKey::PUPPET_DEFAULT_DIRECTORY,
                                                 m_externalDependencies.defaultPuppetFallbackDirectory())
                                          .toString();
<<<<<<< HEAD
    m_ui.fallbackPuppetPathLineEdit->setPath(puppetFallbackDirectory);
=======
    m_fallbackPuppetPathLineEdit->setPath(puppetFallbackDirectory);
>>>>>>> f7639f45

    QString puppetToplevelBuildDirectory = settings
                                               .value(DesignerSettingsKey::PUPPET_TOPLEVEL_BUILD_DIRECTORY,
                                                      m_externalDependencies
                                                          .defaultPuppetToplevelBuildDirectory())
                                               .toString();
<<<<<<< HEAD
    m_ui.puppetBuildPathLineEdit->setPath(puppetToplevelBuildDirectory);
=======
    m_puppetBuildPathLineEdit->setPath(puppetToplevelBuildDirectory);
>>>>>>> f7639f45

    m_forwardPuppetOutputComboBox->setCurrentText(settings.value(
        DesignerSettingsKey::FORWARD_PUPPET_OUTPUT).toString());
    m_debugPuppetComboBox->setCurrentText(settings.value(
        DesignerSettingsKey::DEBUG_PUPPET).toString());

    m_alwaysSaveSubcomponentsCheckBox->setChecked(settings.value(
        DesignerSettingsKey::ALWAYS_SAVE_IN_CRUMBLEBAR).toBool());
    m_showPropertyEditorWarningsCheckBox->setChecked(settings.value(
        DesignerSettingsKey::SHOW_PROPERTYEDITOR_WARNINGS).toBool());
    m_showWarnExceptionsCheckBox->setChecked(settings.value(
        DesignerSettingsKey::ENABLE_MODEL_EXCEPTION_OUTPUT).toBool());

    m_controls2StyleComboBox->setCurrentText(m_styleLineEdit->text());

    m_designerAlwaysDesignModeCheckBox->setChecked(settings.value(
        DesignerSettingsKey::ALWAYS_DESIGN_MODE).toBool());
    m_featureTimelineEditorCheckBox->setChecked(settings.value(
        DesignerSettingsKey::ENABLE_TIMELINEVIEW).toBool());
    m_askBeforeDeletingAssetCheckBox->setChecked(settings.value(
        DesignerSettingsKey::ASK_BEFORE_DELETING_ASSET).toBool());

    const bool standaloneMode = QmlProjectManager::QmlProject::isQtDesignStudio();
#ifdef QT_DEBUG
    const auto showDebugSettings = true;
#else
    const auto showDebugSettings = settings.value(DesignerSettingsKey::SHOW_DEBUG_SETTINGS).toBool();
#endif
    const bool showAdvancedFeatures = !standaloneMode || showDebugSettings;
<<<<<<< HEAD
    m_ui.emulationGroupBox->setVisible(showAdvancedFeatures);
    m_ui.debugGroupBox->setVisible(showAdvancedFeatures);
    m_ui.featureTimelineEditorCheckBox->setVisible(standaloneMode);
    m_ui.smoothRendering->setChecked(settings.value(DesignerSettingsKey::SMOOTH_RENDERING).toBool());

    m_ui.alwaysAutoFormatUICheckBox->setChecked(
=======
    m_emulationGroupBox->setVisible(showAdvancedFeatures);
    m_debugGroupBox->setVisible(showAdvancedFeatures);
    m_featureTimelineEditorCheckBox->setVisible(standaloneMode);
    m_smoothRendering->setChecked(settings.value(DesignerSettingsKey::SMOOTH_RENDERING).toBool());

    m_alwaysAutoFormatUICheckBox->setChecked(
>>>>>>> f7639f45
        settings.value(DesignerSettingsKey::REFORMAT_UI_QML_FILES).toBool());
}

void SettingsPageWidget::apply()
{
    auto settings = newSettings();

    const auto restartNecessaryKeys = {
      DesignerSettingsKey::PUPPET_DEFAULT_DIRECTORY,
      DesignerSettingsKey::PUPPET_TOPLEVEL_BUILD_DIRECTORY,
      DesignerSettingsKey::ENABLE_MODEL_EXCEPTION_OUTPUT,
      DesignerSettingsKey::PUPPET_KILL_TIMEOUT,
      DesignerSettingsKey::FORWARD_PUPPET_OUTPUT,
      DesignerSettingsKey::DEBUG_PUPPET,
      DesignerSettingsKey::ENABLE_MODEL_EXCEPTION_OUTPUT,
      DesignerSettingsKey::ENABLE_TIMELINEVIEW
    };

    for (const char * const key : restartNecessaryKeys) {
        if (QmlDesignerPlugin::settings().value(key) != settings.value(key)) {
            QMessageBox::information(Core::ICore::dialogParent(), tr("Restart Required"),
                tr("The made changes will take effect after a "
                   "restart of the QML Emulation layer or %1.")
                .arg(Core::Constants::IDE_DISPLAY_NAME));
            break;
        }
    }

    QmlDesignerPlugin::settings().insert(settings);
}

SettingsPage::SettingsPage(ExternalDependencies &externalDependencies)
{
    setId("B.QmlDesigner");
    setDisplayName(SettingsPageWidget::tr("Qt Quick Designer"));
    setCategory(QmlJSEditor::Constants::SETTINGS_CATEGORY_QML);
    setWidgetCreator([&] { return new SettingsPageWidget(externalDependencies); });
}

} // Internal
} // QmlDesigner<|MERGE_RESOLUTION|>--- conflicted
+++ resolved
@@ -2,18 +2,10 @@
 // SPDX-License-Identifier: LicenseRef-Qt-Commercial OR GPL-3.0-only WITH Qt-GPL-exception-1.0
 
 #include "settingspage.h"
-<<<<<<< HEAD
-#include "designersettings.h"
-#include "qmldesignerconstants.h"
-#include "qmldesignerexternaldependencies.h"
-#include "qmldesignerplugin.h"
-#include "ui_settingspage.h"
-=======
 
 #include "designersettings.h"
 #include "qmldesignerexternaldependencies.h"
 #include "qmldesignerplugin.h"
->>>>>>> f7639f45
 
 #include <app/app_version.h>
 
@@ -66,9 +58,6 @@
     void setSettings(const DesignerSettings &settings);
 
 private:
-<<<<<<< HEAD
-    Ui::SettingsPage m_ui;
-=======
     QSpinBox *m_spinItemSpacing;
     QSpinBox *m_spinSnapMargin;
     QSpinBox *m_spinCanvasHeight;
@@ -102,7 +91,6 @@
     QCheckBox *m_showWarnExceptionsCheckBox;
     QComboBox *m_debugPuppetComboBox;
 
->>>>>>> f7639f45
     ExternalDependencies &m_externalDependencies;
 };
 
@@ -112,31 +100,6 @@
     m_spinItemSpacing = new QSpinBox;
     m_spinItemSpacing->setMaximum(50);
 
-<<<<<<< HEAD
-    connect(m_ui.designerEnableDebuggerCheckBox, &QCheckBox::toggled, [=](bool checked) {
-        if (checked && ! m_ui.designerShowDebuggerCheckBox->isChecked())
-            m_ui.designerShowDebuggerCheckBox->setChecked(true);
-        }
-    );
-    connect(m_ui.resetFallbackPuppetPathButton, &QPushButton::clicked, [&]() {
-        m_ui.fallbackPuppetPathLineEdit->setPath(externalDependencies.defaultPuppetFallbackDirectory());
-    });
-    m_ui.fallbackPuppetPathLineEdit->lineEdit()->setPlaceholderText(
-        externalDependencies.defaultPuppetFallbackDirectory());
-
-    connect(m_ui.resetQmlPuppetBuildPathButton, &QPushButton::clicked, [&]() {
-        m_ui.puppetBuildPathLineEdit->setPath(
-            externalDependencies.defaultPuppetToplevelBuildDirectory());
-    });
-    connect(m_ui.useDefaultPuppetRadioButton, &QRadioButton::toggled,
-        m_ui.fallbackPuppetPathLineEdit, &QLineEdit::setEnabled);
-    connect(m_ui.useQtRelatedPuppetRadioButton, &QRadioButton::toggled,
-        m_ui.puppetBuildPathLineEdit, &QLineEdit::setEnabled);
-    connect(m_ui.resetStyle, &QPushButton::clicked,
-        m_ui.styleLineEdit, &QLineEdit::clear);
-    connect(m_ui.controls2StyleComboBox, &QComboBox::currentTextChanged, [=]() {
-            m_ui.styleLineEdit->setText(m_ui.controls2StyleComboBox->currentText());
-=======
     m_spinSnapMargin = new QSpinBox;
     m_spinSnapMargin->setMaximum(10);
 
@@ -347,7 +310,6 @@
         m_styleLineEdit, &QLineEdit::clear);
     connect(m_controls2StyleComboBox, &QComboBox::currentTextChanged, [=]() {
             m_styleLineEdit->setText(m_controls2StyleComboBox->currentText());
->>>>>>> f7639f45
         }
     );
 
@@ -398,15 +360,9 @@
     settings.insert(DesignerSettingsKey::DEBUG_PUPPET,
         m_debugPuppetComboBox->currentText());
 
-<<<<<<< HEAD
-    QString newFallbackPuppetPath = m_ui.fallbackPuppetPathLineEdit->filePath().toString();
-    QTC_CHECK(m_externalDependencies.defaultPuppetFallbackDirectory()
-              == m_ui.fallbackPuppetPathLineEdit->lineEdit()->placeholderText());
-=======
     QString newFallbackPuppetPath = m_fallbackPuppetPathLineEdit->filePath().toString();
     QTC_CHECK(m_externalDependencies.defaultPuppetFallbackDirectory()
               == m_fallbackPuppetPathLineEdit->lineEdit()->placeholderText());
->>>>>>> f7639f45
     if (newFallbackPuppetPath.isEmpty())
         newFallbackPuppetPath = m_fallbackPuppetPathLineEdit->lineEdit()->placeholderText();
 
@@ -421,13 +377,8 @@
         settings.insert(DesignerSettingsKey::PUPPET_DEFAULT_DIRECTORY, QString());
     }
 
-<<<<<<< HEAD
-    if (!m_ui.puppetBuildPathLineEdit->filePath().isEmpty()
-        && m_ui.puppetBuildPathLineEdit->filePath().toString()
-=======
     if (!m_puppetBuildPathLineEdit->filePath().isEmpty()
         && m_puppetBuildPathLineEdit->filePath().toString()
->>>>>>> f7639f45
                != m_externalDependencies.defaultPuppetToplevelBuildDirectory()) {
         settings.insert(DesignerSettingsKey::PUPPET_TOPLEVEL_BUILD_DIRECTORY,
             m_puppetBuildPathLineEdit->filePath().toString());
@@ -449,21 +400,13 @@
     settings.insert(DesignerSettingsKey::REFORMAT_UI_QML_FILES,
                     m_alwaysAutoFormatUICheckBox->isChecked());
 
-    settings.insert(DesignerSettingsKey::REFORMAT_UI_QML_FILES,
-                    m_ui.alwaysAutoFormatUICheckBox->isChecked());
-
     return settings;
 }
 
 void SettingsPageWidget::setSettings(const DesignerSettings &settings)
 {
-<<<<<<< HEAD
-    m_ui.spinItemSpacing->setValue(settings.value(DesignerSettingsKey::ITEMSPACING).toInt());
-    m_ui.spinSnapMargin->setValue(settings.value(
-=======
     m_spinItemSpacing->setValue(settings.value(DesignerSettingsKey::ITEMSPACING).toInt());
     m_spinSnapMargin->setValue(settings.value(
->>>>>>> f7639f45
         DesignerSettingsKey::CONTAINERPADDING).toInt());
     m_spinCanvasWidth->setValue(settings.value(
         DesignerSettingsKey::CANVASWIDTH).toInt());
@@ -500,22 +443,14 @@
                                           .value(DesignerSettingsKey::PUPPET_DEFAULT_DIRECTORY,
                                                  m_externalDependencies.defaultPuppetFallbackDirectory())
                                           .toString();
-<<<<<<< HEAD
-    m_ui.fallbackPuppetPathLineEdit->setPath(puppetFallbackDirectory);
-=======
     m_fallbackPuppetPathLineEdit->setPath(puppetFallbackDirectory);
->>>>>>> f7639f45
 
     QString puppetToplevelBuildDirectory = settings
                                                .value(DesignerSettingsKey::PUPPET_TOPLEVEL_BUILD_DIRECTORY,
                                                       m_externalDependencies
                                                           .defaultPuppetToplevelBuildDirectory())
                                                .toString();
-<<<<<<< HEAD
-    m_ui.puppetBuildPathLineEdit->setPath(puppetToplevelBuildDirectory);
-=======
     m_puppetBuildPathLineEdit->setPath(puppetToplevelBuildDirectory);
->>>>>>> f7639f45
 
     m_forwardPuppetOutputComboBox->setCurrentText(settings.value(
         DesignerSettingsKey::FORWARD_PUPPET_OUTPUT).toString());
@@ -545,21 +480,12 @@
     const auto showDebugSettings = settings.value(DesignerSettingsKey::SHOW_DEBUG_SETTINGS).toBool();
 #endif
     const bool showAdvancedFeatures = !standaloneMode || showDebugSettings;
-<<<<<<< HEAD
-    m_ui.emulationGroupBox->setVisible(showAdvancedFeatures);
-    m_ui.debugGroupBox->setVisible(showAdvancedFeatures);
-    m_ui.featureTimelineEditorCheckBox->setVisible(standaloneMode);
-    m_ui.smoothRendering->setChecked(settings.value(DesignerSettingsKey::SMOOTH_RENDERING).toBool());
-
-    m_ui.alwaysAutoFormatUICheckBox->setChecked(
-=======
     m_emulationGroupBox->setVisible(showAdvancedFeatures);
     m_debugGroupBox->setVisible(showAdvancedFeatures);
     m_featureTimelineEditorCheckBox->setVisible(standaloneMode);
     m_smoothRendering->setChecked(settings.value(DesignerSettingsKey::SMOOTH_RENDERING).toBool());
 
     m_alwaysAutoFormatUICheckBox->setChecked(
->>>>>>> f7639f45
         settings.value(DesignerSettingsKey::REFORMAT_UI_QML_FILES).toBool());
 }
 
