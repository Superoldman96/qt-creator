--- conflicted
+++ resolved
@@ -116,13 +116,7 @@
 
     QStringList allStateNames(SL sl = {}) const;
 
-<<<<<<< HEAD
-    friend size_t qHash(const QmlObjectNode &node) { return qHash(node.modelNode()); }
-    QList<QmlModelState> allDefinedStates() const;
-    QList<QmlModelStateOperation> allInvalidStateOperations() const;
-=======
     friend auto qHash(const QmlObjectNode &node) { return qHash(node.modelNode()); }
->>>>>>> 549a485b
 
     QList<QmlModelState> allDefinedStates(SL sl = {}) const;
     QList<QmlModelStateOperation> allInvalidStateOperations(SL sl = {}) const;
