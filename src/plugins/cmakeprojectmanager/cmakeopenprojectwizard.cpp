/****************************************************************************
**
** Copyright (C) 2014 Digia Plc and/or its subsidiary(-ies).
** Contact: http://www.qt-project.org/legal
**
** This file is part of Qt Creator.
**
** Commercial License Usage
** Licensees holding valid commercial Qt licenses may use this file in
** accordance with the commercial license agreement provided with the
** Software or, alternatively, in accordance with the terms contained in
** a written agreement between you and Digia.  For licensing terms and
** conditions see http://qt.digia.com/licensing.  For further information
** use the contact form at http://qt.digia.com/contact-us.
**
** GNU Lesser General Public License Usage
** Alternatively, this file may be used under the terms of the GNU Lesser
** General Public License version 2.1 as published by the Free Software
** Foundation and appearing in the file LICENSE.LGPL included in the
** packaging of this file.  Please review the following information to
** ensure the GNU Lesser General Public License version 2.1 requirements
** will be met: http://www.gnu.org/licenses/old-licenses/lgpl-2.1.html.
**
** In addition, as a special exception, Digia gives you certain additional
** rights.  These rights are described in the Digia Qt LGPL Exception
** version 1.1, included in the file LGPL_EXCEPTION.txt in this package.
**
****************************************************************************/

#include "cmakeopenprojectwizard.h"
#include "cmakeprojectmanager.h"
#include "cmakebuildconfiguration.h"
#include "cmakebuildinfo.h"
#include "generatorinfo.h"

#include <coreplugin/icore.h>
#include <utils/hostosinfo.h>
#include <utils/pathchooser.h>
#include <utils/fancylineedit.h>
#include <utils/historycompleter.h>
#include <projectexplorer/kitinformation.h>
#include <projectexplorer/kitmanager.h>
#include <projectexplorer/toolchain.h>
#include <projectexplorer/abi.h>
#include <projectexplorer/projectexplorerconstants.h>
#include <texteditor/fontsettings.h>
#include <remotelinux/remotelinux_constants.h>

#include <QVBoxLayout>
#include <QFormLayout>
#include <QLabel>
#include <QPushButton>
#include <QPlainTextEdit>
#include <QDateTime>
#include <QSettings>
#include <QStringList>
#include <QApplication>

using namespace CMakeProjectManager;
using namespace CMakeProjectManager::Internal;

///////
//  Page Flow:
//   Start (No .user file)
//    |
//    |---> In Source Build --> Page: Tell the user about that
//                               |--> Already existing cbp file (and new enough) --> Page: Ready to load the project
//                               |--> Page: Ask for cmd options, run generator
//    |---> No in source Build --> Page: Ask the user for the build directory
//                                   |--> Already existing cbp file (and new enough) --> Page: Ready to load the project
//                                   |--> Page: Ask for cmd options, run generator


<<<<<<< HEAD
=======
namespace CMakeProjectManager {
namespace Internal {
    class GeneratorInfo
    {
        Q_DECLARE_TR_FUNCTIONS(CMakeProjectManager::Internal::GeneratorInfo)
    public:
        enum Ninja { NoNinja, OfferNinja, ForceNinja };
        static QList<GeneratorInfo> generatorInfosFor(ProjectExplorer::Kit *k, Ninja n, bool preferNinja, bool hasCodeBlocks);

        GeneratorInfo();
        explicit GeneratorInfo(ProjectExplorer::Kit *kit, bool ninja = false);

        ProjectExplorer::Kit *kit() const;
        bool isNinja() const;

        QString displayName() const;
        QByteArray generatorArgument() const;
        QByteArray generator() const;

    private:
        ProjectExplorer::Kit *m_kit;
        bool m_isNinja;
    };
}
}

Q_DECLARE_METATYPE(CMakeProjectManager::Internal::GeneratorInfo);

GeneratorInfo::GeneratorInfo()
    : m_kit(0), m_isNinja(false)
{}

GeneratorInfo::GeneratorInfo(ProjectExplorer::Kit *kit, bool ninja)
    : m_kit(kit), m_isNinja(ninja)
{}

ProjectExplorer::Kit *GeneratorInfo::kit() const
{
    return m_kit;
}

bool GeneratorInfo::isNinja() const {
    return m_isNinja;
}

QByteArray GeneratorInfo::generator() const
{
    if (!m_kit)
        return QByteArray();
    ProjectExplorer::ToolChain *tc = ProjectExplorer::ToolChainKitInformation::toolChain(m_kit);
    ProjectExplorer::Abi targetAbi = tc->targetAbi();
    if (m_isNinja) {
        return "Ninja";
    } else if (targetAbi.os() == ProjectExplorer::Abi::WindowsOS) {
        if (targetAbi.osFlavor() == ProjectExplorer::Abi::WindowsMsvc2005Flavor
                || targetAbi.osFlavor() == ProjectExplorer::Abi::WindowsMsvc2008Flavor
                || targetAbi.osFlavor() == ProjectExplorer::Abi::WindowsMsvc2010Flavor
                || targetAbi.osFlavor() == ProjectExplorer::Abi::WindowsMsvc2012Flavor
                || targetAbi.osFlavor() == ProjectExplorer::Abi::WindowsMsvc2013Flavor) {
            return "NMake Makefiles";
        } else if (targetAbi.osFlavor() == ProjectExplorer::Abi::WindowsMSysFlavor) {
            if (Utils::HostOsInfo::isWindowsHost())
                return "MinGW Makefiles";
            else
                return "Unix Makefiles";
        }
    }
    return "Unix Makefiles";
}

QByteArray GeneratorInfo::generatorArgument() const
{
    QByteArray tmp = generator();
    if (tmp.isEmpty())
        return tmp;
    return QByteArray("-GCodeBlocks - ") + tmp;
}

QString GeneratorInfo::displayName() const
{
    if (!m_kit)
        return QString();
    if (m_isNinja)
        return tr("Ninja (%1)").arg(m_kit->displayName());
    ProjectExplorer::ToolChain *tc = ProjectExplorer::ToolChainKitInformation::toolChain(m_kit);
    ProjectExplorer::Abi targetAbi = tc->targetAbi();
    if (targetAbi.os() == ProjectExplorer::Abi::WindowsOS) {
        if (targetAbi.osFlavor() == ProjectExplorer::Abi::WindowsMsvc2005Flavor
                || targetAbi.osFlavor() == ProjectExplorer::Abi::WindowsMsvc2008Flavor
                || targetAbi.osFlavor() == ProjectExplorer::Abi::WindowsMsvc2010Flavor
                || targetAbi.osFlavor() == ProjectExplorer::Abi::WindowsMsvc2012Flavor
                || targetAbi.osFlavor() == ProjectExplorer::Abi::WindowsMsvc2013Flavor) {
            return tr("NMake Generator (%1)").arg(m_kit->displayName());
        } else if (targetAbi.osFlavor() == ProjectExplorer::Abi::WindowsMSysFlavor) {
            if (Utils::HostOsInfo::isWindowsHost())
                return tr("MinGW Generator (%1)").arg(m_kit->displayName());
            else
                return tr("Unix Generator (%1)").arg(m_kit->displayName());
        }
    } else {
        // Non windows
        return tr("Unix Generator (%1)").arg(m_kit->displayName());
    }
    return QString();
}

QList<GeneratorInfo> GeneratorInfo::generatorInfosFor(ProjectExplorer::Kit *k, Ninja n, bool preferNinja, bool hasCodeBlocks)
{
    QList<GeneratorInfo> results;
    ProjectExplorer::ToolChain *tc = ProjectExplorer::ToolChainKitInformation::toolChain(k);
    if (!tc)
        return results;
    Core::Id deviceType = ProjectExplorer::DeviceTypeKitInformation::deviceTypeId(k);
    if (deviceType !=  ProjectExplorer::Constants::DESKTOP_DEVICE_TYPE
            && deviceType != RemoteLinux::Constants::GenericLinuxOsType)
        return results;
    ProjectExplorer::Abi targetAbi = tc->targetAbi();
    if (n != ForceNinja) {
        if (targetAbi.os() == ProjectExplorer::Abi::WindowsOS) {
            if (targetAbi.osFlavor() == ProjectExplorer::Abi::WindowsMsvc2005Flavor
                    || targetAbi.osFlavor() == ProjectExplorer::Abi::WindowsMsvc2008Flavor
                    || targetAbi.osFlavor() == ProjectExplorer::Abi::WindowsMsvc2010Flavor
                    || targetAbi.osFlavor() == ProjectExplorer::Abi::WindowsMsvc2012Flavor
                    || targetAbi.osFlavor() == ProjectExplorer::Abi::WindowsMsvc2013Flavor) {
                if (hasCodeBlocks)
                    results << GeneratorInfo(k);
            } else if (targetAbi.osFlavor() == ProjectExplorer::Abi::WindowsMSysFlavor) {
                results << GeneratorInfo(k);
            }
        } else {
            // Non windows
            results << GeneratorInfo(k);
        }
    }
    if (n != NoNinja) {
        if (preferNinja)
            results.prepend(GeneratorInfo(k, true));
        else
            results.append(GeneratorInfo(k, true));
    }
    return results;
}

>>>>>>> 0afa004c
//////////////
/// CMakeOpenProjectWizard
//////////////

CMakeOpenProjectWizard::CMakeOpenProjectWizard(QWidget *parent, CMakeManager *cmakeManager, const QString &sourceDirectory, Utils::Environment env)
    : Utils::Wizard(parent),
      m_cmakeManager(cmakeManager),
      m_sourceDirectory(sourceDirectory),
      m_environment(env),
      m_useNinja(false),
      m_kit(0)
{
    if (!compatibleKitExist())
        addPage(new NoKitPage(this));

    if (hasInSourceBuild()) {
        m_buildDirectory = m_sourceDirectory;
        addPage(new InSourceBuildPage(this));
    } else {
        m_buildDirectory = m_sourceDirectory + QLatin1String("-build");
        addPage(new ShadowBuildPage(this));
    }

    if (!m_cmakeManager->isCMakeExecutableValid())
        addPage(new ChooseCMakePage(this));

    addPage(new CMakeRunPage(this));

    init();
}

CMakeOpenProjectWizard::CMakeOpenProjectWizard(QWidget *parent, CMakeManager *cmakeManager, CMakeOpenProjectWizard::Mode mode,
                                               const CMakeBuildInfo *info)
    : Utils::Wizard(parent),
      m_cmakeManager(cmakeManager),
      m_sourceDirectory(info->sourceDirectory),
      m_environment(info->environment),
      m_useNinja(info->useNinja),
      m_kit(0)
{
    m_kit = ProjectExplorer::KitManager::find(info->kitId);

    CMakeRunPage::Mode rmode;
    if (mode == CMakeOpenProjectWizard::NeedToCreate)
        rmode = CMakeRunPage::Recreate;
    else if (mode == CMakeOpenProjectWizard::WantToUpdate)
        rmode = CMakeRunPage::WantToUpdate;
    else if (mode == CMakeOpenProjectWizard::NeedToUpdate)
        rmode = CMakeRunPage::NeedToUpdate;
    else
        rmode = CMakeRunPage::ChangeDirectory;

    if (mode == CMakeOpenProjectWizard::ChangeDirectory) {
        m_buildDirectory = info->buildDirectory.toString();
        addPage(new ShadowBuildPage(this, true));
    }
    if (!m_cmakeManager->isCMakeExecutableValid())
        addPage(new ChooseCMakePage(this));

    addPage(new CMakeRunPage(this, rmode, info->buildDirectory.toString()));
    init();
}

void CMakeOpenProjectWizard::init()
{
    setWindowTitle(tr("CMake Wizard"));
}

CMakeManager *CMakeOpenProjectWizard::cmakeManager() const
{
    return m_cmakeManager;
}

bool CMakeOpenProjectWizard::hasInSourceBuild() const
{
    QFileInfo fi(m_sourceDirectory + QLatin1String("/CMakeCache.txt"));
    if (fi.exists())
        return true;
    return false;
}

bool CMakeOpenProjectWizard::compatibleKitExist() const
{
    bool hasCodeBlocksGenerator = m_cmakeManager->hasCodeBlocksMsvcGenerator();
    bool hasNinjaGenerator = m_cmakeManager->hasCodeBlocksNinjaGenerator();
    bool preferNinja = m_cmakeManager->preferNinja();

    QList<ProjectExplorer::Kit *> kitList = ProjectExplorer::KitManager::kits();

    foreach (ProjectExplorer::Kit *k, kitList) {
        // OfferNinja and ForceNinja differ in what they return
        // but not whether the list is empty or not, which is what we
        // are interested in here
        QList<GeneratorInfo> infos = GeneratorInfo::generatorInfosFor(k,
                                                                      hasNinjaGenerator ? GeneratorInfo::OfferNinja : GeneratorInfo::NoNinja,
                                                                      preferNinja,
                                                                      hasCodeBlocksGenerator);
        if (!infos.isEmpty())
            return true;
    }
    return false;
}

bool CMakeOpenProjectWizard::existsUpToDateXmlFile() const
{
    QString cbpFile = CMakeManager::findCbpFile(QDir(buildDirectory()));
    if (!cbpFile.isEmpty()) {
        // We already have a cbp file
        QFileInfo cbpFileInfo(cbpFile);
        QFileInfo cmakeListsFileInfo(sourceDirectory() + QLatin1String("/CMakeLists.txt"));

        if (cbpFileInfo.lastModified() > cmakeListsFileInfo.lastModified())
            return true;
    }
    return false;
}

QString CMakeOpenProjectWizard::buildDirectory() const
{
    return m_buildDirectory;
}

QString CMakeOpenProjectWizard::sourceDirectory() const
{
    return m_sourceDirectory;
}

void CMakeOpenProjectWizard::setBuildDirectory(const QString &directory)
{
    m_buildDirectory = directory;
}

bool CMakeOpenProjectWizard::useNinja() const
{
    return m_useNinja;
}

void CMakeOpenProjectWizard::setUseNinja(bool b)
{
    m_useNinja = b;
}

QString CMakeOpenProjectWizard::arguments() const
{
    return m_arguments;
}

void CMakeOpenProjectWizard::setArguments(const QString &args)
{
    m_arguments = args;
}

Utils::Environment CMakeOpenProjectWizard::environment() const
{
    return m_environment;
}

ProjectExplorer::Kit *CMakeOpenProjectWizard::kit() const
{
    return m_kit;
}

void CMakeOpenProjectWizard::setKit(ProjectExplorer::Kit *kit)
{
    m_kit = kit;
}

//////
// NoKitPage
/////

NoKitPage::NoKitPage(CMakeOpenProjectWizard *cmakeWizard)
    : QWizardPage(cmakeWizard), m_cmakeWizard(cmakeWizard)
{
    QVBoxLayout *layout = new QVBoxLayout;
    setLayout(layout);

    m_descriptionLabel = new QLabel(this);
    m_descriptionLabel->setWordWrap(true);
    layout->addWidget(m_descriptionLabel);

    m_optionsButton = new QPushButton;
    m_optionsButton->setText(Core::ICore::msgShowOptionsDialog());

    connect(m_optionsButton, SIGNAL(clicked()),
            this, SLOT(showOptions()));

    QHBoxLayout *hbox = new QHBoxLayout;
    hbox->addWidget(m_optionsButton);
    hbox->addStretch();

    layout->addLayout(hbox);

    setTitle(tr("Check Kits"));

    connect(ProjectExplorer::KitManager::instance(), SIGNAL(kitsChanged()),
            this, SLOT(kitsChanged()));

    kitsChanged();
}

void NoKitPage::kitsChanged()
{
    if (isComplete()) {
        m_descriptionLabel->setText(tr("There are compatible kits."));
        m_optionsButton->setVisible(false);
    } else {
        m_descriptionLabel->setText(tr("Qt Creator has no kits that are suitable for CMake projects. Please configure a kit."));
        m_optionsButton->setVisible(true);
    }
    emit completeChanged();
}

bool NoKitPage::isComplete() const
{
    return m_cmakeWizard->compatibleKitExist();
}

void NoKitPage::showOptions()
{
    Core::ICore::showOptionsDialog(Core::Id(ProjectExplorer::Constants::PROJECTEXPLORER_SETTINGS_CATEGORY),
                                   Core::Id(ProjectExplorer::Constants::KITS_SETTINGS_PAGE_ID), this);
}

InSourceBuildPage::InSourceBuildPage(CMakeOpenProjectWizard *cmakeWizard)
    : QWizardPage(cmakeWizard), m_cmakeWizard(cmakeWizard)
{
    setLayout(new QVBoxLayout);
    QLabel *label = new QLabel(this);
    label->setWordWrap(true);
    label->setText(tr("Qt Creator has detected an <b>in-source-build in %1</b> "
                   "which prevents shadow builds. Qt Creator will not allow you to change the build directory. "
                   "If you want a shadow build, clean your source directory and re-open the project.")
                   .arg(m_cmakeWizard->buildDirectory()));
    layout()->addWidget(label);
    setTitle(tr("Build Location"));
}

ShadowBuildPage::ShadowBuildPage(CMakeOpenProjectWizard *cmakeWizard, bool change)
    : QWizardPage(cmakeWizard), m_cmakeWizard(cmakeWizard)
{
    QFormLayout *fl = new QFormLayout;
    this->setLayout(fl);

    QLabel *label = new QLabel(this);
    label->setWordWrap(true);
    if (change)
        label->setText(tr("Please enter the directory in which you want to build your project.") + QLatin1Char(' '));
    else
        label->setText(tr("Please enter the directory in which you want to build your project. "
                          "Qt Creator recommends to not use the source directory for building. "
                          "This ensures that the source directory remains clean and enables multiple builds "
                          "with different settings."));
    fl->addRow(label);
    m_pc = new Utils::PathChooser(this);
    m_pc->setBaseDirectory(m_cmakeWizard->sourceDirectory());
    m_pc->setPath(m_cmakeWizard->buildDirectory());
    m_pc->setExpectedKind(Utils::PathChooser::Directory);
    m_pc->setHistoryCompleter(QLatin1String("Cmake.BuildDir.History"));
    connect(m_pc, SIGNAL(changed(QString)), this, SLOT(buildDirectoryChanged()));
    fl->addRow(tr("Build directory:"), m_pc);
    setTitle(tr("Build Location"));
}

void ShadowBuildPage::buildDirectoryChanged()
{
    m_cmakeWizard->setBuildDirectory(m_pc->path());
}

ChooseCMakePage::ChooseCMakePage(CMakeOpenProjectWizard *cmakeWizard)
    : QWizardPage(cmakeWizard), m_cmakeWizard(cmakeWizard)
{
    QFormLayout *fl = new QFormLayout;
    fl->setFieldGrowthPolicy(QFormLayout::ExpandingFieldsGrow);
    setLayout(fl);

    m_cmakeLabel = new QLabel;
    m_cmakeLabel->setWordWrap(true);
    fl->addRow(m_cmakeLabel);
    // Show a field for the user to enter
    m_cmakeExecutable = new Utils::PathChooser(this);
    m_cmakeExecutable->setExpectedKind(Utils::PathChooser::ExistingCommand);
    m_cmakeExecutable->setHistoryCompleter(QLatin1String("Cmake.Command.History"));
    fl->addRow(tr("CMake Executable:"), m_cmakeExecutable);

    connect(m_cmakeExecutable, SIGNAL(editingFinished()),
            this, SLOT(cmakeExecutableChanged()));
    connect(m_cmakeExecutable, SIGNAL(browsingFinished()),
            this, SLOT(cmakeExecutableChanged()));

    setTitle(tr("Choose CMake Executable"));
}

void ChooseCMakePage::updateErrorText()
{
    QString cmakeExecutable = m_cmakeWizard->cmakeManager()->cmakeExecutable();
    if (m_cmakeWizard->cmakeManager()->isCMakeExecutableValid()) {
        m_cmakeLabel->setText(tr("The CMake executable is valid."));
    } else {
        QString text = tr("Specify the path to the CMake executable. No CMake executable was found in the path.");
        if (!cmakeExecutable.isEmpty()) {
            text += QLatin1Char(' ');
            QFileInfo fi(cmakeExecutable);
            if (!fi.exists())
                text += tr("The CMake executable (%1) does not exist.").arg(cmakeExecutable);
            else if (!fi.isExecutable())
                text += tr("The path %1 is not an executable.").arg(cmakeExecutable);
            else
                text += tr("The path %1 is not a valid CMake executable.").arg(cmakeExecutable);
        }
        m_cmakeLabel->setText(text);
    }
}

void ChooseCMakePage::cmakeExecutableChanged()
{
    m_cmakeWizard->cmakeManager()->setCMakeExecutable(m_cmakeExecutable->path());
    updateErrorText();
    emit completeChanged();
}

bool ChooseCMakePage::isComplete() const
{
    return m_cmakeWizard->cmakeManager()->isCMakeExecutableValid();
}

CMakeRunPage::CMakeRunPage(CMakeOpenProjectWizard *cmakeWizard, Mode mode, const QString &buildDirectory)
    : QWizardPage(cmakeWizard),
      m_cmakeWizard(cmakeWizard),
      m_haveCbpFile(false),
      m_mode(mode),
      m_buildDirectory(buildDirectory)
{
    initWidgets();
}

void CMakeRunPage::initWidgets()
{
    QFormLayout *fl = new QFormLayout;
    fl->setFieldGrowthPolicy(QFormLayout::ExpandingFieldsGrow);
    setLayout(fl);
    // Description Label
    m_descriptionLabel = new QLabel(this);
    m_descriptionLabel->setWordWrap(true);

    fl->addRow(m_descriptionLabel);

    // Run CMake Line (with arguments)
    m_argumentsLineEdit = new Utils::FancyLineEdit(this);
    m_argumentsLineEdit->setHistoryCompleter(QLatin1String("CMakeArgumentsLineEdit"));
    m_argumentsLineEdit->selectAll();

    connect(m_argumentsLineEdit,SIGNAL(returnPressed()), this, SLOT(runCMake()));
    fl->addRow(tr("Arguments:"), m_argumentsLineEdit);

    m_generatorComboBox = new QComboBox(this);
    fl->addRow(tr("Generator:"), m_generatorComboBox);

    m_runCMake = new QPushButton(this);
    m_runCMake->setText(tr("Run CMake"));
    connect(m_runCMake, SIGNAL(clicked()), this, SLOT(runCMake()));

    QHBoxLayout *hbox2 = new QHBoxLayout;
    hbox2->addStretch(10);
    hbox2->addWidget(m_runCMake);
    fl->addRow(hbox2);

    // Bottom output window
    m_output = new QPlainTextEdit(this);
    m_output->setReadOnly(true);
    // set smaller minimum size to avoid vanishing descriptions if all of the
    // above is shown and the dialog not vertically resizing to fit stuff in (Mac)
    m_output->setMinimumHeight(15);
    QFont f(TextEditor::FontSettings::defaultFixedFontFamily());
    f.setStyleHint(QFont::TypeWriter);
    m_output->setFont(f);
    QSizePolicy pl = m_output->sizePolicy();
    pl.setVerticalStretch(1);
    m_output->setSizePolicy(pl);
    fl->addRow(m_output);

    m_exitCodeLabel = new QLabel(this);
    m_exitCodeLabel->setVisible(false);
    fl->addRow(m_exitCodeLabel);

    setTitle(tr("Run CMake"));
    setMinimumSize(600, 400);
}

QByteArray CMakeRunPage::cachedGeneratorFromFile(const QString &cache)
{
    QFile fi(cache);
    if (fi.exists()) {
        // Cache exists, then read it...
        if (fi.open(QIODevice::ReadOnly | QIODevice::Text)) {
            while (!fi.atEnd()) {
                QByteArray line = fi.readLine();
                if (line.startsWith("CMAKE_GENERATOR:INTERNAL=")) {
                    int splitpos = line.indexOf('=');
                    if (splitpos != -1) {
                        QByteArray cachedGenerator = line.mid(splitpos + 1).trimmed();
                        if (!cachedGenerator.isEmpty())
                            return cachedGenerator;
                    }
                }
            }
        }
    }
    return QByteArray();
}

void CMakeRunPage::initializePage()
{
    if (m_mode == Initial) {
        bool upToDateXmlFile = m_cmakeWizard->existsUpToDateXmlFile();
        m_buildDirectory = m_cmakeWizard->buildDirectory();

        if (upToDateXmlFile) {
            m_descriptionLabel->setText(
                    tr("The directory %1 already contains a cbp file, which is recent enough. "
                       "You can pass special arguments and rerun CMake. "
                       "Or simply finish the wizard directly.").arg(m_buildDirectory));
            m_haveCbpFile = true;
        } else {
            m_descriptionLabel->setText(
                    tr("The directory %1 does not contain a cbp file. Qt Creator needs to create this file by running CMake. "
                       "Some projects require command line arguments to the initial CMake call.").arg(m_buildDirectory));
        }
    } else if (m_mode == CMakeRunPage::NeedToUpdate) {
        m_descriptionLabel->setText(tr("The directory %1 contains an outdated .cbp file. Qt "
                                       "Creator needs to update this file by running CMake. "
                                       "If you want to add additional command line arguments, "
                                       "add them below. Note that CMake remembers command "
                                       "line arguments from the previous runs.").arg(m_buildDirectory));
    } else if (m_mode == CMakeRunPage::Recreate) {
        m_descriptionLabel->setText(tr("The directory %1 specified in a build-configuration, "
                                       "does not contain a cbp file. Qt Creator needs to "
                                       "recreate this file, by running CMake. "
                                       "Some projects require command line arguments to "
                                       "the initial CMake call. Note that CMake remembers command "
                                       "line arguments from the previous runs.").arg(m_buildDirectory));
    } else if (m_mode == CMakeRunPage::ChangeDirectory) {
        m_buildDirectory = m_cmakeWizard->buildDirectory();
        m_descriptionLabel->setText(tr("Qt Creator needs to run CMake in the new build directory. "
                                       "Some projects require command line arguments to the "
                                       "initial CMake call."));
    } else if (m_mode == CMakeRunPage::WantToUpdate) {
        m_descriptionLabel->setText(tr("Refreshing cbp file in %1.").arg(m_buildDirectory));
    }

    // Build the list of generators/toolchains we want to offer
    m_generatorComboBox->clear();

    bool hasCodeBlocksGenerator = m_cmakeWizard->cmakeManager()->hasCodeBlocksMsvcGenerator();
    bool hasNinjaGenerator = m_cmakeWizard->cmakeManager()->hasCodeBlocksNinjaGenerator();
    bool preferNinja = m_cmakeWizard->cmakeManager()->preferNinja();

    if (m_mode == Initial) {
        // Try figuring out generator and toolchain from CMakeCache.txt
        QByteArray cachedGenerator = cachedGeneratorFromFile(m_buildDirectory + QLatin1String("/CMakeCache.txt"));

        m_generatorComboBox->show();
        QList<ProjectExplorer::Kit *> kitList = ProjectExplorer::KitManager::kits();
        int defaultIndex = 0;

        foreach (ProjectExplorer::Kit *k, kitList) {
            QList<GeneratorInfo> infos = GeneratorInfo::generatorInfosFor(k,
                                                                          hasNinjaGenerator ? GeneratorInfo::OfferNinja : GeneratorInfo::NoNinja,
                                                                          preferNinja,
                                                                          hasCodeBlocksGenerator);

            if (k == ProjectExplorer::KitManager::defaultKit())
                defaultIndex = m_generatorComboBox->count();

            foreach (const GeneratorInfo &info, infos)
                if (cachedGenerator.isEmpty() || info.generator() == cachedGenerator)
                    m_generatorComboBox->addItem(info.displayName(), qVariantFromValue(info));
        }

        m_generatorComboBox->setCurrentIndex(defaultIndex);
    } else {
        // Note: We don't compare the actually cached generator to what is set in the buildconfiguration
        // We assume that the buildconfiguration is correct
        GeneratorInfo::Ninja ninja;
        if (m_mode == CMakeRunPage::NeedToUpdate || m_mode == CMakeRunPage::WantToUpdate) {
            ninja = m_cmakeWizard->useNinja() ? GeneratorInfo::ForceNinja : GeneratorInfo::NoNinja;
        } else { // Recreate, ChangeDirectory
            // Note: ReCreate is technically just a removed .cbp file, we assume the cache
            // got removed too. If the cache still exists the error message from cmake should
            // be a good hint to change the generator
            ninja = hasNinjaGenerator ? GeneratorInfo::OfferNinja : GeneratorInfo::NoNinja;
        }

        QList<GeneratorInfo> infos = GeneratorInfo::generatorInfosFor(m_cmakeWizard->kit(),
                                                                      ninja,
                                                                      preferNinja,
                                                                      true);
        foreach (const GeneratorInfo &info, infos)
            m_generatorComboBox->addItem(info.displayName(), qVariantFromValue(info));
    }
}

bool CMakeRunPage::validatePage()
{
    int index = m_generatorComboBox->currentIndex();
    if (index == -1)
        return false;
    GeneratorInfo generatorInfo = m_generatorComboBox->itemData(index).value<GeneratorInfo>();
    m_cmakeWizard->setKit(generatorInfo.kit());
    m_cmakeWizard->setUseNinja(generatorInfo.isNinja());
    return QWizardPage::validatePage();
}

void CMakeRunPage::runCMake()
{
    m_haveCbpFile = false;

    Utils::Environment env = m_cmakeWizard->environment();
    int index = m_generatorComboBox->currentIndex();

    if (index == -1) {
        m_output->appendPlainText(tr("No generator selected."));
        return;
    }
    GeneratorInfo generatorInfo = m_generatorComboBox->itemData(index).value<GeneratorInfo>();
    m_cmakeWizard->setKit(generatorInfo.kit());
    m_cmakeWizard->setUseNinja(generatorInfo.isNinja());

    // If mode is initial the user chooses the kit, otherwise it's already chosen
    // and the environment already contains the kit
    if (m_mode == Initial)
        generatorInfo.kit()->addToEnvironment(env);

    m_runCMake->setEnabled(false);
    m_argumentsLineEdit->setEnabled(false);
    m_generatorComboBox->setEnabled(false);

    m_output->clear();

    CMakeManager *cmakeManager = m_cmakeWizard->cmakeManager();
    if (m_cmakeWizard->cmakeManager()->isCMakeExecutableValid()) {
        m_cmakeProcess = new Utils::QtcProcess();
        connect(m_cmakeProcess, SIGNAL(readyReadStandardOutput()), this, SLOT(cmakeReadyReadStandardOutput()));
        connect(m_cmakeProcess, SIGNAL(readyReadStandardError()), this, SLOT(cmakeReadyReadStandardError()));
        connect(m_cmakeProcess, SIGNAL(finished(int)), this, SLOT(cmakeFinished()));
        cmakeManager->createXmlFile(m_cmakeProcess, m_argumentsLineEdit->text(), m_cmakeWizard->sourceDirectory(),
                                    m_buildDirectory, env, QString::fromLatin1(generatorInfo.generatorArgument()));
    } else {
        m_runCMake->setEnabled(true);
        m_argumentsLineEdit->setEnabled(true);
        m_generatorComboBox->setEnabled(true);
        m_output->appendPlainText(tr("No valid CMake executable specified."));
    }
}

static QColor mix_colors(QColor a, QColor b)
{
    return QColor((a.red() + 2 * b.red()) / 3, (a.green() + 2 * b.green()) / 3,
                  (a.blue() + 2* b.blue()) / 3, (a.alpha() + 2 * b.alpha()) / 3);
}

void CMakeRunPage::cmakeReadyReadStandardOutput()
{
    QTextCursor cursor(m_output->document());
    cursor.movePosition(QTextCursor::End);
    QTextCharFormat tf;

    QFont font = m_output->font();
    tf.setFont(font);
    tf.setForeground(m_output->palette().color(QPalette::Text));

    cursor.insertText(QString::fromLocal8Bit(m_cmakeProcess->readAllStandardOutput()), tf);
}

void CMakeRunPage::cmakeReadyReadStandardError()
{
    QTextCursor cursor(m_output->document());
    QTextCharFormat tf;

    QFont font = m_output->font();
    QFont boldFont = font;
    boldFont.setBold(true);
    tf.setFont(boldFont);
    tf.setForeground(mix_colors(m_output->palette().color(QPalette::Text), QColor(Qt::red)));

    cursor.insertText(QString::fromLocal8Bit(m_cmakeProcess->readAllStandardError()), tf);
}

void CMakeRunPage::cmakeFinished()
{
    m_runCMake->setEnabled(true);
    m_argumentsLineEdit->setEnabled(true);
    m_generatorComboBox->setEnabled(true);

    if (m_cmakeProcess->exitCode() != 0) {
        m_exitCodeLabel->setVisible(true);
        m_exitCodeLabel->setText(tr("CMake exited with errors. Please check CMake output."));
        static_cast<Utils::HistoryCompleter *>(m_argumentsLineEdit->completer())->removeHistoryItem(0);
        m_haveCbpFile = false;
    } else {
        m_exitCodeLabel->setVisible(false);
        m_haveCbpFile = true;
    }
    m_cmakeProcess->deleteLater();
    m_cmakeProcess = 0;
    m_cmakeWizard->setArguments(m_argumentsLineEdit->text());
    emit completeChanged();
}

void CMakeRunPage::cleanupPage()
{
    m_output->clear();
    m_haveCbpFile = false;
    m_exitCodeLabel->setVisible(false);
    emit completeChanged();
}

bool CMakeRunPage::isComplete() const
{
    int index = m_generatorComboBox->currentIndex();
    return index != -1 && m_haveCbpFile;
}<|MERGE_RESOLUTION|>--- conflicted
+++ resolved
@@ -71,152 +71,6 @@
 //                                   |--> Page: Ask for cmd options, run generator
 
 
-<<<<<<< HEAD
-=======
-namespace CMakeProjectManager {
-namespace Internal {
-    class GeneratorInfo
-    {
-        Q_DECLARE_TR_FUNCTIONS(CMakeProjectManager::Internal::GeneratorInfo)
-    public:
-        enum Ninja { NoNinja, OfferNinja, ForceNinja };
-        static QList<GeneratorInfo> generatorInfosFor(ProjectExplorer::Kit *k, Ninja n, bool preferNinja, bool hasCodeBlocks);
-
-        GeneratorInfo();
-        explicit GeneratorInfo(ProjectExplorer::Kit *kit, bool ninja = false);
-
-        ProjectExplorer::Kit *kit() const;
-        bool isNinja() const;
-
-        QString displayName() const;
-        QByteArray generatorArgument() const;
-        QByteArray generator() const;
-
-    private:
-        ProjectExplorer::Kit *m_kit;
-        bool m_isNinja;
-    };
-}
-}
-
-Q_DECLARE_METATYPE(CMakeProjectManager::Internal::GeneratorInfo);
-
-GeneratorInfo::GeneratorInfo()
-    : m_kit(0), m_isNinja(false)
-{}
-
-GeneratorInfo::GeneratorInfo(ProjectExplorer::Kit *kit, bool ninja)
-    : m_kit(kit), m_isNinja(ninja)
-{}
-
-ProjectExplorer::Kit *GeneratorInfo::kit() const
-{
-    return m_kit;
-}
-
-bool GeneratorInfo::isNinja() const {
-    return m_isNinja;
-}
-
-QByteArray GeneratorInfo::generator() const
-{
-    if (!m_kit)
-        return QByteArray();
-    ProjectExplorer::ToolChain *tc = ProjectExplorer::ToolChainKitInformation::toolChain(m_kit);
-    ProjectExplorer::Abi targetAbi = tc->targetAbi();
-    if (m_isNinja) {
-        return "Ninja";
-    } else if (targetAbi.os() == ProjectExplorer::Abi::WindowsOS) {
-        if (targetAbi.osFlavor() == ProjectExplorer::Abi::WindowsMsvc2005Flavor
-                || targetAbi.osFlavor() == ProjectExplorer::Abi::WindowsMsvc2008Flavor
-                || targetAbi.osFlavor() == ProjectExplorer::Abi::WindowsMsvc2010Flavor
-                || targetAbi.osFlavor() == ProjectExplorer::Abi::WindowsMsvc2012Flavor
-                || targetAbi.osFlavor() == ProjectExplorer::Abi::WindowsMsvc2013Flavor) {
-            return "NMake Makefiles";
-        } else if (targetAbi.osFlavor() == ProjectExplorer::Abi::WindowsMSysFlavor) {
-            if (Utils::HostOsInfo::isWindowsHost())
-                return "MinGW Makefiles";
-            else
-                return "Unix Makefiles";
-        }
-    }
-    return "Unix Makefiles";
-}
-
-QByteArray GeneratorInfo::generatorArgument() const
-{
-    QByteArray tmp = generator();
-    if (tmp.isEmpty())
-        return tmp;
-    return QByteArray("-GCodeBlocks - ") + tmp;
-}
-
-QString GeneratorInfo::displayName() const
-{
-    if (!m_kit)
-        return QString();
-    if (m_isNinja)
-        return tr("Ninja (%1)").arg(m_kit->displayName());
-    ProjectExplorer::ToolChain *tc = ProjectExplorer::ToolChainKitInformation::toolChain(m_kit);
-    ProjectExplorer::Abi targetAbi = tc->targetAbi();
-    if (targetAbi.os() == ProjectExplorer::Abi::WindowsOS) {
-        if (targetAbi.osFlavor() == ProjectExplorer::Abi::WindowsMsvc2005Flavor
-                || targetAbi.osFlavor() == ProjectExplorer::Abi::WindowsMsvc2008Flavor
-                || targetAbi.osFlavor() == ProjectExplorer::Abi::WindowsMsvc2010Flavor
-                || targetAbi.osFlavor() == ProjectExplorer::Abi::WindowsMsvc2012Flavor
-                || targetAbi.osFlavor() == ProjectExplorer::Abi::WindowsMsvc2013Flavor) {
-            return tr("NMake Generator (%1)").arg(m_kit->displayName());
-        } else if (targetAbi.osFlavor() == ProjectExplorer::Abi::WindowsMSysFlavor) {
-            if (Utils::HostOsInfo::isWindowsHost())
-                return tr("MinGW Generator (%1)").arg(m_kit->displayName());
-            else
-                return tr("Unix Generator (%1)").arg(m_kit->displayName());
-        }
-    } else {
-        // Non windows
-        return tr("Unix Generator (%1)").arg(m_kit->displayName());
-    }
-    return QString();
-}
-
-QList<GeneratorInfo> GeneratorInfo::generatorInfosFor(ProjectExplorer::Kit *k, Ninja n, bool preferNinja, bool hasCodeBlocks)
-{
-    QList<GeneratorInfo> results;
-    ProjectExplorer::ToolChain *tc = ProjectExplorer::ToolChainKitInformation::toolChain(k);
-    if (!tc)
-        return results;
-    Core::Id deviceType = ProjectExplorer::DeviceTypeKitInformation::deviceTypeId(k);
-    if (deviceType !=  ProjectExplorer::Constants::DESKTOP_DEVICE_TYPE
-            && deviceType != RemoteLinux::Constants::GenericLinuxOsType)
-        return results;
-    ProjectExplorer::Abi targetAbi = tc->targetAbi();
-    if (n != ForceNinja) {
-        if (targetAbi.os() == ProjectExplorer::Abi::WindowsOS) {
-            if (targetAbi.osFlavor() == ProjectExplorer::Abi::WindowsMsvc2005Flavor
-                    || targetAbi.osFlavor() == ProjectExplorer::Abi::WindowsMsvc2008Flavor
-                    || targetAbi.osFlavor() == ProjectExplorer::Abi::WindowsMsvc2010Flavor
-                    || targetAbi.osFlavor() == ProjectExplorer::Abi::WindowsMsvc2012Flavor
-                    || targetAbi.osFlavor() == ProjectExplorer::Abi::WindowsMsvc2013Flavor) {
-                if (hasCodeBlocks)
-                    results << GeneratorInfo(k);
-            } else if (targetAbi.osFlavor() == ProjectExplorer::Abi::WindowsMSysFlavor) {
-                results << GeneratorInfo(k);
-            }
-        } else {
-            // Non windows
-            results << GeneratorInfo(k);
-        }
-    }
-    if (n != NoNinja) {
-        if (preferNinja)
-            results.prepend(GeneratorInfo(k, true));
-        else
-            results.append(GeneratorInfo(k, true));
-    }
-    return results;
-}
-
->>>>>>> 0afa004c
 //////////////
 /// CMakeOpenProjectWizard
 //////////////
