--- conflicted
+++ resolved
@@ -184,16 +184,7 @@
     connect(buildDirAspect, &BaseAspect::changed, this, [this]() {
         m_configModel->flush(); // clear out config cache...;
     });
-<<<<<<< HEAD
-
-=======
-    auto initialCMakeAspect = bc->aspect<InitialCMakeArgumentsAspect>();
-    auto aspectWidget = new QWidget;
-    LayoutBuilder aspectWidgetBuilder(aspectWidget);
-    buildDirAspect->addToLayout(aspectWidgetBuilder);
-    aspectWidgetBuilder.finishRow();
-    initialCMakeAspect->addToLayout(aspectWidgetBuilder);
-    aspectWidgetBuilder.finishRow();
+
     auto clearCMakeConfiguration = new QPushButton(tr("Re-configure with Initial Parameters"));
     connect(clearCMakeConfiguration, &QPushButton::clicked, this, [bc]() {
         auto *settings = CMakeProjectPlugin::projectTypeSpecificSettings();
@@ -221,10 +212,7 @@
         if (ProjectExplorerPlugin::saveModifiedFiles())
             cbc->runCMake();
     });
-    aspectWidgetBuilder.addItem(LayoutBuilder::LayoutItem(new QLabel("")));
-    aspectWidgetBuilder.addItem(LayoutBuilder::LayoutItem(clearCMakeConfiguration));
-    aspectWidgetBuilder.finishRow();
->>>>>>> 9a95611e
+
     auto buildTypeAspect = bc->aspect<BuildTypeAspect>();
     connect(buildTypeAspect, &BaseAspect::changed, this, [this, buildTypeAspect]() {
         if (!m_buildConfiguration->isMultiConfig()) {
@@ -356,6 +344,7 @@
             buildDirAspect,
             bc->aspect<InitialCMakeArgumentsAspect>(),
             bc->aspect<BuildTypeAspect>(),
+            QString(), clearCMakeConfiguration,
             qmlDebugAspect
         },
         Space(10),
