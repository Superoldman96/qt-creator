/****************************************************************************
**
** Copyright (C) 2016 The Qt Company Ltd.
** Contact: https://www.qt.io/licensing/
**
** This file is part of Qt Creator.
**
** Commercial License Usage
** Licensees holding valid commercial Qt licenses may use this file in
** accordance with the commercial license agreement provided with the
** Software or, alternatively, in accordance with the terms contained in
** a written agreement between you and The Qt Company. For licensing terms
** and conditions see https://www.qt.io/terms-conditions. For further
** information use the contact form at https://www.qt.io/contact-us.
**
** GNU General Public License Usage
** Alternatively, this file may be used under the terms of the GNU
** General Public License version 3 as published by the Free Software
** Foundation with exceptions as appearing in the file LICENSE.GPL3-EXCEPT
** included in the packaging of this file. Please review the following
** information to ensure the GNU General Public License requirements will
** be met: https://www.gnu.org/licenses/gpl-3.0.html.
**
****************************************************************************/

#include "cmakerunconfiguration.h"

#include "cmakeprojectconstants.h"

#include <coreplugin/coreicons.h>
#include <coreplugin/helpmanager.h>
#include <qtsupport/qtkitinformation.h>
#include <qtsupport/qtoutputformatter.h>
#include <projectexplorer/localenvironmentaspect.h>
#include <projectexplorer/runconfigurationaspects.h>
#include <projectexplorer/target.h>

#include <utils/detailswidget.h>
#include <utils/fancylineedit.h>
#include <utils/hostosinfo.h>
#include <utils/qtcassert.h>
#include <utils/stringutils.h>

#include <QFormLayout>
#include <QLabel>

using namespace CMakeProjectManager;
using namespace CMakeProjectManager::Internal;
using namespace ProjectExplorer;

namespace {
const char CMAKE_RC_PREFIX[] = "CMakeProjectManager.CMakeRunConfiguration.";
const char TITLE_KEY[] = "CMakeProjectManager.CMakeRunConfiguation.Title";
} // namespace

CMakeRunConfiguration::CMakeRunConfiguration(Target *target)
    : RunConfiguration(target, CMAKE_RC_PREFIX)
{
    // Workaround for QTCREATORBUG-19354:
    auto cmakeRunEnvironmentModifier = [](RunConfiguration *rc, Utils::Environment &env) {
        if (!Utils::HostOsInfo::isWindowsHost() || !rc)
            return;

        const Kit *k = rc->target()->kit();
        const QtSupport::BaseQtVersion *qt = QtSupport::QtKitInformation::qtVersion(k);
        if (qt)
            env.prependOrSetPath(qt->qmakeProperty("QT_INSTALL_BINS"));
    };
    addExtraAspect(new LocalEnvironmentAspect(this, cmakeRunEnvironmentModifier));
    addExtraAspect(new ArgumentsAspect(this, "CMakeProjectManager.CMakeRunConfiguration.Arguments"));
    addExtraAspect(new TerminalAspect(this, "CMakeProjectManager.CMakeRunConfiguration.UseTerminal"));
    addExtraAspect(new WorkingDirectoryAspect(this, "CMakeProjectManager.CMakeRunConfiguration.UserWorkingDirectory"));
}

QString CMakeRunConfiguration::extraId() const
{
    return m_buildSystemTarget;
}

Runnable CMakeRunConfiguration::runnable() const
{
    StandardRunnable r;
    r.executable = m_executable;
    r.commandLineArguments = extraAspect<ArgumentsAspect>()->arguments();
    r.workingDirectory = extraAspect<WorkingDirectoryAspect>()->workingDirectory().toString();
    r.environment = extraAspect<LocalEnvironmentAspect>()->environment();
    r.runMode = extraAspect<TerminalAspect>()->runMode();
    return r;
}

QString CMakeRunConfiguration::title() const
{
    return m_title;
}

void CMakeRunConfiguration::setExecutable(const QString &executable)
{
    m_executable = executable;
}

void CMakeRunConfiguration::setBaseWorkingDirectory(const Utils::FileName &wd)
{
    extraAspect<WorkingDirectoryAspect>()->setDefaultWorkingDirectory(wd);
}

QVariantMap CMakeRunConfiguration::toMap() const
{
    QVariantMap map(RunConfiguration::toMap());
    map.insert(QLatin1String(TITLE_KEY), m_title);
    return map;
}

bool CMakeRunConfiguration::fromMap(const QVariantMap &map)
{
    RunConfiguration::fromMap(map);

    m_title = map.value(QLatin1String(TITLE_KEY)).toString();

    QString extraId = ProjectExplorer::idFromMap(map).suffixAfter(id());

    if (!extraId.isEmpty()) {
        m_buildSystemTarget = extraId;
        m_executable = extraId;
        if (m_title.isEmpty())
            m_title = extraId;
<<<<<<< HEAD
=======

        CMakeProject *project = static_cast<CMakeProject *>(target()->project());
        const CMakeBuildTarget ct = project->buildTargetForTitle(m_title);
        extraAspect<WorkingDirectoryAspect>()->setDefaultWorkingDirectory(ct.workingDirectory);

        setDefaultDisplayName(m_title);
>>>>>>> fad75a3d
    }

    return true;
}

void CMakeRunConfiguration::doAdditionalSetup(const RunConfigurationCreationInfo &info)
{
    m_buildSystemTarget = info.targetName;
    m_title = info.displayName;
    m_executable = info.displayName;
    setDefaultDisplayName(info.displayName);
    setDisplayName(info.displayName);
    BuildTargetInfo bti = target()->applicationTargets().buildTargetInfo(info.buildKey);
    extraAspect<WorkingDirectoryAspect>()->setDefaultWorkingDirectory(bti.workingDirectory);
}

QString CMakeRunConfiguration::defaultDisplayName() const
{
    if (m_title.isEmpty())
        return tr("Run CMake kit");
    return m_title;
}

bool CMakeRunConfiguration::isBuildTargetValid() const
{
    return Utils::anyOf(target()->applicationTargets().list, [this](const BuildTargetInfo &bti) {
        return bti.targetName == m_buildSystemTarget;
    });
}

void CMakeRunConfiguration::updateEnabledState()
{
    if (!isBuildTargetValid())
        setEnabled(false);
    else
        RunConfiguration::updateEnabledState();
}

QWidget *CMakeRunConfiguration::createConfigurationWidget()
{
    return new CMakeRunConfigurationWidget(this);
}

QString CMakeRunConfiguration::disabledReason() const
{
    if (!isBuildTargetValid())
        return tr("The project no longer builds the target associated with this run configuration.");
    return RunConfiguration::disabledReason();
}

Utils::OutputFormatter *CMakeRunConfiguration::createOutputFormatter() const
{
    if (QtSupport::QtKitInformation::qtVersion(target()->kit()))
        return new QtSupport::QtOutputFormatter(target()->project());
    return RunConfiguration::createOutputFormatter();
}

static void updateExecutable(CMakeRunConfiguration *rc, Utils::FancyLineEdit *fle)
{
    const Runnable runnable = rc->runnable();
    fle->setText(runnable.is<StandardRunnable>()
                 ? Utils::FileName::fromString(runnable.as<StandardRunnable>().executable).toUserOutput()
                 : QString());
}

// Configuration widget
CMakeRunConfigurationWidget::CMakeRunConfigurationWidget(CMakeRunConfiguration *cmakeRunConfiguration, QWidget *parent)
    : QWidget(parent)
{
    auto fl = new QFormLayout();
    fl->setMargin(0);
    fl->setFieldGrowthPolicy(QFormLayout::ExpandingFieldsGrow);

    auto executableLabel = new QLabel(tr("Executable:"));
    auto executable = new Utils::FancyLineEdit;
    executable->setReadOnly(true);
    executable->setPlaceholderText(tr("<unknown>"));
    connect(cmakeRunConfiguration, &CMakeRunConfiguration::enabledChanged,
            this, std::bind(updateExecutable, cmakeRunConfiguration, executable));
    updateExecutable(cmakeRunConfiguration, executable);

    fl->addRow(executableLabel, executable);

    cmakeRunConfiguration->extraAspect<ArgumentsAspect>()->addToMainConfigurationWidget(this, fl);
    cmakeRunConfiguration->extraAspect<WorkingDirectoryAspect>()->addToMainConfigurationWidget(this, fl);
    cmakeRunConfiguration->extraAspect<TerminalAspect>()->addToMainConfigurationWidget(this, fl);

    auto detailsContainer = new Utils::DetailsWidget(this);
    detailsContainer->setState(Utils::DetailsWidget::NoSummary);

    auto detailsWidget = new QWidget(detailsContainer);
    detailsContainer->setWidget(detailsWidget);
    detailsWidget->setLayout(fl);

    auto vbx = new QVBoxLayout(this);
    vbx->setMargin(0);
    vbx->addWidget(detailsContainer);
}

// Factory
CMakeRunConfigurationFactory::CMakeRunConfigurationFactory()
{
    registerRunConfiguration<CMakeRunConfiguration>(CMAKE_RC_PREFIX);
    addSupportedProjectType(CMakeProjectManager::Constants::CMAKEPROJECT_ID);
    addSupportedTargetDeviceType(ProjectExplorer::Constants::DESKTOP_DEVICE_TYPE);
}<|MERGE_RESOLUTION|>--- conflicted
+++ resolved
@@ -123,15 +123,7 @@
         m_executable = extraId;
         if (m_title.isEmpty())
             m_title = extraId;
-<<<<<<< HEAD
-=======
-
-        CMakeProject *project = static_cast<CMakeProject *>(target()->project());
-        const CMakeBuildTarget ct = project->buildTargetForTitle(m_title);
-        extraAspect<WorkingDirectoryAspect>()->setDefaultWorkingDirectory(ct.workingDirectory);
-
         setDefaultDisplayName(m_title);
->>>>>>> fad75a3d
     }
 
     return true;
