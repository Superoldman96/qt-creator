/**************************************************************************
**
** Copyright (c) 2013 BogDan Vatra <bog_dan_ro@yahoo.com>
** Contact: http://www.qt-project.org/legal
**
** This file is part of Qt Creator.
**
** Commercial License Usage
** Licensees holding valid commercial Qt licenses may use this file in
** accordance with the commercial license agreement provided with the
** Software or, alternatively, in accordance with the terms contained in
** a written agreement between you and Digia.  For licensing terms and
** conditions see http://qt.digia.com/licensing.  For further information
** use the contact form at http://qt.digia.com/contact-us.
**
** GNU Lesser General Public License Usage
** Alternatively, this file may be used under the terms of the GNU Lesser
** General Public License version 2.1 as published by the Free Software
** Foundation and appearing in the file LICENSE.LGPL included in the
** packaging of this file.  Please review the following information to
** ensure the GNU Lesser General Public License version 2.1 requirements
** will be met: http://www.gnu.org/licenses/old-licenses/lgpl-2.1.html.
**
** In addition, as a special exception, Digia gives you certain additional
** rights.  These rights are described in the Digia Qt LGPL Exception
** version 1.1, included in the file LGPL_EXCEPTION.txt in this package.
**
****************************************************************************/

#include "androiddebugsupport.h"

#include "androiddeploystep.h"
#include "androidglobal.h"
#include "androidrunner.h"
#include "androidmanager.h"

#include <debugger/debuggerengine.h>
#include <debugger/debuggerplugin.h>
#include <debugger/debuggerkitinformation.h>
#include <debugger/debuggerrunconfigurationaspect.h>
#include <debugger/debuggerrunner.h>
#include <debugger/debuggerstartparameters.h>

#include <projectexplorer/target.h>
#include <projectexplorer/toolchain.h>
#include <qt4projectmanager/qt4buildconfiguration.h>
#include <qt4projectmanager/qt4nodes.h>
#include <qt4projectmanager/qt4project.h>
#include <qtsupport/qtkitinformation.h>

#include <QDir>
#include <QTcpServer>

using namespace Debugger;
using namespace ProjectExplorer;
using namespace Qt4ProjectManager;

namespace Android {
namespace Internal {

static const char * const qMakeVariables[] = {
         "QT_INSTALL_LIBS",
         "QT_INSTALL_PLUGINS",
         "QT_INSTALL_IMPORTS"
};

static QStringList qtSoPaths(QtSupport::BaseQtVersion *qtVersion)
{
    if (!qtVersion)
        return QStringList();

    QSet<QString> paths;
    for (uint i = 0; i < sizeof qMakeVariables / sizeof qMakeVariables[0]; ++i) {
        QString path = qtVersion->qmakeProperty(qMakeVariables[i]);
        if (path.isNull())
            continue;
        QDirIterator it(path, QStringList() << QLatin1String("*.so"), QDir::Files, QDirIterator::Subdirectories);
        while (it.hasNext()) {
            it.next();
            paths.insert(it.fileInfo().absolutePath());
        }
    }
    return paths.toList();
}

RunControl *AndroidDebugSupport::createDebugRunControl(AndroidRunConfiguration *runConfig, QString *errorMessage)
{
    Target *target = runConfig->target();
    Qt4Project *project = static_cast<Qt4Project *>(target->project());

    DebuggerStartParameters params;
    params.startMode = AttachToRemoteServer;
    params.displayName = AndroidManager::packageName(target);
    params.remoteSetupNeeded = true;

    Debugger::DebuggerRunConfigurationAspect *aspect
            = runConfig->extraAspect<Debugger::DebuggerRunConfigurationAspect>();
    if (aspect->useCppDebugger()) {
        params.languages |= CppLanguage;
        Kit *kit = target->kit();
        params.sysRoot = SysRootKitInformation::sysRoot(kit).toString();
        params.debuggerCommand = DebuggerKitInformation::debuggerCommand(kit).toString();
        if (ToolChain *tc = ToolChainKitInformation::toolChain(kit))
            params.toolChainAbi = tc->targetAbi();
        params.executable = project->rootQt4ProjectNode()->buildDir() + QLatin1String("/app_process");
        params.remoteChannel = runConfig->remoteChannel();
        params.solibSearchPath.clear();
        QList<Qt4ProFileNode *> nodes = project->allProFiles();
        foreach (Qt4ProFileNode *node, nodes)
            if (node->projectType() == ApplicationTemplate)
                params.solibSearchPath.append(node->targetInformation().buildDir);
        QtSupport::BaseQtVersion *version = QtSupport::QtKitInformation::qtVersion(kit);
        params.solibSearchPath.append(qtSoPaths(version));
    }
<<<<<<< HEAD
    if (aspect->useQmlDebugger()) {
=======
    // FIX ME: Enable Qml Debugging in 2.8
    if (runConfig->debuggerAspect()->useQmlDebugger() && false) {
>>>>>>> 4ae9f377
        params.languages |= QmlLanguage;
        QTcpServer server;
        QTC_ASSERT(server.listen(QHostAddress::LocalHost)
                   || server.listen(QHostAddress::LocalHostIPv6), return 0);
        params.qmlServerAddress = server.serverAddress().toString();
        params.remoteSetupNeeded = true;
        //TODO: Not sure if these are the right paths.
        params.projectSourceDirectory = project->projectDirectory();
        params.projectSourceFiles = project->files(Qt4Project::ExcludeGeneratedFiles);
        params.projectBuildDirectory = project->rootQt4ProjectNode()->buildDir();
    }

    DebuggerRunControl * const debuggerRunControl
        = DebuggerPlugin::createDebugger(params, runConfig, errorMessage);
    new AndroidDebugSupport(runConfig, debuggerRunControl);
    return debuggerRunControl;
}

AndroidDebugSupport::AndroidDebugSupport(AndroidRunConfiguration *runConfig,
    DebuggerRunControl *runControl)
    : AndroidRunSupport(runConfig, runControl),
      m_engine(0)
{
    Debugger::DebuggerRunConfigurationAspect *aspect
            = runConfig->extraAspect<Debugger::DebuggerRunConfigurationAspect>();
    Q_ASSERT(aspect->useCppDebugger() || aspect->useQmlDebugger());
    Q_UNUSED(aspect)

    if (runControl)
        m_engine = runControl->engine();

    if (m_engine) {
        connect(m_engine, SIGNAL(requestRemoteSetup()),
                m_runner, SLOT(start()));
        connect(m_engine, SIGNAL(aboutToNotifyInferiorSetupOk()),
                m_runner, SLOT(handleRemoteDebuggerRunning()));
    }
    connect(m_runner, SIGNAL(remoteServerRunning(QByteArray,int)),
            SLOT(handleRemoteServerRunning(QByteArray,int)));
    connect(m_runner, SIGNAL(remoteProcessStarted(int,int)),
            SLOT(handleRemoteProcessStarted(int,int)));
    connect(m_runner, SIGNAL(remoteProcessFinished(QString)),
            SLOT(handleRemoteProcessFinished(QString)));

    connect(m_runner, SIGNAL(remoteErrorOutput(QByteArray)),
            SLOT(handleRemoteErrorOutput(QByteArray)));
    connect(m_runner, SIGNAL(remoteOutput(QByteArray)),
            SLOT(handleRemoteOutput(QByteArray)));
}

void AndroidDebugSupport::handleRemoteServerRunning(const QByteArray &serverChannel, int pid)
{
    if (m_engine)
        m_engine->notifyEngineRemoteServerRunning(serverChannel, pid);
}

void AndroidDebugSupport::handleRemoteProcessStarted(int gdbServerPort, int qmlPort)
{
    disconnect(m_runner, SIGNAL(remoteProcessStarted(int,int)),
        this, SLOT(handleRemoteProcessStarted(int,int)));
    if (m_engine)
        m_engine->notifyEngineRemoteSetupDone(gdbServerPort, qmlPort);
}

void AndroidDebugSupport::handleRemoteProcessFinished(const QString &errorMsg)
{
    DebuggerRunControl *runControl = qobject_cast<DebuggerRunControl *>(m_runControl);
    if (runControl)
        runControl->showMessage(errorMsg, AppStuff);
    else
        AndroidRunSupport::handleRemoteProcessFinished(errorMsg);
}

void AndroidDebugSupport::handleRemoteOutput(const QByteArray &output)
{
    if (m_engine) {
        m_engine->showMessage(QString::fromUtf8(output), AppOutput);
    } else {
        DebuggerRunControl *runControl = qobject_cast<DebuggerRunControl *>(m_runControl);
        if (runControl)
            runControl->showMessage(QString::fromUtf8(output), AppOutput);
        else
            AndroidRunSupport::handleRemoteOutput(output);
    }
}

void AndroidDebugSupport::handleRemoteErrorOutput(const QByteArray &output)
{
    if (m_engine) {
        m_engine->showMessage(QString::fromUtf8(output), AppError);
    } else {
        DebuggerRunControl *runControl = qobject_cast<DebuggerRunControl *>(m_runControl);
        if (runControl)
            runControl->showMessage(QString::fromUtf8(output), AppError);
        else
            AndroidRunSupport::handleRemoteErrorOutput(output);
    }
}

} // namespace Internal
} // namespace Android<|MERGE_RESOLUTION|>--- conflicted
+++ resolved
@@ -112,12 +112,8 @@
         QtSupport::BaseQtVersion *version = QtSupport::QtKitInformation::qtVersion(kit);
         params.solibSearchPath.append(qtSoPaths(version));
     }
-<<<<<<< HEAD
-    if (aspect->useQmlDebugger()) {
-=======
     // FIX ME: Enable Qml Debugging in 2.8
-    if (runConfig->debuggerAspect()->useQmlDebugger() && false) {
->>>>>>> 4ae9f377
+    if (aspect->useQmlDebugger() && false) {
         params.languages |= QmlLanguage;
         QTcpServer server;
         QTC_ASSERT(server.listen(QHostAddress::LocalHost)
