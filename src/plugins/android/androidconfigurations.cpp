--- conflicted
+++ resolved
@@ -465,12 +465,6 @@
 
 FilePath AndroidConfig::sdkManagerToolPath() const
 {
-<<<<<<< HEAD
-    QString toolPath = "tools/bin/sdkmanager";
-    if (HostOsInfo::isWindowsHost())
-        toolPath += ANDROID_BAT_SUFFIX;
-    return m_sdkLocation / toolPath;
-=======
     QStringList sdkmanagerPaths = {"cmdline-tools/latest/bin/sdkmanager",
                                    "tools/bin/sdkmanager"};
 
@@ -478,23 +472,16 @@
         if (HostOsInfo::isWindowsHost())
             toolPath += ANDROID_BAT_SUFFIX;
 
-        const FilePath sdkmanagerPath = m_sdkLocation.pathAppended(toolPath);
+        const FilePath sdkmanagerPath = m_sdkLocation / toolPath;
         if (sdkmanagerPath.exists())
             return sdkmanagerPath;
     }
 
     return FilePath();
->>>>>>> 9e84724c
 }
 
 FilePath AndroidConfig::avdManagerToolPath() const
 {
-<<<<<<< HEAD
-    QString toolPath = "tools/bin/avdmanager";
-    if (HostOsInfo::isWindowsHost())
-        toolPath += ANDROID_BAT_SUFFIX;
-    return m_sdkLocation / toolPath;
-=======
     QStringList sdkmanagerPaths = {"cmdline-tools/latest/bin/avdmanager",
                                    "tools/bin/avdmanager"};
 
@@ -502,13 +489,12 @@
         if (HostOsInfo::isWindowsHost())
             toolPath += ANDROID_BAT_SUFFIX;
 
-        const FilePath sdkmanagerPath = m_sdkLocation.pathAppended(toolPath);
+        const FilePath sdkmanagerPath = m_sdkLocation / toolPath;
         if (sdkmanagerPath.exists())
             return sdkmanagerPath;
     }
 
     return FilePath();
->>>>>>> 9e84724c
 }
 
 FilePath AndroidConfig::aaptToolPath() const
@@ -890,15 +876,11 @@
 {
     QVersionNumber version;
     if (m_sdkLocation.exists()) {
-<<<<<<< HEAD
-        const FilePath sdkToolsPropertiesPath = m_sdkLocation / "tools/source.properties";
-=======
         FilePath sdkToolsPropertiesPath;
         if (isCmdlineSdkToolsInstalled())
-            sdkToolsPropertiesPath = m_sdkLocation.pathAppended("cmdline-tools/latest/source.properties");
+            sdkToolsPropertiesPath = m_sdkLocation / "cmdline-tools/latest/source.properties";
         else
-            sdkToolsPropertiesPath = m_sdkLocation.pathAppended("tools/source.properties");
->>>>>>> 9e84724c
+            sdkToolsPropertiesPath = m_sdkLocation / "tools/source.properties";
         QSettings settings(sdkToolsPropertiesPath.toString(), QSettings::IniFormat);
         auto versionStr = settings.value(sdkToolsVersionKey).toString();
         version = QVersionNumber::fromString(versionStr);
