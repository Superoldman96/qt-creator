// Copyright (C) 2016 The Qt Company Ltd.
// SPDX-License-Identifier: LicenseRef-Qt-Commercial OR GPL-3.0-only WITH Qt-GPL-exception-1.0

#include "vcsbasesubmiteditor.h"

#include "commonvcssettings.h"
#include "nicknamedialog.h"
#include "submiteditorfile.h"
#include "submiteditorwidget.h"
#include "submitfieldwidget.h"
#include "submitfilemodel.h"
#include "vcsbaseplugin.h"
#include "vcsbasetr.h"
#include "vcsoutputwindow.h"
#include "vcsplugin.h"

#include <aggregation/aggregate.h>

#include <coreplugin/find/basetextfind.h>
#include <coreplugin/icore.h>
#include <coreplugin/editormanager/editormanager.h>

#include <extensionsystem/invoker.h>
#include <extensionsystem/pluginmanager.h>

#include <utils/algorithm.h>
#include <utils/checkablemessagebox.h>
#include <utils/completingtextedit.h>
#include <utils/fileutils.h>
#include <utils/icon.h>
#include <utils/qtcassert.h>
#include <utils/qtcprocess.h>
#include <utils/temporarydirectory.h>
#include <utils/theme/theme.h>

#include <texteditor/fontsettings.h>
#include <texteditor/texteditorsettings.h>

#include <projectexplorer/project.h>
#include <projectexplorer/session.h>

#include <QDir>
#include <QFileInfo>
#include <QPointer>
#include <QProcess>
#include <QSet>
#include <QStringListModel>
#include <QStyle>
#include <QToolBar>
#include <QAction>
#include <QApplication>
#include <QMessageBox>
#include <QCompleter>

#include <cstring>

enum { debug = 0 };

// Return true if word is meaningful and can be added to a completion model
static bool acceptsWordForCompletion(const QString &word)
{
    return word.size() >= 7;
}

/*!
    \class VcsBase::VcsBaseSubmitEditorParameters

    \brief The VcsBaseSubmitEditorParameters class is a utility class
    to parametrize a VcsBaseSubmitEditor.
*/

/*!
    \class  VcsBase::VcsBaseSubmitEditor

    \brief The VcsBaseSubmitEditor class is the base class for a submit editor
    based on the SubmitEditorWidget.

    Presents the commit message in a text editor and an
    checkable list of modified files in a list window. The user can delete
    files from the list by pressing unchecking them or diff the selection
    by doubleclicking.

    The action matching the ids (unless 0) of the parameter struct will be
    registered with the EditorWidget and submit/diff actions will be added to
    a toolbar.

    For the given context, there must be only one instance of the editor
    active.
    To start a submit, set the submit template on the editor and the output
    of the VCS status command listing the modified files as fileList and open
    it.

    The submit process is started by listening on the editor close
    signal and then asking the IDocument interface of the editor to save the file
    within a DocumentManager::blockFileChange() section
    and to launch the submit process. In addition, the action registered
    for submit should be connected to a slot triggering the close of the
    current editor in the editor manager.
*/

namespace VcsBase {

using namespace Internal;
using namespace Utils;

static inline QString submitMessageCheckScript()
{
    return VcsPlugin::instance()->settings().submitMessageCheckScript.value();
}

class VcsBaseSubmitEditorPrivate
{
public:
    VcsBaseSubmitEditorPrivate(SubmitEditorWidget *editorWidget,
                               VcsBaseSubmitEditor *q);

    SubmitEditorWidget *m_widget;
    VcsBaseSubmitEditorParameters m_parameters;
    QString m_displayName;
    FilePath m_checkScriptWorkingDirectory;
    SubmitEditorFile m_file;

    QPointer<QAction> m_diffAction;
    QPointer<QAction> m_submitAction;

    NickNameDialog *m_nickNameDialog = nullptr;
    bool m_disablePrompt = false;
};

VcsBaseSubmitEditorPrivate::VcsBaseSubmitEditorPrivate(SubmitEditorWidget *editorWidget,
                                                       VcsBaseSubmitEditor *q) :
    m_widget(editorWidget), m_file(q)
{
    auto completer = new QCompleter(q);
    completer->setCaseSensitivity(Qt::CaseSensitive);
    completer->setModelSorting(QCompleter::CaseSensitivelySortedModel);
    m_widget->descriptionEdit()->setCompleter(completer);
    m_widget->descriptionEdit()->setCompletionLengthThreshold(4);
}

VcsBaseSubmitEditor::VcsBaseSubmitEditor(SubmitEditorWidget *editorWidget)
{
    setWidget(editorWidget);
    d = new VcsBaseSubmitEditorPrivate(editorWidget, this);
}

void VcsBaseSubmitEditor::setParameters(const VcsBaseSubmitEditorParameters &parameters)
{
    d->m_parameters = parameters;
    d->m_file.setId(parameters.id);
    d->m_file.setMimeType(QLatin1String(parameters.mimeType));

    setWidget(d->m_widget);
    document()->setPreferredDisplayName(Tr::tr(d->m_parameters.displayName));

    // Message font according to settings
    CompletingTextEdit *descriptionEdit = d->m_widget->descriptionEdit();
    const TextEditor::FontSettings fs = TextEditor::TextEditorSettings::fontSettings();
    const QTextCharFormat tf = fs.toTextCharFormat(TextEditor::C_TEXT);
    descriptionEdit->setFont(tf.font());
    const QTextCharFormat selectionFormat = fs.toTextCharFormat(TextEditor::C_SELECTION);
    QPalette pal;
    pal.setColor(QPalette::Base, tf.background().color());
    pal.setColor(QPalette::Text, tf.foreground().color());
    pal.setColor(QPalette::WindowText, tf.foreground().color());
    if (selectionFormat.background().style() != Qt::NoBrush)
        pal.setColor(QPalette::Highlight, selectionFormat.background().color());
    pal.setBrush(QPalette::HighlightedText, selectionFormat.foreground());
    descriptionEdit->setPalette(pal);

    d->m_file.setModified(false);
    // We are always clean to prevent the editor manager from asking to save.

    connect(d->m_widget, &SubmitEditorWidget::diffSelected,
            this, &VcsBaseSubmitEditor::slotDiffSelectedVcsFiles);
    connect(descriptionEdit, &QTextEdit::textChanged,
            this, &VcsBaseSubmitEditor::fileContentsChanged);

    const CommonVcsSettings &settings = VcsPlugin::instance()->settings();
    // Add additional context menu settings
    if (!settings.submitMessageCheckScript.value().isEmpty()
            || !settings.nickNameMailMap.value().isEmpty()) {
        auto sep = new QAction(this);
        sep->setSeparator(true);
        d->m_widget->addDescriptionEditContextMenuAction(sep);
        // Run check action
        if (!settings.submitMessageCheckScript.value().isEmpty()) {
            auto checkAction = new QAction(Tr::tr("Check Message"), this);
            connect(checkAction, &QAction::triggered,
                    this, &VcsBaseSubmitEditor::slotCheckSubmitMessage);
            d->m_widget->addDescriptionEditContextMenuAction(checkAction);
        }
        // Insert nick
        if (!settings.nickNameMailMap.value().isEmpty()) {
            auto insertAction = new QAction(Tr::tr("Insert Name..."), this);
            connect(insertAction, &QAction::triggered, this, &VcsBaseSubmitEditor::slotInsertNickName);
            d->m_widget->addDescriptionEditContextMenuAction(insertAction);
        }
    }
    // Do we have user fields?
    if (!settings.nickNameFieldListFile.value().isEmpty())
        createUserFields(settings.nickNameFieldListFile.value());

    // wrapping. etc
    slotUpdateEditorSettings();
    connect(VcsPlugin::instance(), &VcsPlugin::settingsChanged,
            this, &VcsBaseSubmitEditor::slotUpdateEditorSettings);
    connect(Core::EditorManager::instance(), &Core::EditorManager::currentEditorChanged,
            this, [this] {
                if (Core::EditorManager::currentEditor() == this)
                    updateFileModel();
            });
    connect(qApp, &QApplication::applicationStateChanged,
            this, [this](Qt::ApplicationState state) {
                if (state == Qt::ApplicationActive)
                    updateFileModel();
            });

    auto aggregate = new Aggregation::Aggregate;
    aggregate->add(new Core::BaseTextFind(descriptionEdit));
    aggregate->add(this);
}

VcsBaseSubmitEditor::~VcsBaseSubmitEditor()
{
    delete d->m_widget;
    delete d;
}

void VcsBaseSubmitEditor::slotUpdateEditorSettings()
{
    const CommonVcsSettings &s = VcsPlugin::instance()->settings();
    setLineWrapWidth(s.lineWrapWidth.value());
    setLineWrap(s.lineWrap.value());
}

// Return a trimmed list of non-empty field texts
static inline QStringList fieldTexts(const QString &fileContents)
{
    QStringList rc;
    const QStringList rawFields = fileContents.trimmed().split(QLatin1Char('\n'));
    for (const QString &field : rawFields) {
        const QString trimmedField = field.trimmed();
        if (!trimmedField.isEmpty())
            rc.push_back(trimmedField);
    }
    return rc;
}

void VcsBaseSubmitEditor::createUserFields(const QString &fieldConfigFile)
{
    FileReader reader;
    if (!reader.fetch(FilePath::fromString(fieldConfigFile),
                      QIODevice::Text,
                      Core::ICore::dialogParent())) {
        return;
    }
    // Parse into fields
    const QStringList fields = fieldTexts(QString::fromUtf8(reader.data()));
    if (fields.empty())
        return;
    // Create a completer on user names
    const QStandardItemModel *nickNameModel = VcsPlugin::instance()->nickNameModel();
    auto completer = new QCompleter(NickNameDialog::nickNameList(nickNameModel), this);

    auto fieldWidget = new SubmitFieldWidget;
    connect(fieldWidget, &SubmitFieldWidget::browseButtonClicked,
            this, &VcsBaseSubmitEditor::slotSetFieldNickName);
    fieldWidget->setCompleter(completer);
    fieldWidget->setAllowDuplicateFields(true);
    fieldWidget->setHasBrowseButton(true);
    fieldWidget->setFields(fields);
    d->m_widget->addSubmitFieldWidget(fieldWidget);
}

void VcsBaseSubmitEditor::registerActions(QAction *editorUndoAction, QAction *editorRedoAction,
                                          QAction *submitAction, QAction *diffAction)
{
    d->m_widget->registerActions(editorUndoAction, editorRedoAction, submitAction, diffAction);
    d->m_diffAction = diffAction;
    d->m_submitAction = submitAction;
}

QAbstractItemView::SelectionMode VcsBaseSubmitEditor::fileListSelectionMode() const
{
    return d->m_widget->fileListSelectionMode();
}

void VcsBaseSubmitEditor::setFileListSelectionMode(QAbstractItemView::SelectionMode sm)
{
    d->m_widget->setFileListSelectionMode(sm);
}

bool VcsBaseSubmitEditor::isEmptyFileListEnabled() const
{
    return d->m_widget->isEmptyFileListEnabled();
}

void VcsBaseSubmitEditor::setEmptyFileListEnabled(bool e)
{
    d->m_widget->setEmptyFileListEnabled(e);
}

bool VcsBaseSubmitEditor::lineWrap() const
{
    return d->m_widget->lineWrap();
}

void VcsBaseSubmitEditor::setLineWrap(bool w)
{
    d->m_widget->setLineWrap(w);
}

int VcsBaseSubmitEditor::lineWrapWidth() const
{
    return d->m_widget->lineWrapWidth();
}

void VcsBaseSubmitEditor::setLineWrapWidth(int w)
{
    d->m_widget->setLineWrapWidth(w);
}

Core::IDocument *VcsBaseSubmitEditor::document() const
{
    return &d->m_file;
}

FilePath VcsBaseSubmitEditor::checkScriptWorkingDirectory() const
{
    return d->m_checkScriptWorkingDirectory;
}

void VcsBaseSubmitEditor::setCheckScriptWorkingDirectory(const FilePath &s)
{
    d->m_checkScriptWorkingDirectory = s;
}

QStringList VcsBaseSubmitEditor::checkedFiles() const
{
    return d->m_widget->checkedFiles();
}

static QSet<FilePath> filesFromModel(SubmitFileModel *model)
{
    QSet<FilePath> result;
    result.reserve(model->rowCount());
    for (int row = 0; row < model->rowCount(); ++row) {
        result.insert(model->repositoryRoot().resolvePath(model->file(row)).absoluteFilePath());
    }
    return result;
}

void VcsBaseSubmitEditor::setFileModel(SubmitFileModel *model)
{
    QTC_ASSERT(model, return);
    SubmitFileModel *oldModel = d->m_widget->fileModel();
    QList<int> selected;
    if (oldModel) {
        model->updateSelections(oldModel);
        selected = d->m_widget->selectedRows();
    }
    d->m_widget->setFileModel(model);
    delete oldModel;
    if (!selected.isEmpty())
        d->m_widget->setSelectedRows(selected);

    const QSet<FilePath> files = filesFromModel(model);
    // add file names to completion
    QSet<QString> completionItems = Utils::transform(files, &FilePath::fileName);
    QObject *cppModelManager = ExtensionSystem::PluginManager::getObjectByName("CppModelManager");
    if (cppModelManager) {
        const auto symbols = ExtensionSystem::invoke<QSet<QString>>(cppModelManager,
                                                                    "symbolsInFiles",
                                                                    files);
        completionItems += Utils::filtered(symbols, acceptsWordForCompletion);
    }

    // Populate completer with symbols
    if (!completionItems.isEmpty()) {
        QCompleter *completer = d->m_widget->descriptionEdit()->completer();
        QStringList symbolsList = Utils::toList(completionItems);
        symbolsList.sort();
        completer->setModel(new QStringListModel(symbolsList, completer));
    }
}

SubmitFileModel *VcsBaseSubmitEditor::fileModel() const
{
    return d->m_widget->fileModel();
}

QStringList VcsBaseSubmitEditor::rowsToFiles(const QList<int> &rows) const
{
    if (rows.empty())
        return QStringList();

    QStringList rc;
    const SubmitFileModel *model = fileModel();
    const int count = rows.size();
    for (int i = 0; i < count; i++)
        rc.push_back(model->file(rows.at(i)));
    return rc;
}

void VcsBaseSubmitEditor::slotDiffSelectedVcsFiles(const QList<int> &rawList)
{
    if (d->m_parameters.diffType == VcsBaseSubmitEditorParameters::DiffRows)
        emit diffSelectedRows(rawList);
    else
        emit diffSelectedFiles(rowsToFiles(rawList));
}

QByteArray VcsBaseSubmitEditor::fileContents() const
{
    return description().toLocal8Bit();
}

bool VcsBaseSubmitEditor::setFileContents(const QByteArray &contents)
{
    setDescription(QString::fromUtf8(contents));
    return true;
}

QString VcsBaseSubmitEditor::description() const
{
    return d->m_widget->descriptionText();
}

void VcsBaseSubmitEditor::setDescription(const QString &text)
{
    d->m_widget->setDescriptionText(text);
}

bool VcsBaseSubmitEditor::isDescriptionMandatory() const
{
    return d->m_widget->isDescriptionMandatory();
}

void VcsBaseSubmitEditor::setDescriptionMandatory(bool v)
{
    d->m_widget->setDescriptionMandatory(v);
}

enum { checkDialogMinimumWidth = 500 };

<<<<<<< HEAD
VcsBaseSubmitEditor::PromptSubmitResult VcsBaseSubmitEditor::promptSubmit(VcsBasePluginPrivate *plugin)
{
    auto submitWidget = static_cast<SubmitEditorWidget *>(this->widget());
=======
void VcsBaseSubmitEditor::accept(VcsBasePluginPrivate *plugin)
{
    auto submitWidget = static_cast<SubmitEditorWidget *>(this->widget());

    Core::EditorManager::activateEditor(this, Core::EditorManager::IgnoreNavigationHistory);

    QString errorMessage;
    const bool canCommit = checkSubmitMessage(&errorMessage) && submitWidget->canSubmit(&errorMessage);
    if (!canCommit) {
        VcsOutputWindow::appendError(
                    Tr::tr("Cannot %1%2.",
                       "%2 is an optional error message with ': ' prefix. Don't add space in front.")
                    .arg(plugin->commitDisplayName().toLower(),
                         errorMessage.isEmpty() ? errorMessage : ": " + errorMessage));
    } else if (plugin->activateCommit()) {
        close();
    }
}

void VcsBaseSubmitEditor::close()
{
    d->m_disablePrompt = true;
    Core::EditorManager::closeDocuments({document()});
}

bool VcsBaseSubmitEditor::promptSubmit(VcsBasePluginPrivate *plugin)
{
    if (d->m_disablePrompt)
        return true;
>>>>>>> f7639f45

    Core::EditorManager::activateEditor(this, Core::EditorManager::IgnoreNavigationHistory);

    auto submitWidget = static_cast<SubmitEditorWidget *>(this->widget());
    if (!submitWidget->isEnabled() || !submitWidget->isEdited())
<<<<<<< HEAD
        return SubmitDiscarded;

    QString errorMessage;

    // Pop up a message depending on whether the check succeeded and the
    // user wants to be prompted
    bool canCommit = checkSubmitMessage(&errorMessage) && submitWidget->canSubmit(&errorMessage);
    const bool prompt = !plugin->submitActionTriggered();
    if (canCommit && !prompt)
        return SubmitConfirmed;
    QMessageBox mb(Core::ICore::dialogParent());
    const QString commitName = plugin->commitDisplayName();
    mb.setWindowTitle(tr("Close %1 %2 Editor").arg(plugin->displayName(), commitName));
    mb.setIcon(QMessageBox::Question);
    QString message;
    if (canCommit) {
        message = tr("What do you want to do with these changes?");
    } else {
        message = tr("Cannot %1%2.\nWhat do you want to do?",
                     "%2 is an optional error message with ': ' prefix. Don't add space in front.")
                .arg(commitName.toLower(),
                     errorMessage.isEmpty() ? errorMessage : ": " + errorMessage);
    }
    mb.setText(message);
    mb.setStandardButtons(QMessageBox::Close | QMessageBox::Cancel);
    // On Windows there is no mnemonic for Close. Set it explicitly.
    mb.button(QMessageBox::Close)->setText(tr("&Close"));
    mb.button(QMessageBox::Cancel)->setText(tr("&Keep Editing"));
    // prompt is true when the editor is closed, and false when triggered by the submit action
    if (prompt)
        mb.setDefaultButton(QMessageBox::Cancel);
    mb.exec();
    return mb.result() == QMessageBox::Close ? SubmitDiscarded : SubmitCanceled;
=======
        return true;

    const QString commitName = plugin->commitDisplayName();
    QMessageBox mb(Core::ICore::dialogParent());
    mb.setWindowTitle(Tr::tr("Close %1 %2 Editor").arg(plugin->displayName(), commitName));
    mb.setIcon(QMessageBox::Warning);
    mb.setText(Tr::tr("Closing this editor will abort the %1.")
                   .arg(commitName.toLower()));
    mb.setStandardButtons(QMessageBox::Close | QMessageBox::Cancel);
    // On Windows there is no mnemonic for Close. Set it explicitly.
    mb.button(QMessageBox::Close)->setText(Tr::tr("&Close"));
    mb.button(QMessageBox::Cancel)->setText(Tr::tr("&Keep Editing"));
    mb.setDefaultButton(QMessageBox::Cancel);
    mb.exec();
    return mb.result() == QMessageBox::Close;
>>>>>>> f7639f45
}

QString VcsBaseSubmitEditor::promptForNickName()
{
    if (!d->m_nickNameDialog)
        d->m_nickNameDialog = new NickNameDialog(VcsPlugin::instance()->nickNameModel(), d->m_widget);
    if (d->m_nickNameDialog->exec() == QDialog::Accepted)
       return d->m_nickNameDialog->nickName();
    return QString();
}

void VcsBaseSubmitEditor::slotInsertNickName()
{
    const QString nick = promptForNickName();
    if (!nick.isEmpty())
        d->m_widget->descriptionEdit()->textCursor().insertText(nick);
}

void VcsBaseSubmitEditor::slotSetFieldNickName(int i)
{
    if (SubmitFieldWidget *sfw = d->m_widget->submitFieldWidgets().constFirst()) {
        const QString nick = promptForNickName();
        if (!nick.isEmpty())
            sfw->setFieldValue(i, nick);
    }
}

void VcsBaseSubmitEditor::slotCheckSubmitMessage()
{
    QString errorMessage;
    if (!checkSubmitMessage(&errorMessage)) {
        QMessageBox msgBox(QMessageBox::Warning, Tr::tr("Submit Message Check Failed"),
                           errorMessage, QMessageBox::Ok, d->m_widget);
        msgBox.setMinimumWidth(checkDialogMinimumWidth);
        msgBox.exec();
    }
}

bool VcsBaseSubmitEditor::checkSubmitMessage(QString *errorMessage) const
{
    const QString checkScript = submitMessageCheckScript();
    if (checkScript.isEmpty())
        return true;
    QApplication::setOverrideCursor(Qt::WaitCursor);
    const bool rc = runSubmitMessageCheckScript(checkScript, errorMessage);
    QApplication::restoreOverrideCursor();
    return rc;
}

static QString msgCheckScript(const FilePath &workingDir, const QString &cmd)
{
    const QString nativeCmd = QDir::toNativeSeparators(cmd);
    return workingDir.isEmpty() ?
           Tr::tr("Executing %1").arg(nativeCmd) :
           Tr::tr("Executing [%1] %2").
           arg(workingDir.toUserOutput(), nativeCmd);
}

bool VcsBaseSubmitEditor::runSubmitMessageCheckScript(const QString &checkScript, QString *errorMessage) const
{
    // Write out message
    TempFileSaver saver(TemporaryDirectory::masterDirectoryPath() + "/msgXXXXXX.txt");
    saver.write(fileContents());
    if (!saver.finalize(errorMessage))
        return false;
    // Run check process
    VcsOutputWindow::appendShellCommandLine(msgCheckScript(d->m_checkScriptWorkingDirectory,
                                                           checkScript));
    QtcProcess checkProcess;
    if (!d->m_checkScriptWorkingDirectory.isEmpty())
        checkProcess.setWorkingDirectory(d->m_checkScriptWorkingDirectory);
    checkProcess.setCommand({FilePath::fromString(checkScript), {saver.filePath().toString()}});
    checkProcess.start();
    const bool succeeded = checkProcess.waitForFinished();

    const QString stdOut = checkProcess.stdOut();
    if (!stdOut.isEmpty())
        VcsOutputWindow::appendSilently(stdOut);
    const QString stdErr = checkProcess.stdErr();
    if (!stdErr.isEmpty())
        VcsOutputWindow::appendSilently(stdErr);

    if (!succeeded)
        *errorMessage = checkProcess.exitMessage();

    return succeeded;
}

QIcon VcsBaseSubmitEditor::diffIcon()
{
    using namespace Utils;
    return Icon({
        {":/vcsbase/images/diff_documents.png", Theme::PanelTextColorDark},
        {":/vcsbase/images/diff_arrows.png", Theme::IconsStopColor}
    }, Icon::Tint).icon();
}

QIcon VcsBaseSubmitEditor::submitIcon()
{
    using namespace Utils;
    return Icon({
        {":/vcsbase/images/submit_db.png", Theme::PanelTextColorDark},
        {":/vcsbase/images/submit_arrow.png", Theme::IconsRunColor}
    }, Icon::Tint | Icon::PunchEdges).icon();
}

// Reduce a list of untracked files reported by a VCS down to the files
// that are actually part of the current project(s).
void VcsBaseSubmitEditor::filterUntrackedFilesOfProject(const FilePath &repositoryDirectory,
                                                        QStringList *untrackedFiles)
{
    for (QStringList::iterator it = untrackedFiles->begin(); it != untrackedFiles->end(); ) {
        const FilePath path = repositoryDirectory.resolvePath(*it).absoluteFilePath();
        if (ProjectExplorer::SessionManager::projectForFile(path))
            ++it;
        else
            it = untrackedFiles->erase(it);
    }
}

} // namespace VcsBase<|MERGE_RESOLUTION|>--- conflicted
+++ resolved
@@ -444,11 +444,6 @@
 
 enum { checkDialogMinimumWidth = 500 };
 
-<<<<<<< HEAD
-VcsBaseSubmitEditor::PromptSubmitResult VcsBaseSubmitEditor::promptSubmit(VcsBasePluginPrivate *plugin)
-{
-    auto submitWidget = static_cast<SubmitEditorWidget *>(this->widget());
-=======
 void VcsBaseSubmitEditor::accept(VcsBasePluginPrivate *plugin)
 {
     auto submitWidget = static_cast<SubmitEditorWidget *>(this->widget());
@@ -478,47 +473,11 @@
 {
     if (d->m_disablePrompt)
         return true;
->>>>>>> f7639f45
 
     Core::EditorManager::activateEditor(this, Core::EditorManager::IgnoreNavigationHistory);
 
     auto submitWidget = static_cast<SubmitEditorWidget *>(this->widget());
     if (!submitWidget->isEnabled() || !submitWidget->isEdited())
-<<<<<<< HEAD
-        return SubmitDiscarded;
-
-    QString errorMessage;
-
-    // Pop up a message depending on whether the check succeeded and the
-    // user wants to be prompted
-    bool canCommit = checkSubmitMessage(&errorMessage) && submitWidget->canSubmit(&errorMessage);
-    const bool prompt = !plugin->submitActionTriggered();
-    if (canCommit && !prompt)
-        return SubmitConfirmed;
-    QMessageBox mb(Core::ICore::dialogParent());
-    const QString commitName = plugin->commitDisplayName();
-    mb.setWindowTitle(tr("Close %1 %2 Editor").arg(plugin->displayName(), commitName));
-    mb.setIcon(QMessageBox::Question);
-    QString message;
-    if (canCommit) {
-        message = tr("What do you want to do with these changes?");
-    } else {
-        message = tr("Cannot %1%2.\nWhat do you want to do?",
-                     "%2 is an optional error message with ': ' prefix. Don't add space in front.")
-                .arg(commitName.toLower(),
-                     errorMessage.isEmpty() ? errorMessage : ": " + errorMessage);
-    }
-    mb.setText(message);
-    mb.setStandardButtons(QMessageBox::Close | QMessageBox::Cancel);
-    // On Windows there is no mnemonic for Close. Set it explicitly.
-    mb.button(QMessageBox::Close)->setText(tr("&Close"));
-    mb.button(QMessageBox::Cancel)->setText(tr("&Keep Editing"));
-    // prompt is true when the editor is closed, and false when triggered by the submit action
-    if (prompt)
-        mb.setDefaultButton(QMessageBox::Cancel);
-    mb.exec();
-    return mb.result() == QMessageBox::Close ? SubmitDiscarded : SubmitCanceled;
-=======
         return true;
 
     const QString commitName = plugin->commitDisplayName();
@@ -534,7 +493,6 @@
     mb.setDefaultButton(QMessageBox::Cancel);
     mb.exec();
     return mb.result() == QMessageBox::Close;
->>>>>>> f7639f45
 }
 
 QString VcsBaseSubmitEditor::promptForNickName()
