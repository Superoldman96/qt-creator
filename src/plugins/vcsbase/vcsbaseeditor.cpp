/****************************************************************************
**
** Copyright (C) 2013 Digia Plc and/or its subsidiary(-ies).
** Contact: http://www.qt-project.org/legal
**
** This file is part of Qt Creator.
**
** Commercial License Usage
** Licensees holding valid commercial Qt licenses may use this file in
** accordance with the commercial license agreement provided with the
** Software or, alternatively, in accordance with the terms contained in
** a written agreement between you and Digia.  For licensing terms and
** conditions see http://qt.digia.com/licensing.  For further information
** use the contact form at http://qt.digia.com/contact-us.
**
** GNU Lesser General Public License Usage
** Alternatively, this file may be used under the terms of the GNU Lesser
** General Public License version 2.1 as published by the Free Software
** Foundation and appearing in the file LICENSE.LGPL included in the
** packaging of this file.  Please review the following information to
** ensure the GNU Lesser General Public License version 2.1 requirements
** will be met: http://www.gnu.org/licenses/old-licenses/lgpl-2.1.html.
**
** In addition, as a special exception, Digia gives you certain additional
** rights.  These rights are described in the Digia Qt LGPL Exception
** version 1.1, included in the file LGPL_EXCEPTION.txt in this package.
**
****************************************************************************/

#include "vcsbaseeditor.h"
#include "diffhighlighter.h"
#include "baseannotationhighlighter.h"
#include "vcsbaseplugin.h"
#include "vcsbaseeditorparameterwidget.h"

#include <coreplugin/icore.h>
#include <coreplugin/vcsmanager.h>
#include <extensionsystem/pluginmanager.h>
#include <projectexplorer/editorconfiguration.h>
#include <projectexplorer/projectexplorer.h>
#include <projectexplorer/project.h>
#include <projectexplorer/session.h>
#include <texteditor/basetextdocument.h>
#include <texteditor/basetextdocumentlayout.h>
#include <texteditor/texteditorsettings.h>
#include <utils/qtcassert.h>

#include <QDebug>
#include <QFileInfo>
#include <QFile>
#include <QRegExp>
#include <QSet>
#include <QTextCodec>
#include <QUrl>
#include <QTextBlock>
#include <QDesktopServices>
#include <QAction>
#include <QKeyEvent>
#include <QMenu>
#include <QTextCursor>
#include <QTextEdit>
#include <QComboBox>
#include <QClipboard>
#include <QApplication>
#include <QMessageBox>

/*!
    \enum VcsBase::EditorContentType

    This enum describes the contents of a VcsBaseEditor and its interaction.

    \value RegularCommandOutput  No special handling.
    \value LogOutput  Log of a file under revision control. Provide a
           description of the change that users can click to view detailed
           information about the change and \e Annotate for the log of a
           single file.
    \value AnnotateOutput  Color contents per change number and provide a
           clickable change description.
           Context menu offers annotate previous version functionality.
           Expected format:
           \code
           <change description>: file line
           \endcode
    \value DiffOutput  Diff output. Might include describe output, which consists of a
           header and diffs. Double-clicking the chunk opens the file. The context
           menu offers the functionality to revert the chunk.

    \sa VcsBase::VcsBaseEditorWidget
*/

namespace VcsBase {

/*!
    \class VcsBase::DiffChunk

    \brief The DiffChunk class provides a diff chunk consisting of file name
    and chunk data.
*/

bool DiffChunk::isValid() const
{
    return !fileName.isEmpty() && !chunk.isEmpty();
}

QByteArray DiffChunk::asPatch(const QString &workingDirectory) const
{
    QString relativeFile = workingDirectory.isEmpty() ?
                fileName : QDir(workingDirectory).relativeFilePath(fileName);
    const QByteArray fileNameBA = QFile::encodeName(relativeFile);
    QByteArray rc = "--- ";
    rc += fileNameBA;
    rc += "\n+++ ";
    rc += fileNameBA;
    rc += '\n';
    rc += chunk;
    return rc;
}

namespace Internal {

// Data to be passed to apply/revert diff chunk actions.
class DiffChunkAction
{
public:
    DiffChunkAction(const DiffChunk &dc = DiffChunk(), bool revertIn = false) :
        chunk(dc), revert(revertIn) {}

    DiffChunk chunk;
    bool revert;
};

} // namespace Internal
} // namespace VcsBase

Q_DECLARE_METATYPE(VcsBase::Internal::DiffChunkAction)

namespace VcsBase {

/*!
    \class VcsBase::VcsBaseEditor

    \brief The VcsBaseEditor class implements an editor with no support for
    duplicates.

    Creates a browse combo in the toolbar for diff output.
    It also mirrors the signals of the VcsBaseEditor since the editor
    manager passes the editor around.
*/

class VcsBaseEditor : public TextEditor::BaseTextEditor
{
    Q_OBJECT
public:
    VcsBaseEditor(VcsBaseEditorWidget *, const VcsBaseEditorParameters *type);

    Core::Id id() const { return m_id; }

signals:
    void describeRequested(const QString &source, const QString &change);
    void annotateRevisionRequested(const QString &source, const QString &change, int line);

private:
    Core::Id m_id;
};

VcsBaseEditor::VcsBaseEditor(VcsBaseEditorWidget *widget,
                             const VcsBaseEditorParameters *type)  :
    BaseTextEditor(widget),
    m_id(type->id)
{
    setContext(Core::Context(type->context, TextEditor::Constants::C_TEXTEDITOR));
}

// ----------- VcsBaseEditorPrivate

namespace Internal {

/*! \class AbstractTextCursorHandler
 *  \brief The AbstractTextCursorHandler class provides an interface to handle
 *  the contents under a text cursor inside an editor.
 */
class AbstractTextCursorHandler : public QObject
{
public:
    AbstractTextCursorHandler(VcsBaseEditorWidget *editorWidget = 0);

<<<<<<< HEAD
    /*! \brief Try to find some matching contents under \a cursor
=======
    /*! Tries to find some matching contents under \a cursor.
>>>>>>> a12a9f49
     *
     *  It is the first function to be called because it changes the internal
     *  state of the handler. Other functions (such as
     *  highlightCurrentContents() and handleCurrentContents()) use the result
     *  of the matching.
     *
     *  Returns \c true if contents could be found.
     */
    virtual bool findContentsUnderCursor(const QTextCursor &cursor);

    //! Highlight (eg underline) the contents matched with findContentsUnderCursor()
    virtual void highlightCurrentContents() = 0;

    //! React to user-interaction with the contents matched with findContentsUnderCursor()
    virtual void handleCurrentContents() = 0;

    //! Contents matched with the last call to findContentsUnderCursor()
    virtual QString currentContents() const = 0;

<<<<<<< HEAD
    /*! \brief Fill \a menu with contextual actions applying to the contents matched
     *         with findContentsUnderCursor()
=======
    /*! Fills \a menu with contextual actions applying to the contents matched
     *  with findContentsUnderCursor().
>>>>>>> a12a9f49
     */
    virtual void fillContextMenu(QMenu *menu, EditorContentType type) const = 0;

    //! Editor passed on construction of this handler
    VcsBaseEditorWidget *editorWidget() const;

    //! Text cursor used to match contents with findContentsUnderCursor()
    QTextCursor currentCursor() const;

private:
    VcsBaseEditorWidget *m_editorWidget;
    QTextCursor m_currentCursor;
};

AbstractTextCursorHandler::AbstractTextCursorHandler(VcsBaseEditorWidget *editorWidget)
    : QObject(editorWidget),
      m_editorWidget(editorWidget)
{
}

bool AbstractTextCursorHandler::findContentsUnderCursor(const QTextCursor &cursor)
{
    m_currentCursor = cursor;
    return false;
}

VcsBaseEditorWidget *AbstractTextCursorHandler::editorWidget() const
{
    return m_editorWidget;
}

QTextCursor AbstractTextCursorHandler::currentCursor() const
{
    return m_currentCursor;
}

/*! \class ChangeTextCursorHandler
 *  \brief The ChangeTextCursorHandler class provides a handler for VCS change
 *  identifiers.
 */
class ChangeTextCursorHandler : public AbstractTextCursorHandler
{
    Q_OBJECT

public:
    ChangeTextCursorHandler(VcsBaseEditorWidget *editorWidget = 0);

    bool findContentsUnderCursor(const QTextCursor &cursor);
    void highlightCurrentContents();
    void handleCurrentContents();
    QString currentContents() const;
    void fillContextMenu(QMenu *menu, EditorContentType type) const;

private slots:
    void slotDescribe();
    void slotCopyRevision();

private:
    QAction *createDescribeAction(const QString &change) const;
    QAction *createAnnotateAction(const QString &change, bool previous) const;
    QAction *createCopyRevisionAction(const QString &change) const;

    QString m_currentChange;
};

ChangeTextCursorHandler::ChangeTextCursorHandler(VcsBaseEditorWidget *editorWidget)
    : AbstractTextCursorHandler(editorWidget)
{
}

bool ChangeTextCursorHandler::findContentsUnderCursor(const QTextCursor &cursor)
{
    AbstractTextCursorHandler::findContentsUnderCursor(cursor);
    m_currentChange = editorWidget()->changeUnderCursor(cursor);
    return !m_currentChange.isEmpty();
}

void ChangeTextCursorHandler::highlightCurrentContents()
{
    QTextEdit::ExtraSelection sel;
    sel.cursor = currentCursor();
    sel.cursor.select(QTextCursor::WordUnderCursor);
    sel.format.setFontUnderline(true);
    sel.format.setProperty(QTextFormat::UserProperty, m_currentChange);
    editorWidget()->setExtraSelections(VcsBaseEditorWidget::OtherSelection,
                                       QList<QTextEdit::ExtraSelection>() << sel);
}

void ChangeTextCursorHandler::handleCurrentContents()
{
    slotDescribe();
}

void ChangeTextCursorHandler::fillContextMenu(QMenu *menu, EditorContentType type) const
{
    VcsBaseEditorWidget *widget = editorWidget();
    switch (type) {
    case AnnotateOutput: { // Describe current / annotate previous
        bool currentValid = widget->isValidRevision(m_currentChange);
        menu->addSeparator();
        menu->addAction(createCopyRevisionAction(m_currentChange));
        if (currentValid)
            menu->addAction(createDescribeAction(m_currentChange));
        menu->addSeparator();
        if (currentValid)
            menu->addAction(createAnnotateAction(widget->decorateVersion(m_currentChange), false));
        const QStringList previousVersions = widget->annotationPreviousVersions(m_currentChange);
        if (!previousVersions.isEmpty()) {
            foreach (const QString &pv, previousVersions)
                menu->addAction(createAnnotateAction(widget->decorateVersion(pv), true));
        }
        break;
    }
    default: // Describe current / Annotate file of current
        menu->addSeparator();
        menu->addAction(createCopyRevisionAction(m_currentChange));
        menu->addAction(createDescribeAction(m_currentChange));
        if (widget->isFileLogAnnotateEnabled())
            menu->addAction(createAnnotateAction(m_currentChange, false));
        break;
    }
    widget->addChangeActions(menu, m_currentChange);
}

QString ChangeTextCursorHandler::currentContents() const
{
    return m_currentChange;
}

void ChangeTextCursorHandler::slotDescribe()
{
    emit editorWidget()->describeRequested(editorWidget()->source(), m_currentChange);
}

void ChangeTextCursorHandler::slotCopyRevision()
{
    QApplication::clipboard()->setText(m_currentChange);
}

QAction *ChangeTextCursorHandler::createDescribeAction(const QString &change) const
{
    QAction *a = new QAction(VcsBaseEditorWidget::tr("Describe Change %1").arg(change), 0);
    connect(a, SIGNAL(triggered()), this, SLOT(slotDescribe()));
    return a;
}

QAction *ChangeTextCursorHandler::createAnnotateAction(const QString &change, bool previous) const
{
    // Use 'previous' format if desired and available, else default to standard.
    const QString &format =
            previous && !editorWidget()->annotatePreviousRevisionTextFormat().isEmpty() ?
                editorWidget()->annotatePreviousRevisionTextFormat() :
                editorWidget()->annotateRevisionTextFormat();
    QAction *a = new QAction(format.arg(change), 0);
    a->setData(change);
    connect(a, SIGNAL(triggered()), editorWidget(), SLOT(slotAnnotateRevision()));
    return a;
}

QAction *ChangeTextCursorHandler::createCopyRevisionAction(const QString &change) const
{
    QAction *a = new QAction(editorWidget()->copyRevisionTextFormat().arg(change), 0);
    a->setData(change);
    connect(a, SIGNAL(triggered()), this, SLOT(slotCopyRevision()));
    return a;
}

/*! \class UrlTextCursorHandler
 *  \brief The UrlTextCursorHandler class provides a handler for URLs, such as
 *  http://qt-project.org/.
 *
 *  The URL pattern can be redefined in sub-classes with setUrlPattern(), by default the pattern
 *  works for hyper-text URLs.
 */
class UrlTextCursorHandler : public AbstractTextCursorHandler
{
    Q_OBJECT

public:
    UrlTextCursorHandler(VcsBaseEditorWidget *editorWidget = 0);

    bool findContentsUnderCursor(const QTextCursor &cursor);
    void highlightCurrentContents();
    void handleCurrentContents();
    void fillContextMenu(QMenu *menu, EditorContentType type) const;
    QString currentContents() const;

protected slots:
    virtual void slotCopyUrl();
    virtual void slotOpenUrl();

protected:
    void setUrlPattern(const QString &pattern);
    QAction *createOpenUrlAction(const QString &text) const;
    QAction *createCopyUrlAction(const QString &text) const;

private:
    class UrlData
    {
    public:
        int startColumn;
        QString url;
    };

    UrlData m_urlData;
    QString m_urlPattern;
};

UrlTextCursorHandler::UrlTextCursorHandler(VcsBaseEditorWidget *editorWidget)
    : AbstractTextCursorHandler(editorWidget)
{
    setUrlPattern(QLatin1String("https?\\://[^\\s]+"));
}

bool UrlTextCursorHandler::findContentsUnderCursor(const QTextCursor &cursor)
{
    AbstractTextCursorHandler::findContentsUnderCursor(cursor);

    m_urlData.url.clear();
    m_urlData.startColumn = -1;

    QTextCursor cursorForUrl = cursor;
    cursorForUrl.select(QTextCursor::LineUnderCursor);
    if (cursorForUrl.hasSelection()) {
        const QString line = cursorForUrl.selectedText();
        const int cursorCol = cursor.columnNumber();
        QRegExp urlRx(m_urlPattern);
        int urlMatchIndex = -1;
        do {
            urlMatchIndex = urlRx.indexIn(line, urlMatchIndex + 1);
            if (urlMatchIndex != -1) {
                const QString url = urlRx.cap(0);
                if (urlMatchIndex <= cursorCol && cursorCol <= urlMatchIndex + url.length()) {
                    m_urlData.startColumn = urlMatchIndex;
                    m_urlData.url = url;
                }
            }
        } while (urlMatchIndex != -1 && m_urlData.startColumn == -1);
    }

    return m_urlData.startColumn != -1;
}

void UrlTextCursorHandler::highlightCurrentContents()
{
    QTextEdit::ExtraSelection sel;
    sel.cursor = currentCursor();
    sel.cursor.setPosition(currentCursor().position()
                           - (currentCursor().columnNumber() - m_urlData.startColumn));
    sel.cursor.movePosition(QTextCursor::Right, QTextCursor::KeepAnchor, m_urlData.url.length());
    sel.format.setFontUnderline(true);
    sel.format.setForeground(Qt::blue);
    sel.format.setUnderlineColor(Qt::blue);
    sel.format.setProperty(QTextFormat::UserProperty, m_urlData.url);
    editorWidget()->setExtraSelections(VcsBaseEditorWidget::OtherSelection,
                                       QList<QTextEdit::ExtraSelection>() << sel);
}

void UrlTextCursorHandler::handleCurrentContents()
{
    slotOpenUrl();
}

void UrlTextCursorHandler::fillContextMenu(QMenu *menu, EditorContentType type) const
{
    Q_UNUSED(type);
    menu->addSeparator();
    menu->addAction(createOpenUrlAction(tr("Open URL in Browser...")));
    menu->addAction(createCopyUrlAction(tr("Copy URL Location")));
}

QString UrlTextCursorHandler::currentContents() const
{
    return  m_urlData.url;
}

void UrlTextCursorHandler::setUrlPattern(const QString &pattern)
{
    m_urlPattern = pattern;
}

void UrlTextCursorHandler::slotCopyUrl()
{
    QApplication::clipboard()->setText(m_urlData.url);
}

void UrlTextCursorHandler::slotOpenUrl()
{
    QDesktopServices::openUrl(QUrl(m_urlData.url));
}

QAction *UrlTextCursorHandler::createOpenUrlAction(const QString &text) const
{
    QAction *a = new QAction(text, 0);
    a->setData(m_urlData.url);
    connect(a, SIGNAL(triggered()), this, SLOT(slotOpenUrl()));
    return a;
}

QAction *UrlTextCursorHandler::createCopyUrlAction(const QString &text) const
{
    QAction *a = new QAction(text, 0);
    a->setData(m_urlData.url);
    connect(a, SIGNAL(triggered()), this, SLOT(slotCopyUrl()));
    return a;
}

/*! \class EmailTextCursorHandler
 *  \brief The EmailTextCursorHandler class provides a handler for email
 *  addresses.
 */
class EmailTextCursorHandler : public UrlTextCursorHandler
{
    Q_OBJECT

public:
    EmailTextCursorHandler(VcsBaseEditorWidget *editorWidget = 0);
    void fillContextMenu(QMenu *menu, EditorContentType type) const;

protected slots:
    void slotOpenUrl();
};

EmailTextCursorHandler::EmailTextCursorHandler(VcsBaseEditorWidget *editorWidget)
    : UrlTextCursorHandler(editorWidget)
{
    setUrlPattern(QLatin1String("[a-zA-Z0-9_\\.]+@[a-zA-Z0-9_\\.]+"));
}

void EmailTextCursorHandler::fillContextMenu(QMenu *menu, EditorContentType type) const
{
    Q_UNUSED(type);
    menu->addSeparator();
    menu->addAction(createOpenUrlAction(tr("Send Email To...")));
    menu->addAction(createCopyUrlAction(tr("Copy Email Address")));
}

void EmailTextCursorHandler::slotOpenUrl()
{
    QDesktopServices::openUrl(QUrl(QLatin1String("mailto:") + currentContents()));
}

class VcsBaseEditorWidgetPrivate
{
public:
    VcsBaseEditorWidgetPrivate(VcsBaseEditorWidget* editorWidget, const VcsBaseEditorParameters *type);

    AbstractTextCursorHandler *findTextCursorHandler(const QTextCursor &cursor);
    // creates a browse combo in the toolbar for quick access to entries.
    // Can be used for diff and log. Combo created on first call.
    QComboBox *entriesComboBox();

    const VcsBaseEditorParameters *m_parameters;

    QString m_source;
    QString m_diffBaseDirectory;

    QRegExp m_diffFilePattern;
    QRegExp m_logEntryPattern;
    QList<int> m_entrySections; // line number where this section starts
    int m_cursorLine;
    QString m_annotateRevisionTextFormat;
    QString m_annotatePreviousRevisionTextFormat;
    QString m_copyRevisionTextFormat;
    bool m_fileLogAnnotateEnabled;
    TextEditor::BaseTextEditor *m_editor;
    VcsBaseEditorParameterWidget *m_configurationWidget;
    bool m_mouseDragging;
    QList<AbstractTextCursorHandler *> m_textCursorHandlers;

private:
    QComboBox *m_entriesComboBox;
};

VcsBaseEditorWidgetPrivate::VcsBaseEditorWidgetPrivate(VcsBaseEditorWidget *editorWidget,
                                                       const VcsBaseEditorParameters *type)  :
    m_parameters(type),
    m_cursorLine(-1),
    m_annotateRevisionTextFormat(VcsBaseEditorWidget::tr("Annotate \"%1\"")),
    m_copyRevisionTextFormat(VcsBaseEditorWidget::tr("Copy \"%1\"")),
    m_fileLogAnnotateEnabled(false),
    m_editor(0),
    m_configurationWidget(0),
    m_mouseDragging(false),
    m_entriesComboBox(0)
{
    m_textCursorHandlers.append(new ChangeTextCursorHandler(editorWidget));
    m_textCursorHandlers.append(new UrlTextCursorHandler(editorWidget));
    m_textCursorHandlers.append(new EmailTextCursorHandler(editorWidget));
}

AbstractTextCursorHandler *VcsBaseEditorWidgetPrivate::findTextCursorHandler(const QTextCursor &cursor)
{
    foreach (AbstractTextCursorHandler *handler, m_textCursorHandlers) {
        if (handler->findContentsUnderCursor(cursor))
            return handler;
    }
    return 0;
}

QComboBox *VcsBaseEditorWidgetPrivate::entriesComboBox()
{
    if (m_entriesComboBox)
        return m_entriesComboBox;
    m_entriesComboBox = new QComboBox;
    m_entriesComboBox->setMinimumContentsLength(20);
    // Make the combo box prefer to expand
    QSizePolicy policy = m_entriesComboBox->sizePolicy();
    policy.setHorizontalPolicy(QSizePolicy::Expanding);
    m_entriesComboBox->setSizePolicy(policy);

    m_editor->insertExtraToolBarWidget(TextEditor::BaseTextEditor::Left, m_entriesComboBox);
    return m_entriesComboBox;
}

} // namespace Internal

/*!
    \class VcsBase::VcsBaseEditorParameters

    \brief The VcsBaseEditorParameters class is a helper class used to
    parametrize an editor with MIME type, context
    and id.

    The extension is currently only a suggestion when running
    VCS commands with redirection.

    \sa VcsBase::VcsBaseEditorWidget, VcsBase::BaseVcsEditorFactory, VcsBase::EditorContentType
*/

/*!
    \class VcsBase::VcsBaseEditorWidget

    \brief The VcsBaseEditorWidget class is the base class for editors showing
    version control system output
    of the type enumerated by EditorContentType.

    The source property should contain the file or directory the log
    refers to and will be emitted with describeRequested().
    This is for VCS that need a current directory.

    \sa VcsBase::BaseVcsEditorFactory, VcsBase::VcsBaseEditorParameters, VcsBase::EditorContentType
*/

VcsBaseEditorWidget::VcsBaseEditorWidget(const VcsBaseEditorParameters *type, QWidget *parent)
  : BaseTextEditorWidget(parent),
    d(new Internal::VcsBaseEditorWidgetPrivate(this, type))
{
    viewport()->setMouseTracking(true);
    setMimeType(QLatin1String(d->m_parameters->mimeType));
}

void VcsBaseEditorWidget::setDiffFilePattern(const QRegExp &pattern)
{
    QTC_ASSERT(pattern.isValid() && pattern.captureCount() >= 1, return);
    d->m_diffFilePattern = pattern;
}

void VcsBaseEditorWidget::setLogEntryPattern(const QRegExp &pattern)
{
    QTC_ASSERT(pattern.isValid() && pattern.captureCount() >= 1, return);
    d->m_logEntryPattern = pattern;
}

bool VcsBaseEditorWidget::supportChangeLinks() const
{
    switch (d->m_parameters->type) {
    case LogOutput:
    case AnnotateOutput:
        return true;
    default:
        return false;
    }
}

void VcsBaseEditorWidget::init()
{
    d->m_editor = editor();
    switch (d->m_parameters->type) {
    case OtherContent:
        break;
    case LogOutput:
        connect(d->entriesComboBox(), SIGNAL(activated(int)), this, SLOT(slotJumpToEntry(int)));
        connect(this, SIGNAL(textChanged()), this, SLOT(slotPopulateLogBrowser()));
        connect(this, SIGNAL(cursorPositionChanged()), this, SLOT(slotCursorPositionChanged()));
        break;
    case AnnotateOutput:
        // Annotation highlighting depends on contents, which is set later on
        connect(this, SIGNAL(textChanged()), this, SLOT(slotActivateAnnotation()));
        break;
    case DiffOutput:
        // Diff: set up diff file browsing
        connect(d->entriesComboBox(), SIGNAL(activated(int)), this, SLOT(slotJumpToEntry(int)));
        connect(this, SIGNAL(textChanged()), this, SLOT(slotPopulateDiffBrowser()));
        connect(this, SIGNAL(cursorPositionChanged()), this, SLOT(slotCursorPositionChanged()));
        break;
    }
    if (hasDiff()) {
        DiffHighlighter *dh = new DiffHighlighter(d->m_diffFilePattern);
        setCodeFoldingSupported(true);
        baseTextDocument()->setSyntaxHighlighter(dh);
    }
    TextEditor::TextEditorSettings::initializeEditor(this);
    // override revisions display (green or red bar on the left, marking changes):
    setRevisionsVisible(false);
}

VcsBaseEditorWidget::~VcsBaseEditorWidget()
{
    delete d;
}

void VcsBaseEditorWidget::setForceReadOnly(bool b)
{
    VcsBaseEditor *eda = qobject_cast<VcsBaseEditor *>(editor());
    QTC_ASSERT(eda != 0, return);
    setReadOnly(b);
    eda->document()->setTemporary(b);
}

QString VcsBaseEditorWidget::source() const
{
    return d->m_source;
}

void VcsBaseEditorWidget::setSource(const  QString &source)
{
    d->m_source = source;
}

QString VcsBaseEditorWidget::annotateRevisionTextFormat() const
{
    return d->m_annotateRevisionTextFormat;
}

void VcsBaseEditorWidget::setAnnotateRevisionTextFormat(const QString &f)
{
    d->m_annotateRevisionTextFormat = f;
}

QString VcsBaseEditorWidget::annotatePreviousRevisionTextFormat() const
{
    return d->m_annotatePreviousRevisionTextFormat;
}

void VcsBaseEditorWidget::setAnnotatePreviousRevisionTextFormat(const QString &f)
{
    d->m_annotatePreviousRevisionTextFormat = f;
}

QString VcsBaseEditorWidget::copyRevisionTextFormat() const
{
    return d->m_copyRevisionTextFormat;
}

void VcsBaseEditorWidget::setCopyRevisionTextFormat(const QString &f)
{
    d->m_copyRevisionTextFormat = f;
}

bool VcsBaseEditorWidget::isFileLogAnnotateEnabled() const
{
    return d->m_fileLogAnnotateEnabled;
}

void VcsBaseEditorWidget::setFileLogAnnotateEnabled(bool e)
{
    d->m_fileLogAnnotateEnabled = e;
}

QString VcsBaseEditorWidget::diffBaseDirectory() const
{
    return d->m_diffBaseDirectory;
}

void VcsBaseEditorWidget::setDiffBaseDirectory(const QString &bd)
{
    d->m_diffBaseDirectory = bd;
}

QTextCodec *VcsBaseEditorWidget::codec() const
{
    return const_cast<QTextCodec *>(baseTextDocument()->codec());
}

void VcsBaseEditorWidget::setCodec(QTextCodec *c)
{
    if (c)
        baseTextDocument()->setCodec(c);
    else
        qWarning("%s: Attempt to set 0 codec.", Q_FUNC_INFO);
}

EditorContentType VcsBaseEditorWidget::contentType() const
{
    return d->m_parameters->type;
}

bool VcsBaseEditorWidget::isModified() const
{
    return false;
}

TextEditor::BaseTextEditor *VcsBaseEditorWidget::createEditor()
{
    TextEditor::BaseTextEditor *editor = new VcsBaseEditor(this, d->m_parameters);

    // Pass on signals.
    connect(this, SIGNAL(describeRequested(QString,QString)),
            editor, SIGNAL(describeRequested(QString,QString)));
    connect(this, SIGNAL(annotateRevisionRequested(QString,QString,int)),
            editor, SIGNAL(annotateRevisionRequested(QString,QString,int)));
    return editor;
}

void VcsBaseEditorWidget::slotPopulateDiffBrowser()
{
    QComboBox *entriesComboBox = d->entriesComboBox();
    entriesComboBox->clear();
    d->m_entrySections.clear();
    // Create a list of section line numbers (diffed files)
    // and populate combo with filenames.
    const QTextBlock cend = document()->end();
    int lineNumber = 0;
    QString lastFileName;
    for (QTextBlock it = document()->begin(); it != cend; it = it.next(), lineNumber++) {
        const QString text = it.text();
        // Check for a new diff section (not repeating the last filename)
        if (d->m_diffFilePattern.indexIn(text) == 0) {
            const QString file = fileNameFromDiffSpecification(it);
            if (!file.isEmpty() && lastFileName != file) {
                lastFileName = file;
                // ignore any headers
                d->m_entrySections.push_back(d->m_entrySections.empty() ? 0 : lineNumber);
                entriesComboBox->addItem(QFileInfo(file).fileName());
            }
        }
    }
}

void VcsBaseEditorWidget::slotPopulateLogBrowser()
{
    QComboBox *entriesComboBox = d->entriesComboBox();
    entriesComboBox->clear();
    d->m_entrySections.clear();
    // Create a list of section line numbers (log entries)
    // and populate combo with subjects (if any).
    const QTextBlock cend = document()->end();
    int lineNumber = 0;
    for (QTextBlock it = document()->begin(); it != cend; it = it.next(), lineNumber++) {
        const QString text = it.text();
        // Check for a new log section (not repeating the last filename)
        if (d->m_logEntryPattern.indexIn(text) != -1) {
            d->m_entrySections.push_back(d->m_entrySections.empty() ? 0 : lineNumber);
            QString entry = d->m_logEntryPattern.cap(1);
            QString subject = revisionSubject(it);
            if (!subject.isEmpty()) {
                if (subject.length() > 100) {
                    subject.truncate(97);
                    subject.append(QLatin1String("..."));
                }
                entry.append(QLatin1String(" - ")).append(subject);
            }
            entriesComboBox->addItem(entry);
        }
    }
}

void VcsBaseEditorWidget::slotJumpToEntry(int index)
{
    // goto diff/log entry as indicated by index/line number
    if (index < 0 || index >= d->m_entrySections.size())
        return;
    const int lineNumber = d->m_entrySections.at(index) + 1; // TextEdit uses 1..n convention
    // check if we need to do something, especially to avoid messing up navigation history
    int currentLine, currentColumn;
    convertPosition(position(), &currentLine, &currentColumn);
    if (lineNumber != currentLine) {
        Core::EditorManager::addCurrentPositionToNavigationHistory();
        gotoLine(lineNumber, 0);
    }
}

// Locate a line number in the list of diff sections.
static int sectionOfLine(int line, const QList<int> &sections)
{
    const int sectionCount = sections.size();
    if (!sectionCount)
        return -1;
    // The section at s indicates where the section begins.
    for (int s = 0; s < sectionCount; s++) {
        if (line < sections.at(s))
            return s - 1;
    }
    return sectionCount - 1;
}

void VcsBaseEditorWidget::slotCursorPositionChanged()
{
    // Adapt entries combo to new position
    // if the cursor goes across a file line.
    const int newCursorLine = textCursor().blockNumber();
    if (newCursorLine == d->m_cursorLine)
        return;
    // Which section does it belong to?
    d->m_cursorLine = newCursorLine;
    const int section = sectionOfLine(d->m_cursorLine, d->m_entrySections);
    if (section != -1) {
        QComboBox *entriesComboBox = d->entriesComboBox();
        if (entriesComboBox->currentIndex() != section) {
            const bool blocked = entriesComboBox->blockSignals(true);
            entriesComboBox->setCurrentIndex(section);
            entriesComboBox->blockSignals(blocked);
        }
    }
}

void VcsBaseEditorWidget::contextMenuEvent(QContextMenuEvent *e)
{
    QPointer<QMenu> menu = createStandardContextMenu();
    // 'click on change-interaction'
    if (supportChangeLinks()) {
        const QTextCursor cursor = cursorForPosition(e->pos());
        if (Internal::AbstractTextCursorHandler *handler = d->findTextCursorHandler(cursor))
            handler->fillContextMenu(menu, d->m_parameters->type);
    }
    switch (d->m_parameters->type) {
    case LogOutput: // log might have diff
    case DiffOutput: {
        menu->addSeparator();
        connect(menu->addAction(tr("Send to CodePaster...")), SIGNAL(triggered()),
                this, SLOT(slotPaste()));
        menu->addSeparator();
        // Apply/revert diff chunk.
        const DiffChunk chunk = diffChunk(cursorForPosition(e->pos()));
        if (!canApplyDiffChunk(chunk))
            break;
        // Apply a chunk from a diff loaded into the editor. This typically will
        // not have the 'source' property set and thus will only work if the working
        // directory matches that of the patch (see findDiffFile()). In addition,
        // the user has "Open With" and choose the right diff editor so that
        // fileNameFromDiffSpecification() works.
        QAction *applyAction = menu->addAction(tr("Apply Chunk..."));
        applyAction->setData(qVariantFromValue(Internal::DiffChunkAction(chunk, false)));
        connect(applyAction, SIGNAL(triggered()), this, SLOT(slotApplyDiffChunk()));
        // Revert a chunk from a VCS diff, which might be linked to reloading the diff.
        QAction *revertAction = menu->addAction(tr("Revert Chunk..."));
        revertAction->setData(qVariantFromValue(Internal::DiffChunkAction(chunk, true)));
        connect(revertAction, SIGNAL(triggered()), this, SLOT(slotApplyDiffChunk()));
        // Custom diff actions
        addDiffActions(menu, chunk);
        break;
    }
    default:
        break;
    }
    connect(this, SIGNAL(destroyed()), menu, SLOT(deleteLater()));
    menu->exec(e->globalPos());
    delete menu;
}

void VcsBaseEditorWidget::mouseMoveEvent(QMouseEvent *e)
{
    if (e->buttons()) {
        d->m_mouseDragging = true;
        TextEditor::BaseTextEditorWidget::mouseMoveEvent(e);
        return;
    }

    bool overrideCursor = false;
    Qt::CursorShape cursorShape;

    if (supportChangeLinks()) {
        // Link emulation behaviour for 'click on change-interaction'
        const QTextCursor cursor = cursorForPosition(e->pos());
        Internal::AbstractTextCursorHandler *handler = d->findTextCursorHandler(cursor);
        if (handler != 0) {
            handler->highlightCurrentContents();
            overrideCursor = true;
            cursorShape = Qt::PointingHandCursor;
        } else {
            setExtraSelections(OtherSelection, QList<QTextEdit::ExtraSelection>());
            overrideCursor = true;
            cursorShape = Qt::IBeamCursor;
        }
    }
    TextEditor::BaseTextEditorWidget::mouseMoveEvent(e);

    if (overrideCursor)
        viewport()->setCursor(cursorShape);
}

void VcsBaseEditorWidget::mouseReleaseEvent(QMouseEvent *e)
{
    const bool wasDragging = d->m_mouseDragging;
    d->m_mouseDragging = false;
    if (!wasDragging && supportChangeLinks()) {
        if (e->button() == Qt::LeftButton &&!(e->modifiers() & Qt::ShiftModifier)) {
            const QTextCursor cursor = cursorForPosition(e->pos());
            Internal::AbstractTextCursorHandler *handler = d->findTextCursorHandler(cursor);
            if (handler != 0) {
                handler->handleCurrentContents();
                e->accept();
                return;
            }
        }
    }
    TextEditor::BaseTextEditorWidget::mouseReleaseEvent(e);
}

void VcsBaseEditorWidget::mouseDoubleClickEvent(QMouseEvent *e)
{
    if (hasDiff() && e->button() == Qt::LeftButton && !(e->modifiers() & Qt::ShiftModifier)) {
        QTextCursor cursor = cursorForPosition(e->pos());
        jumpToChangeFromDiff(cursor);
    }
    TextEditor::BaseTextEditorWidget::mouseDoubleClickEvent(e);
}

void VcsBaseEditorWidget::keyPressEvent(QKeyEvent *e)
{
    // Do not intercept return in editable patches.
    if (hasDiff() && isReadOnly() && (e->key() == Qt::Key_Enter || e->key() == Qt::Key_Return)) {
        jumpToChangeFromDiff(textCursor());
        return;
    }
    BaseTextEditorWidget::keyPressEvent(e);
}

void VcsBaseEditorWidget::slotActivateAnnotation()
{
    // The annotation highlighting depends on contents (change number
    // set with assigned colors)
    if (d->m_parameters->type != AnnotateOutput)
        return;

    const QSet<QString> changes = annotationChanges();
    if (changes.isEmpty())
        return;

    disconnect(this, SIGNAL(textChanged()), this, SLOT(slotActivateAnnotation()));

    if (BaseAnnotationHighlighter *ah = qobject_cast<BaseAnnotationHighlighter *>(baseTextDocument()->syntaxHighlighter())) {
        ah->setChangeNumbers(changes);
        ah->rehighlight();
    } else {
        baseTextDocument()->setSyntaxHighlighter(createAnnotationHighlighter(changes));
    }
}

// Check for a chunk of
//       - changes          :  "@@ -91,7 +95,7 @@"
//       - merged conflicts : "@@@ -91,7 +95,7 @@@"
// and return the modified line number (here 95).
// Note that git appends stuff after "  @@"/" @@@" (function names, etc.).
static inline bool checkChunkLine(const QString &line, int *modifiedLineNumber, int numberOfAts)
{
    const QString ats(numberOfAts, QLatin1Char('@'));
    if (!line.startsWith(ats + QLatin1Char(' ')))
        return false;
    const int len = ats.size() + 1;
    const int endPos = line.indexOf(QLatin1Char(' ') + ats, len);
    if (endPos == -1)
        return false;
    // the first chunk range applies to the original file, the second one to
    // the modified file, the one we're interested in
    const int plusPos = line.indexOf(QLatin1Char('+'), len);
    if (plusPos == -1 || plusPos > endPos)
        return false;
    const int lineNumberPos = plusPos + 1;
    const int commaPos = line.indexOf(QLatin1Char(','), lineNumberPos);
    if (commaPos == -1 || commaPos > endPos) {
        // Git submodule appears as "@@ -1 +1 @@"
        *modifiedLineNumber = 1;
        return true;
    }
    const QString lineNumberStr = line.mid(lineNumberPos, commaPos - lineNumberPos);
    bool ok;
    *modifiedLineNumber = lineNumberStr.toInt(&ok);
    return ok;
}

static inline bool checkChunkLine(const QString &line, int *modifiedLineNumber)
{
    if (checkChunkLine(line, modifiedLineNumber, 2))
        return true;
    return checkChunkLine(line, modifiedLineNumber, 3);
}

void VcsBaseEditorWidget::jumpToChangeFromDiff(QTextCursor cursor)
{
    int chunkStart = 0;
    int lineCount = -1;
    const QChar deletionIndicator = QLatin1Char('-');
    // find nearest change hunk
    QTextBlock block = cursor.block();
    if (TextEditor::BaseTextDocumentLayout::foldingIndent(block) <= 1)
        /* We are in a diff header, do not jump anywhere. DiffHighlighter sets the foldingIndent for us. */
        return;
    for ( ; block.isValid() ; block = block.previous()) {
        const QString line = block.text();
        if (checkChunkLine(line, &chunkStart)) {
            break;
        } else {
            if (!line.startsWith(deletionIndicator))
                ++lineCount;
        }
    }

    if (chunkStart == -1 || lineCount < 0 || !block.isValid())
        return;

    // find the filename in previous line, map depot name back
    block = block.previous();
    if (!block.isValid())
        return;
    const QString fileName = findDiffFile(fileNameFromDiffSpecification(block));

    const bool exists = fileName.isEmpty() ? false : QFile::exists(fileName);

    if (!exists)
        return;

    Core::IEditor *ed = Core::EditorManager::openEditor(fileName);
    if (TextEditor::ITextEditor *editor = qobject_cast<TextEditor::ITextEditor *>(ed))
        editor->gotoLine(chunkStart + lineCount);
}

// cut out chunk and determine file name.
DiffChunk VcsBaseEditorWidget::diffChunk(QTextCursor cursor) const
{
    DiffChunk rc;
    QTC_ASSERT(hasDiff(), return rc);
    // Search back for start of chunk.
    QTextBlock block = cursor.block();
    if (block.isValid() && TextEditor::BaseTextDocumentLayout::foldingIndent(block) <= 1)
        /* We are in a diff header, not in a chunk! DiffHighlighter sets the foldingIndent for us. */
        return rc;

    int chunkStart = 0;
    for ( ; block.isValid() ; block = block.previous()) {
        if (checkChunkLine(block.text(), &chunkStart))
            break;
    }
    if (!chunkStart || !block.isValid())
        return rc;
    QString header;
    rc.fileName = findDiffFile(fileNameFromDiffSpecification(block, &header));
    if (rc.fileName.isEmpty())
        return rc;
    // Concatenate chunk and convert
    QString unicode = block.text();
    if (!unicode.endsWith(QLatin1Char('\n'))) // Missing in case of hg.
        unicode.append(QLatin1Char('\n'));
    for (block = block.next() ; block.isValid() ; block = block.next()) {
        const QString line = block.text();
        if (checkChunkLine(line, &chunkStart) || d->m_diffFilePattern.indexIn(line) == 0) {
            break;
        } else {
            unicode += line;
            unicode += QLatin1Char('\n');
        }
    }
    const QTextCodec *cd = baseTextDocument()->codec();
    rc.chunk = cd ? cd->fromUnicode(unicode) : unicode.toLocal8Bit();
    rc.header = cd ? cd->fromUnicode(header) : header.toLocal8Bit();
    return rc;
}

void VcsBaseEditorWidget::setPlainText(const QString &text)
{
    if (text.size() > Core::EditorManager::maxTextFileSize())
        TextEditor::BaseTextEditorWidget::setPlainText(msgTextTooLarge(text.size()));
    else
        TextEditor::BaseTextEditorWidget::setPlainText(text);
}

void VcsBaseEditorWidget::reportCommandFinished(bool ok, int exitCode, const QVariant &data)
{
    Q_UNUSED(exitCode);
    Q_UNUSED(data);

    if (!ok)
        setPlainText(tr("Failed to retrieve data."));
}

const VcsBaseEditorParameters *VcsBaseEditorWidget::findType(const VcsBaseEditorParameters *array,
                                                       int arraySize,
                                                       EditorContentType et)
{
    for (int i = 0; i < arraySize; i++)
        if (array[i].type == et)
            return array + i;
    return 0;
}

// Find the codec used for a file querying the editor.
static QTextCodec *findFileCodec(const QString &source)
{
    Core::IDocument *document = Core::EditorManager::documentModel()->documentForFilePath(source);
    if (Core::TextDocument *textDocument = qobject_cast<Core::TextDocument *>(document))
        return const_cast<QTextCodec *>(textDocument->codec());
    return 0;
}

// Find the codec by checking the projects (root dir of project file)
static QTextCodec *findProjectCodec(const QString &dir)
{
    typedef  QList<ProjectExplorer::Project*> ProjectList;
    // Try to find a project under which file tree the file is.
    const ProjectList projects = ProjectExplorer::SessionManager::projects();
    if (!projects.empty()) {
        const ProjectList::const_iterator pcend = projects.constEnd();
        for (ProjectList::const_iterator it = projects.constBegin(); it != pcend; ++it)
            if (const Core::IDocument *document = (*it)->document())
                if (document->filePath().startsWith(dir)) {
                    QTextCodec *codec = (*it)->editorConfiguration()->textCodec();
                    return codec;
                }
    }
    return 0;
}

QTextCodec *VcsBaseEditorWidget::getCodec(const QString &source)
{
    if (!source.isEmpty()) {
        // Check file
        const QFileInfo sourceFi(source);
        if (sourceFi.isFile())
            if (QTextCodec *fc = findFileCodec(source))
                return fc;
        // Find by project via directory
        if (QTextCodec *pc = findProjectCodec(sourceFi.isFile() ? sourceFi.absolutePath() : source))
            return pc;
    }
    QTextCodec *sys = QTextCodec::codecForLocale();
    return sys;
}

QTextCodec *VcsBaseEditorWidget::getCodec(const QString &workingDirectory, const QStringList &files)
{
    if (files.empty())
        return getCodec(workingDirectory);
    return getCodec(workingDirectory + QLatin1Char('/') + files.front());
}

VcsBaseEditorWidget *VcsBaseEditorWidget::getVcsBaseEditor(const Core::IEditor *editor)
{
    if (const TextEditor::BaseTextEditor *be = qobject_cast<const TextEditor::BaseTextEditor *>(editor))
        return qobject_cast<VcsBaseEditorWidget *>(be->editorWidget());
    return 0;
}

// Return line number of current editor if it matches.
int VcsBaseEditorWidget::lineNumberOfCurrentEditor(const QString &currentFile)
{
    Core::IEditor *ed = Core::EditorManager::currentEditor();
    if (!ed)
        return -1;
    if (!currentFile.isEmpty()) {
        const Core::IDocument *idocument  = ed->document();
        if (!idocument || idocument->filePath() != currentFile)
            return -1;
    }
    const TextEditor::BaseTextEditor *eda = qobject_cast<const TextEditor::BaseTextEditor *>(ed);
    if (!eda)
        return -1;
    return eda->currentLine();
}

bool VcsBaseEditorWidget::gotoLineOfEditor(Core::IEditor *e, int lineNumber)
{
    if (lineNumber >= 0 && e) {
        if (TextEditor::BaseTextEditor *be = qobject_cast<TextEditor::BaseTextEditor*>(e)) {
            be->gotoLine(lineNumber);
            return true;
        }
    }
    return false;
}

// Return source file or directory string depending on parameters
// ('git diff XX' -> 'XX' , 'git diff XX file' -> 'XX/file').
QString VcsBaseEditorWidget::getSource(const QString &workingDirectory,
                                 const QString &fileName)
{
    if (fileName.isEmpty())
        return workingDirectory;

    QString rc = workingDirectory;
    const QChar slash = QLatin1Char('/');
    if (!rc.isEmpty() && !(rc.endsWith(slash) || rc.endsWith(QLatin1Char('\\'))))
        rc += slash;
    rc += fileName;
    return rc;
}

QString VcsBaseEditorWidget::getSource(const QString &workingDirectory,
                                 const QStringList &fileNames)
{
    return fileNames.size() == 1 ?
            getSource(workingDirectory, fileNames.front()) :
            workingDirectory;
}

QString VcsBaseEditorWidget::getTitleId(const QString &workingDirectory,
                                  const QStringList &fileNames,
                                  const QString &revision)
{
    QString rc;
    switch (fileNames.size()) {
    case 0:
        rc = workingDirectory;
        break;
    case 1:
        rc = fileNames.front();
        break;
    default:
        rc = fileNames.join(QLatin1String(", "));
        break;
    }
    if (!revision.isEmpty()) {
        rc += QLatin1Char(':');
        rc += revision;
    }
    return rc;
}

bool VcsBaseEditorWidget::setConfigurationWidget(VcsBaseEditorParameterWidget *w)
{
    if (!d->m_editor || d->m_configurationWidget)
        return false;

    d->m_configurationWidget = w;
    d->m_editor->insertExtraToolBarWidget(TextEditor::BaseTextEditor::Right, w);

    return true;
}

VcsBaseEditorParameterWidget *VcsBaseEditorWidget::configurationWidget() const
{
    return d->m_configurationWidget;
}

// Find the complete file from a diff relative specification.
QString VcsBaseEditorWidget::findDiffFile(const QString &f) const
{
    // Check if file is absolute
    const QFileInfo in(f);
    if (in.isAbsolute())
        return in.isFile() ? f : QString();

    // 1) Try base dir
    const QChar slash = QLatin1Char('/');
    if (!d->m_diffBaseDirectory.isEmpty()) {
        const QFileInfo baseFileInfo(d->m_diffBaseDirectory + slash + f);
        if (baseFileInfo.isFile())
            return baseFileInfo.absoluteFilePath();
    }
    // 2) Try in source (which can be file or directory)
    if (!source().isEmpty()) {
        const QFileInfo sourceInfo(source());
        const QString sourceDir = sourceInfo.isDir() ? sourceInfo.absoluteFilePath()
                                                     : sourceInfo.absolutePath();
        const QFileInfo sourceFileInfo(sourceDir + slash + f);
        if (sourceFileInfo.isFile())
            return sourceFileInfo.absoluteFilePath();

        QString topLevel;
        Core::VcsManager::findVersionControlForDirectory(sourceDir, &topLevel); //
        if (topLevel.isEmpty())
            return QString();

        const QFileInfo topLevelFileInfo(topLevel + slash + f);
        if (topLevelFileInfo.isFile())
            return topLevelFileInfo.absoluteFilePath();
    }

    // 3) Try working directory
    if (in.isFile())
        return in.absoluteFilePath();

    // 4) remove trailing tab char and try again: At least git appends \t when the
    //    filename contains spaces. Since the diff commend does use \t all of a sudden,
    //    too, when seeing spaces in a filename, I expect the same behavior in other VCS.
    if (f.endsWith(QLatin1Char('\t')))
        return findDiffFile(f.left(f.length() - 1));

    return QString();
}

void VcsBaseEditorWidget::addDiffActions(QMenu *, const DiffChunk &)
{
}

void VcsBaseEditorWidget::slotAnnotateRevision()
{
    if (const QAction *a = qobject_cast<const QAction *>(sender()))
        emit annotateRevisionRequested(source(), a->data().toString(),
                                       editor()->currentLine());
}

QStringList VcsBaseEditorWidget::annotationPreviousVersions(const QString &) const
{
    return QStringList();
}

void VcsBaseEditorWidget::slotPaste()
{
    // Retrieve service by soft dependency.
    QObject *pasteService =
            ExtensionSystem::PluginManager::getObjectByClassName(QLatin1String("CodePaster::CodePasterService"));
    if (pasteService) {
        QMetaObject::invokeMethod(pasteService, "postCurrentEditor");
    } else {
        QMessageBox::information(this, tr("Unable to Paste"),
                                 tr("Code pasting services are not available."));
    }
}

bool VcsBaseEditorWidget::canApplyDiffChunk(const DiffChunk &dc) const
{
    if (!dc.isValid())
        return false;
    const QFileInfo fi(dc.fileName);
    // Default implementation using patch.exe relies on absolute paths.
    return fi.isFile() && fi.isAbsolute() && fi.isWritable();
}

// Default implementation of revert: Apply a chunk by piping it into patch,
// (passing '-R' for revert), assuming we got absolute paths from the VCS plugins.
bool VcsBaseEditorWidget::applyDiffChunk(const DiffChunk &dc, bool revert) const
{
    return VcsBasePlugin::runPatch(dc.asPatch(d->m_diffBaseDirectory),
                                   d->m_diffBaseDirectory, 0, revert);
}

QString VcsBaseEditorWidget::fileNameFromDiffSpecification(const QTextBlock &inBlock, QString *header) const
{
    // Go back chunks
    QString fileName;
    for (QTextBlock block = inBlock; block.isValid(); block = block.previous()) {
        const QString line = block.text();
        if (d->m_diffFilePattern.indexIn(line) != -1) {
            QString cap = d->m_diffFilePattern.cap(1);
            if (header)
                header->prepend(line + QLatin1String("\n"));
            if (fileName.isEmpty() && !cap.isEmpty())
                fileName = cap;
        } else if (!fileName.isEmpty()) {
            return findDiffFile(fileName);
        } else if (header) {
            header->clear();
        }
    }
    return fileName.isEmpty() ? QString() : findDiffFile(fileName);
}

void VcsBaseEditorWidget::addChangeActions(QMenu *, const QString &)
{
}

QString VcsBaseEditorWidget::decorateVersion(const QString &revision) const
{
    return revision;
}

bool VcsBaseEditorWidget::isValidRevision(const QString &revision) const
{
    Q_UNUSED(revision);
    return true;
}

QString VcsBaseEditorWidget::revisionSubject(const QTextBlock &inBlock) const
{
    Q_UNUSED(inBlock);
    return QString();
}

bool VcsBaseEditorWidget::hasDiff() const
{
    switch (d->m_parameters->type) {
    case DiffOutput:
    case LogOutput:
        return true;
    default:
        return false;
    }
}

void VcsBaseEditorWidget::slotApplyDiffChunk()
{
    const QAction *a = qobject_cast<QAction *>(sender());
    QTC_ASSERT(a, return);
    const Internal::DiffChunkAction chunkAction = qvariant_cast<Internal::DiffChunkAction>(a->data());
    const QString title = chunkAction.revert ? tr("Revert Chunk") : tr("Apply Chunk");
    const QString question = chunkAction.revert ?
        tr("Would you like to revert the chunk?") : tr("Would you like to apply the chunk?");
    if (QMessageBox::No == QMessageBox::question(this, title, question, QMessageBox::Yes|QMessageBox::No))
        return;

    if (applyDiffChunk(chunkAction.chunk, chunkAction.revert)) {
        if (chunkAction.revert)
            emit diffChunkReverted(chunkAction.chunk);
        else
            emit diffChunkApplied(chunkAction.chunk);
    }
}

// Tagging of editors for re-use.
QString VcsBaseEditorWidget::editorTag(EditorContentType t,
                                       const QString &workingDirectory,
                                       const QStringList &files,
                                       const QString &revision)
{
    const QChar colon = QLatin1Char(':');
    QString rc = QString::number(t);
    rc += colon;
    if (!revision.isEmpty()) {
        rc += revision;
        rc += colon;
    }
    rc += workingDirectory;
    if (!files.isEmpty()) {
        rc += colon;
        rc += files.join(QString(colon));
    }
    return rc;
}

static const char tagPropertyC[] = "_q_VcsBaseEditorTag";

void VcsBaseEditorWidget::tagEditor(Core::IEditor *e, const QString &tag)
{
    e->document()->setProperty(tagPropertyC, QVariant(tag));
}

Core::IEditor* VcsBaseEditorWidget::locateEditorByTag(const QString &tag)
{
    foreach (Core::IDocument *document, Core::EditorManager::documentModel()->openedDocuments()) {
        const QVariant tagPropertyValue = document->property(tagPropertyC);
        if (tagPropertyValue.type() == QVariant::String && tagPropertyValue.toString() == tag)
            return Core::EditorManager::documentModel()->editorsForDocument(document).first();
    }
    return 0;
}

} // namespace VcsBase

#ifdef WITH_TESTS
#include <QTest>

void VcsBase::VcsBaseEditorWidget::testDiffFileResolving()
{
    QFETCH(QByteArray, header);
    QFETCH(QByteArray, fileName);
    QTextDocument doc(QString::fromLatin1(header));
    init();
    QTextBlock block = doc.lastBlock();
    QVERIFY(fileNameFromDiffSpecification(block).endsWith(QString::fromLatin1(fileName)));
}

void VcsBase::VcsBaseEditorWidget::testLogResolving(QByteArray &data,
                                                    const QByteArray &entry1,
                                                    const QByteArray &entry2)
{
    init();
    setPlainText(QLatin1String(data));
    QCOMPARE(d->entriesComboBox()->itemText(0), QString::fromLatin1(entry1));
    QCOMPARE(d->entriesComboBox()->itemText(1), QString::fromLatin1(entry2));
}
#endif

#include "vcsbaseeditor.moc"<|MERGE_RESOLUTION|>--- conflicted
+++ resolved
@@ -184,11 +184,7 @@
 public:
     AbstractTextCursorHandler(VcsBaseEditorWidget *editorWidget = 0);
 
-<<<<<<< HEAD
-    /*! \brief Try to find some matching contents under \a cursor
-=======
     /*! Tries to find some matching contents under \a cursor.
->>>>>>> a12a9f49
      *
      *  It is the first function to be called because it changes the internal
      *  state of the handler. Other functions (such as
@@ -208,13 +204,8 @@
     //! Contents matched with the last call to findContentsUnderCursor()
     virtual QString currentContents() const = 0;
 
-<<<<<<< HEAD
-    /*! \brief Fill \a menu with contextual actions applying to the contents matched
-     *         with findContentsUnderCursor()
-=======
     /*! Fills \a menu with contextual actions applying to the contents matched
      *  with findContentsUnderCursor().
->>>>>>> a12a9f49
      */
     virtual void fillContextMenu(QMenu *menu, EditorContentType type) const = 0;
 
