--- conflicted
+++ resolved
@@ -161,13 +161,8 @@
 
 Environment Qt4BuildConfiguration::baseEnvironment() const
 {
-<<<<<<< HEAD
     Environment env = BuildConfiguration::baseEnvironment();
-    target()->profile()->addToEnvironment(env);
-=======
-    Utils::Environment env = BuildConfiguration::baseEnvironment();
     target()->kit()->addToEnvironment(env);
->>>>>>> 48913264
     return env;
 }
 
@@ -207,11 +202,7 @@
 
 bool Qt4BuildConfiguration::supportsShadowBuilds()
 {
-<<<<<<< HEAD
-    BaseQtVersion *version = QtProfileInformation::qtVersion(target()->profile());
-=======
-    QtSupport::BaseQtVersion *version = QtSupport::QtKitInformation::qtVersion(target()->kit());
->>>>>>> 48913264
+    BaseQtVersion *version = QtKitInformation::qtVersion(target()->kit());
     return !version || version->supportsShadowBuilds();
 }
 
@@ -264,11 +255,7 @@
 
 void Qt4BuildConfiguration::setShadowBuildAndDirectory(bool shadowBuild, const QString &buildDirectory)
 {
-<<<<<<< HEAD
-    BaseQtVersion *version = QtProfileInformation::qtVersion(target()->profile());
-=======
-    QtSupport::BaseQtVersion *version = QtSupport::QtKitInformation::qtVersion(target()->kit());
->>>>>>> 48913264
+    BaseQtVersion *version = QtKitInformation::qtVersion(target()->kit());
     QString directoryToSet = buildDirectory;
     bool toSet = (shadowBuild && version && version->isValid() && version->supportsShadowBuilds());
     if (m_shadowBuild == toSet && m_buildDirectory == directoryToSet)
@@ -284,13 +271,8 @@
 
 QString Qt4BuildConfiguration::defaultMakeTarget() const
 {
-<<<<<<< HEAD
-    ToolChain *tc = ToolChainProfileInformation::toolChain(target()->profile());
-    BaseQtVersion *version = QtProfileInformation::qtVersion(target()->profile());
-=======
-    ToolChain *tc = ProjectExplorer::ToolChainKitInformation::toolChain(target()->kit());
-    QtSupport::BaseQtVersion *version = QtSupport::QtKitInformation::qtVersion(target()->kit());
->>>>>>> 48913264
+    ToolChain *tc = ToolChainKitInformation::toolChain(target()->kit());
+    BaseQtVersion *version = QtKitInformation::qtVersion(target()->kit());
     if (!tc || !version)
         return QString();
 
@@ -334,18 +316,11 @@
 QStringList Qt4BuildConfiguration::configCommandLineArguments() const
 {
     QStringList result;
-<<<<<<< HEAD
-    BaseQtVersion *version = QtProfileInformation::qtVersion(target()->profile());
+    BaseQtVersion *version = QtKitInformation::qtVersion(target()->kit());
     BaseQtVersion::QmakeBuildConfigs defaultBuildConfiguration =
-        version ? version->defaultBuildConfig() : (BaseQtVersion::DebugBuild | BaseQtVersion::BuildAll);
+            version ? version->defaultBuildConfig() : (BaseQtVersion::DebugBuild | BaseQtVersion::BuildAll);
     BaseQtVersion::QmakeBuildConfigs userBuildConfiguration = m_qmakeBuildConfiguration;
     if ((defaultBuildConfiguration & BaseQtVersion::BuildAll) && !(userBuildConfiguration & BaseQtVersion::BuildAll))
-=======
-    QtSupport::BaseQtVersion *version = QtSupport::QtKitInformation::qtVersion(target()->kit());
-    QtSupport::BaseQtVersion::QmakeBuildConfigs defaultBuildConfiguration =  version ? version->defaultBuildConfig() : (QtSupport::BaseQtVersion::DebugBuild | QtSupport::BaseQtVersion::BuildAll);
-    QtSupport::BaseQtVersion::QmakeBuildConfigs userBuildConfiguration = m_qmakeBuildConfiguration;
-    if ((defaultBuildConfiguration & QtSupport::BaseQtVersion::BuildAll) && !(userBuildConfiguration & QtSupport::BaseQtVersion::BuildAll))
->>>>>>> 48913264
         result << QLatin1String("CONFIG-=debug_and_release");
 
     if (!(defaultBuildConfiguration & BaseQtVersion::BuildAll) && (userBuildConfiguration & BaseQtVersion::BuildAll))
@@ -384,13 +359,8 @@
 {
     QMakeStep *qs = qmakeStep();
     if (QFileInfo(makefile).exists() && qs) {
-<<<<<<< HEAD
         FileName qmakePath = QtVersionManager::findQMakeBinaryFromMakefile(makefile);
-        BaseQtVersion *version = QtProfileInformation::qtVersion(target()->profile());
-=======
-        Utils::FileName qmakePath = QtSupport::QtVersionManager::findQMakeBinaryFromMakefile(makefile);
-        QtSupport::BaseQtVersion *version = QtSupport::QtKitInformation::qtVersion(target()->kit());
->>>>>>> 48913264
+        BaseQtVersion *version = QtKitInformation::qtVersion(target()->kit());
         if (!version)
             return MakefileForWrongProject;
         if (version->qmakeCommand() == qmakePath) {
@@ -632,11 +602,7 @@
     if (!canCreate(parent, id))
         return 0;
 
-<<<<<<< HEAD
-    BaseQtVersion *version = QtProfileInformation::qtVersion(parent->profile());
-=======
-    QtSupport::BaseQtVersion *version = QtSupport::QtKitInformation::qtVersion(parent->kit());
->>>>>>> 48913264
+    BaseQtVersion *version = QtKitInformation::qtVersion(parent->kit());
     Q_ASSERT(version);
 
     bool ok = true;
@@ -709,20 +675,12 @@
     return 0;
 }
 
-<<<<<<< HEAD
-QList<BuildConfigurationInfo> Qt4BuildConfigurationFactory::availableBuildConfigurations(const Profile *p,
-=======
-QList<BuildConfigurationInfo> Qt4BuildConfigurationFactory::availableBuildConfigurations(const ProjectExplorer::Kit *p,
->>>>>>> 48913264
+QList<BuildConfigurationInfo> Qt4BuildConfigurationFactory::availableBuildConfigurations(const Kit *p,
                                                                                          const QString &proFilePath)
 {
     QList<BuildConfigurationInfo> infoList;
 
-<<<<<<< HEAD
-    BaseQtVersion *version = QtProfileInformation::qtVersion(p);
-=======
-    QtSupport::BaseQtVersion *version = QtSupport::QtKitInformation::qtVersion(p);
->>>>>>> 48913264
+    BaseQtVersion *version = QtKitInformation::qtVersion(p);
     if (!version || !version->isValid())
         return infoList;
     BaseQtVersion::QmakeBuildConfigs config = version->defaultBuildConfig();
