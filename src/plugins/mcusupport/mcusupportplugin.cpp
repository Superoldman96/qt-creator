--- conflicted
+++ resolved
@@ -114,15 +114,8 @@
 
 static void askUserAboutMcuSupportKitsSetup()
 {
-<<<<<<< HEAD
     InfoBar *infoBar = ICore::popupInfoBar();
     if (!infoBar->canInfoBeAdded(setupMcuSupportKits)
-=======
-    if (ICore::isQtDesignStudio())
-        return;
-
-    if (!ICore::infoBar()->canInfoBeAdded(setupMcuSupportKits)
->>>>>>> 549a485b
         || dd->m_options.qulDirFromSettings().isEmpty()
         || !McuKitManager::existingKits(nullptr).isEmpty())
         return;
