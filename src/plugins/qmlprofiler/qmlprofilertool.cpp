--- conflicted
+++ resolved
@@ -562,11 +562,7 @@
     runControl->setQmlChannel(serverUrl);
     // The object as such is needed, the RunWorker becomes part of the RunControl at construction time,
     // similar to how QObject children are owned by their parents
-<<<<<<< HEAD
-    [[maybe_unused]] auto profiler = new RecipeRunner(runControl, qmlProfilerRecipe(runControl));
-=======
     [[maybe_unused]] auto profiler = new RunWorker(runControl, qmlProfilerRecipe(runControl));
->>>>>>> 46226e93
 
     connect(d->m_profilerConnections, &QmlProfilerClientManager::connectionClosed,
             runControl, &RunControl::initiateStop);
