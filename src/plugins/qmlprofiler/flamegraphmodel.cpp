--- conflicted
+++ resolved
@@ -104,8 +104,11 @@
     if (m_stackBottom.children.isEmpty())
         beginResetModel();
 
-<<<<<<< HEAD
-    const QmlEvent *potentialParent = &(m_callStack.top());
+    const bool isCompiling = (type.rangeType() == Compiling);
+    QStack<QmlEvent> &stack =  isCompiling ? m_compileStack : m_callStack;
+    FlameGraphData *&stackTop = isCompiling ? m_compileStackTop : m_callStackTop;
+
+    const QmlEvent *potentialParent = &(stack.top());
     if (type.message() == MemoryAllocation) {
         if (type.detailType() == HeapPage)
             return; // We're only interested in actual allocations, not heap pages being mmap'd
@@ -114,28 +117,16 @@
         if (amount < 0)
             return; // We're not interested in GC runs here
 
-        for (FlameGraphData *data = m_stackTop; data; data = data->parent) {
+        for (FlameGraphData *data = stackTop; data; data = data->parent) {
             ++data->allocations;
             data->memory += amount;
         }
 
     } else if (event.rangeStage() == RangeEnd) {
-        m_stackTop->duration += event.timestamp() - potentialParent->timestamp();
-        m_callStack.pop();
-        m_stackTop = m_stackTop->parent;
-        potentialParent = &(m_callStack.top());
-=======
-    const bool isCompiling = (type.rangeType() == Compiling);
-    QStack<QmlEvent> &stack =  isCompiling ? m_compileStack : m_callStack;
-    FlameGraphData *&stackTop = isCompiling ? m_compileStackTop : m_callStackTop;
-
-    const QmlEvent *potentialParent = &(stack.top());
-    if (event.rangeStage() == RangeEnd) {
         stackTop->duration += event.timestamp() - potentialParent->timestamp();
         stack.pop();
         stackTop = stackTop->parent;
         potentialParent = &(stack.top());
->>>>>>> cf3afe88
     } else {
         QTC_ASSERT(event.rangeStage() == RangeStart, return);
         stack.push(event);
