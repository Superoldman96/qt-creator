/****************************************************************************
**
** Copyright (C) 2016 The Qt Company Ltd.
** Contact: https://www.qt.io/licensing/
**
** This file is part of Qt Creator.
**
** Commercial License Usage
** Licensees holding valid commercial Qt licenses may use this file in
** accordance with the commercial license agreement provided with the
** Software or, alternatively, in accordance with the terms contained in
** a written agreement between you and The Qt Company. For licensing terms
** and conditions see https://www.qt.io/terms-conditions. For further
** information use the contact form at https://www.qt.io/contact-us.
**
** GNU General Public License Usage
** Alternatively, this file may be used under the terms of the GNU
** General Public License version 3 as published by the Free Software
** Foundation with exceptions as appearing in the file LICENSE.GPL3-EXCEPT
** included in the packaging of this file. Please review the following
** information to ensure the GNU General Public License requirements will
** be met: https://www.gnu.org/licenses/gpl-3.0.html.
**
****************************************************************************/

#pragma once

#include <texteditor/icodestylepreferencesfactory.h>

namespace QmlJSTools {

class QmlJSCodeStylePreferencesFactory : public TextEditor::ICodeStylePreferencesFactory
{
public:
    QmlJSCodeStylePreferencesFactory();

    Utils::Id languageId() override;
    QString displayName() override;
    TextEditor::ICodeStylePreferences *createCodeStyle() const override;
<<<<<<< HEAD
    TextEditor::CodeStyleEditorWidget *createEditor(TextEditor::ICodeStylePreferences *settings,
                                                    QWidget *parent) const override;
=======
    QWidget *createEditor(TextEditor::ICodeStylePreferences *settings,
                          ProjectExplorer::Project *project,
                          QWidget *parent) const override;
>>>>>>> bbc44cfb
    TextEditor::Indenter *createIndenter(QTextDocument *doc) const override;
    QString snippetProviderGroupId() const override;
    QString previewText() const override;
};

} // namespace QmlJSTools<|MERGE_RESOLUTION|>--- conflicted
+++ resolved
@@ -37,14 +37,9 @@
     Utils::Id languageId() override;
     QString displayName() override;
     TextEditor::ICodeStylePreferences *createCodeStyle() const override;
-<<<<<<< HEAD
     TextEditor::CodeStyleEditorWidget *createEditor(TextEditor::ICodeStylePreferences *settings,
+                                                    ProjectExplorer::Project *project,
                                                     QWidget *parent) const override;
-=======
-    QWidget *createEditor(TextEditor::ICodeStylePreferences *settings,
-                          ProjectExplorer::Project *project,
-                          QWidget *parent) const override;
->>>>>>> bbc44cfb
     TextEditor::Indenter *createIndenter(QTextDocument *doc) const override;
     QString snippetProviderGroupId() const override;
     QString previewText() const override;
