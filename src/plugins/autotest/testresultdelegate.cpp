/****************************************************************************
**
** Copyright (C) 2016 The Qt Company Ltd.
** Contact: https://www.qt.io/licensing/
**
** This file is part of Qt Creator.
**
** Commercial License Usage
** Licensees holding valid commercial Qt licenses may use this file in
** accordance with the commercial license agreement provided with the
** Software or, alternatively, in accordance with the terms contained in
** a written agreement between you and The Qt Company. For licensing terms
** and conditions see https://www.qt.io/terms-conditions. For further
** information use the contact form at https://www.qt.io/contact-us.
**
** GNU General Public License Usage
** Alternatively, this file may be used under the terms of the GNU
** General Public License version 3 as published by the Free Software
** Foundation with exceptions as appearing in the file LICENSE.GPL3-EXCEPT
** included in the packaging of this file. Please review the following
** information to ensure the GNU General Public License requirements will
** be met: https://www.gnu.org/licenses/gpl-3.0.html.
**
****************************************************************************/

#include "testresultdelegate.h"

#include "autotestplugin.h"
#include "testresultmodel.h"
#include "testsettings.h"

#include <utils/qtcassert.h>

#include <QAbstractItemView>
#include <QPainter>
#include <QTextLayout>
#include <QWindow>

namespace Autotest {
namespace Internal {

constexpr int outputLimit = 100000;

TestResultDelegate::TestResultDelegate(QObject *parent)
    : QStyledItemDelegate(parent)
{
}

void TestResultDelegate::paint(QPainter *painter, const QStyleOptionViewItem &option, const QModelIndex &index) const
{
    QStyleOptionViewItem opt = option;
    initStyleOption(&opt, index);

    QFontMetrics fm(opt.font);
    QBrush background;
    QColor foreground;

    const bool selected = opt.state & QStyle::State_Selected;

    if (selected) {
        background = opt.palette.highlight().color();
        foreground = opt.palette.highlightedText().color();
    } else {
        background = opt.palette.window().color();
        foreground = opt.palette.text().color();
    }

    auto resultFilterModel = qobject_cast<const TestResultFilterModel *>(index.model());
    if (!resultFilterModel)
        return;
    painter->save();
    painter->fillRect(opt.rect, background);
    painter->setPen(foreground);

    LayoutPositions positions(opt, resultFilterModel);
    const TestResult *testResult = resultFilterModel->testResult(index);
    QTC_ASSERT(testResult, painter->restore();return);

    const QWidget *widget = dynamic_cast<const QWidget*>(painter->device());
    QWindow *window = widget ? widget->window()->windowHandle() : nullptr;

    QIcon icon = index.data(Qt::DecorationRole).value<QIcon>();
    if (!icon.isNull())
        painter->drawPixmap(positions.left(), positions.top(),
                            icon.pixmap(window, QSize(positions.iconSize(), positions.iconSize())));

    TestResultItem *item = resultFilterModel->itemForIndex(index);
    QTC_ASSERT(item, painter->restore(); return);
    const QString typeStr = item->resultString();
    if (selected) {
        painter->drawText(positions.typeAreaLeft(), positions.top() + fm.ascent(), typeStr);
    } else {
        QPen tmp = painter->pen();
        if (testResult->result() == ResultType::TestStart)
            painter->setPen(opt.palette.mid().color());
        else
            painter->setPen(TestResult::colorForType(testResult->result()));
        painter->drawText(positions.typeAreaLeft(), positions.top() + fm.ascent(), typeStr);
        painter->setPen(tmp);
    }

    QString output = testResult->outputString(selected);

    if (selected) {
        limitTextOutput(output);
        output.replace('\n', QChar::LineSeparator);
        recalculateTextLayout(index, output, painter->font(), positions.textAreaWidth());

        m_lastCalculatedLayout.draw(painter, QPoint(positions.textAreaLeft(), positions.top()));
    } else {
        painter->setClipRect(positions.textArea());
        // cut output before generating elided text as this takes quite long for exhaustive output
        painter->drawText(positions.textAreaLeft(), positions.top() + fm.ascent(),
                          fm.elidedText(output.left(2000), Qt::ElideRight, positions.textAreaWidth()));
    }

    const QString file = testResult->fileName().fileName();
    painter->setClipRect(positions.fileArea());
    painter->drawText(positions.fileAreaLeft(), positions.top() + fm.ascent(), file);

    if (testResult->line()) {
        QString line = QString::number(testResult->line());
        painter->setClipRect(positions.lineArea());
        painter->drawText(positions.lineAreaLeft(), positions.top() + fm.ascent(), line);
    }

    painter->setClipping(false);
    painter->setPen(opt.palette.mid().color());
    const QRectF adjustedRect(QRectF(opt.rect).adjusted(0.5, 0.5, -0.5, -0.5));
    painter->drawLine(adjustedRect.bottomLeft(), adjustedRect.bottomRight());
    painter->restore();
}

QSize TestResultDelegate::sizeHint(const QStyleOptionViewItem &option, const QModelIndex &index) const
{
    QStyleOptionViewItem opt = option;
    // make sure opt.rect is initialized correctly - otherwise we might get a width of 0
    opt.initFrom(opt.widget);

    const QAbstractItemView *view = qobject_cast<const QAbstractItemView *>(opt.widget);
    const bool selected = view->selectionModel()->currentIndex() == index;

    QFontMetrics fm(opt.font);
    int fontHeight = fm.height();
    TestResultFilterModel *resultFilterModel = static_cast<TestResultFilterModel *>(view->model());
    LayoutPositions positions(opt, resultFilterModel);
    const int depth = resultFilterModel->itemForIndex(index)->level() + 1;
    const int indentation = depth * view->style()->pixelMetric(QStyle::PM_TreeViewIndentation, &opt);

    QSize s;
    s.setWidth(opt.rect.width() - indentation);

    if (selected) {
        const TestResult *testResult = resultFilterModel->testResult(index);
        QTC_ASSERT(testResult, return QSize());
        QString output = testResult->outputString(selected);
        limitTextOutput(output);
        output.replace('\n', QChar::LineSeparator);
<<<<<<< HEAD
        recalculateTextLayout(index, output, opt.font, positions.textAreaWidth());
=======

        if (AutotestPlugin::settings()->limitResultOutput && output.length() > outputLimit)
            output = output.left(outputLimit).append("...");

        recalculateTextLayout(index, output, opt.font, positions.textAreaWidth() - indentation);
>>>>>>> c6ac773b

        s.setHeight(m_lastCalculatedHeight + 3);
    } else {
        s.setHeight(fontHeight + 3);
    }

    if (s.height() < positions.minimumHeight())
        s.setHeight(positions.minimumHeight());

    return s;
}

void TestResultDelegate::currentChanged(const QModelIndex &current, const QModelIndex &previous)
{
    emit sizeHintChanged(current);
    emit sizeHintChanged(previous);
}

void TestResultDelegate::clearCache()
{
    const QModelIndex current = m_lastProcessedIndex;
    m_lastProcessedIndex = QModelIndex();
    m_lastProcessedFont = QFont();
    m_lastWidth = -1;
    if (current.isValid())
        emit sizeHintChanged(current);
}

void TestResultDelegate::limitTextOutput(QString &output) const
{
    int maxLineCount = Internal::AutotestPlugin::settings()->resultDescriptionMaxSize;
    bool limited = false;

    if (Internal::AutotestPlugin::settings()->limitResultDescription && maxLineCount > 0) {
        int index = -1;
        int lastChar = output.size() - 1;

        for (int i = 0; i < maxLineCount; i++) {
            index = output.indexOf('\n', index + 1);
            if (index == -1 || index == lastChar) {
                index = -1;
                break;
            }
        }

        if (index > 0) {
            output = output.left(index);
            limited = true;
        }
    }

    if (AutotestPlugin::settings()->limitResultOutput && output.length() > outputLimit) {
        output = output.left(outputLimit);
        limited = true;
    }

    if (limited)
        output.append("...");
}

void TestResultDelegate::recalculateTextLayout(const QModelIndex &index, const QString &output,
                                               const QFont &font, int width) const
{
    if (m_lastWidth == width && m_lastProcessedIndex == index && m_lastProcessedFont == font)
        return;

    const QFontMetrics fm(font);
    const int leading = fm.leading();
    const int fontHeight = fm.height();

    m_lastWidth = width;
    m_lastProcessedIndex = index;
    m_lastProcessedFont = font;
    m_lastCalculatedHeight = 0;
    m_lastCalculatedLayout.clearLayout();
    m_lastCalculatedLayout.setText(output);
    m_lastCalculatedLayout.setFont(font);
    QTextOption txtOption;
    txtOption.setWrapMode(QTextOption::WrapAtWordBoundaryOrAnywhere);
    m_lastCalculatedLayout.setTextOption(txtOption);
    m_lastCalculatedLayout.beginLayout();
    while (true) {
        QTextLine line = m_lastCalculatedLayout.createLine();
        if (!line.isValid())
            break;
        line.setLineWidth(width);
        m_lastCalculatedHeight += leading;
        line.setPosition(QPoint(0, m_lastCalculatedHeight));
        m_lastCalculatedHeight += fontHeight;
    }
    m_lastCalculatedLayout.endLayout();
}

} // namespace Internal
} // namespace Autotest<|MERGE_RESOLUTION|>--- conflicted
+++ resolved
@@ -156,15 +156,7 @@
         QString output = testResult->outputString(selected);
         limitTextOutput(output);
         output.replace('\n', QChar::LineSeparator);
-<<<<<<< HEAD
-        recalculateTextLayout(index, output, opt.font, positions.textAreaWidth());
-=======
-
-        if (AutotestPlugin::settings()->limitResultOutput && output.length() > outputLimit)
-            output = output.left(outputLimit).append("...");
-
         recalculateTextLayout(index, output, opt.font, positions.textAreaWidth() - indentation);
->>>>>>> c6ac773b
 
         s.setHeight(m_lastCalculatedHeight + 3);
     } else {
