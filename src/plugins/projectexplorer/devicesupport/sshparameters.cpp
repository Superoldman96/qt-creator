// Copyright (C) 2022 The Qt Company Ltd.
// SPDX-License-Identifier: LicenseRef-Qt-Commercial OR GPL-3.0-only WITH Qt-GPL-exception-1.0

#include "sshparameters.h"

#include "../projectexplorertr.h"
#include "sshsettings.h"

#include <utils/environment.h>
#include <utils/fileutils.h>
#include <utils/hostosinfo.h>
#include <utils/qtcprocess.h>
#include <utils/qtcassert.h>

#include <QDebug>

#include <memory>

using namespace Utils;

namespace ProjectExplorer {

SshParameters::SshParameters() = default;

QString SshParameters::userAtHost() const
{
    QString res;
    if (!m_userName.isEmpty())
        res = m_userName + '@';
    res += m_host;
    return res;
}

QString SshParameters::userAtHostAndPort() const
{
    QString res = SshParameters::userAtHost();
    if (m_port != 22)
        res += QString(":%1").arg(m_port);
    return res;
}

QStringList SshParameters::connectionOptions(const FilePath &binary) const
{
    QString hostKeyCheckingString;
    switch (m_hostKeyCheckingMode) {
    case SshHostKeyCheckingNone:
    case SshHostKeyCheckingAllowNoMatch:
        // There is "accept-new" as well, but only since 7.6.
        hostKeyCheckingString = "no";
        break;
    case SshHostKeyCheckingStrict:
        hostKeyCheckingString = "yes";
        break;
    }

    QStringList args{"-o", "StrictHostKeyChecking=" + hostKeyCheckingString,
                     "-o", "Port=" + QString::number(port())};

    if (!userName().isEmpty())
        args << "-o" << "User=" + userName();

    const bool keyOnly = m_authenticationType == SshParameters::AuthenticationTypeSpecificKey;
    if (keyOnly && m_privateKeyFile.isReadableFile())
        args << "-o" << "IdentitiesOnly=yes" << "-i" << m_privateKeyFile.path();

    const QString batchModeEnabled = (keyOnly || SshSettings::askpassFilePath().isEmpty())
            ? QLatin1String("yes") : QLatin1String("no");
    args << "-o" << "BatchMode=" + batchModeEnabled;

    const bool isWindows = HostOsInfo::isWindowsHost()
            && binary.toUrlishString().toLower().contains("/system32/");
    const bool useTimeout = (m_timeout != 0) && !isWindows;
    if (useTimeout)
        args << "-o" << "ConnectTimeout=" + QString::number(m_timeout);

    return args;
}

void SshParameters::setupSshEnvironment(Process *process)
{
    Environment env = process->controlEnvironment();
    if (!env.hasChanges())
        env = Environment::systemEnvironment();
    const FilePath askPass = SshSettings::askpassFilePath();
    if (askPass.exists()) {
        if (askPass.fileName().contains("qtc"))
            env = Environment::originalSystemEnvironment();
        env.set("SSH_ASKPASS", askPass.toUserOutput());
        env.set("SSH_ASKPASS_REQUIRE", "force");

        // OpenSSH only uses the askpass program if DISPLAY is set, regardless of the platform.
        if (!env.hasKey("DISPLAY"))
            env.set("DISPLAY", ":0");
    }
    process->setEnvironment(env);

    // Originally, OpenSSH used to ignore the value of SSH_ASKPASS if it had access to a terminal,
    // reading instead from /dev/tty directly.
    // Therefore, we needed to start the ssh process in a new session.
    // Since version 8.4, we can (and do) force the use of SSH_ASKPASS via the SSH_ASKPASS_REQUIRE
    // environment variable. We still create a new session for backward compatibility, but not
    // on macOS, because of QTCREATORBUG-32613.
    if (!HostOsInfo::isMacHost())
        process->setDisableUnixTerminal();
}

bool operator==(const SshParameters &p1, const SshParameters &p2)
{
    return p1.m_host == p2.m_host
            && p1.m_port == p2.m_port
            && p1.m_userName == p2.m_userName
            && p1.m_authenticationType == p2.m_authenticationType
            && p1.m_privateKeyFile == p2.m_privateKeyFile
            && p1.m_hostKeyCheckingMode == p2.m_hostKeyCheckingMode
            && p1.m_x11DisplayName == p2.m_x11DisplayName
            && p1.m_timeout == p2.m_timeout;
}

#ifdef WITH_TESTS
namespace SshTest {
const QString getHostFromEnvironment()
{
    const QString host = qtcEnvironmentVariable("QTC_SSH_TEST_HOST");
    if (host.isEmpty() && qtcEnvironmentVariableIsSet("QTC_SSH_TEST_DEFAULTS"))
        return QString("127.0.0.1");
    return host;
}

quint16 getPortFromEnvironment()
{
    const int port = qtcEnvironmentVariableIntValue("QTC_SSH_TEST_PORT");
    return port != 0 ? quint16(port) : 22;
}

const QString getUserFromEnvironment()
{
    return qtcEnvironmentVariable("QTC_SSH_TEST_USER");
}

const QString getKeyFileFromEnvironment()
{
    const FilePath defaultKeyFile = FileUtils::homePath() / ".ssh/id_rsa";
    const QString keyFile = qtcEnvironmentVariable("QTC_SSH_TEST_KEYFILE");
    if (keyFile.isEmpty()) {
        if (qtcEnvironmentVariableIsSet("QTC_SSH_TEST_DEFAULTS"))
            return defaultKeyFile.toUrlishString();
    }
    return keyFile;
}

const QString userAtHost()
{
    QString userMidFix = getUserFromEnvironment();
    if (!userMidFix.isEmpty())
        userMidFix.append('@');
    return userMidFix + getHostFromEnvironment();
}

const QString userAtHostAndPort()
{
    QString res = userAtHost();
    const int port = getPortFromEnvironment();
    if (port != 22)
        res += QString(":%1").arg(port);
    return res;
}

SshParameters getParameters()
{
    SshParameters params;
    if (!qtcEnvironmentVariableIsSet("QTC_SSH_TEST_DEFAULTS")) {
        params.setUserName(getUserFromEnvironment());
        params.setPrivateKeyFile(FilePath::fromUserInput(getKeyFileFromEnvironment()));
    }
    params.setHost(getHostFromEnvironment());
    params.setPort(getPortFromEnvironment());
    params.setTimeout(10);
    params.setAuthenticationType(
        !params.privateKeyFile().isEmpty() ? SshParameters::AuthenticationTypeSpecificKey
                                           : SshParameters::AuthenticationTypeAll);
    return params;
}

bool checkParameters(const SshParameters &params)
{
    if (qtcEnvironmentVariableIsSet("QTC_SSH_TEST_DEFAULTS"))
        return true;
    if (params.host().isEmpty()) {
        qWarning("No hostname provided. Set QTC_SSH_TEST_HOST.");
        return false;
    }
    if (params.userName().isEmpty())
        qWarning("No user name provided - test may fail with empty default. Set QTC_SSH_TEST_USER.");
<<<<<<< HEAD
    if (params.privateKeyFile().isEmpty()) {
        qWarning("No key file provided. Set QTC_SSH_TEST_KEYFILE.");
        return false;
    }
=======
>>>>>>> 46226e93
    return true;
}

void printSetupHelp()
{
    qInfo() << "\n\n"
               "In order to run this test properly it requires some setup (example for fedora):\n"
               "1. Run a server on the host to connect to:\n"
               "   systemctl start sshd\n"
               "2. Create your own ssh key (needed only once). For fedora it needs ecdsa type:\n"
               "   ssh-keygen -t ecdsa\n"
               "3. Make your public key known to the server (needed only once):\n"
               "   ssh-copy-id -i [full path to your public key] [user@host]\n"
               "4. Set the env variables before executing test:\n"
               "   QTC_SSH_TEST_HOST=127.0.0.1\n"
               "   QTC_SSH_TEST_KEYFILE=[full path to your private key]\n"
               "   QTC_SSH_TEST_USER=[your user name]\n";
}

} // namespace SshTest
#endif

void SshParametersAspectContainer::setSshParameters(const SshParameters &params)
{
    QTC_ASSERT(QThread::currentThread() == thread(), return);

    host.setVolatileValue(params.host());
    port.setVolatileValue(params.port());
    userName.setVolatileValue(params.userName());
    privateKeyFile.setVolatileValue(params.privateKeyFile().toUserOutput());
    timeout.setVolatileValue(params.timeout());
    useKeyFile.setVolatileValue(params.authenticationType() == SshParameters::AuthenticationTypeSpecificKey);
    hostKeyCheckingMode.setVolatileValue(params.hostKeyCheckingMode());

    privateKeyFile.setEnabled(
        params.authenticationType() == SshParameters::AuthenticationTypeSpecificKey);

    // This will emit the applied signal which the IDevice uses to update the ssh parameters.
    apply();
}

SshParameters SshParametersAspectContainer::sshParameters() const
{
    QTC_ASSERT(QThread::currentThread() == thread(), return SshParameters());

    SshParameters params;
    params.setHost(host.expandedValue());
    params.setPort(port.value());
    params.setUserName(userName.expandedValue());
    params.setPrivateKeyFile(privateKeyFile.expandedValue());
    params.setTimeout(timeout.value());
    params.setAuthenticationType(
        useKeyFile() ? SshParameters::AuthenticationTypeSpecificKey
                     : SshParameters::AuthenticationTypeAll);
    params.setHostKeyCheckingMode(hostKeyCheckingMode.value());
    return params;
}

SshParametersAspectContainer::SshParametersAspectContainer()
{
    useKeyFile.setDefaultValue(SshParameters::AuthenticationTypeAll);
    useKeyFile.setToolTip(
      Tr::tr("Enable to specify a private key file to use for authentication, "
             "otherwise the default mechanism is used for authentication "
             "(password, .sshconfig and the default private key)"));
    useKeyFile.setLabelText(Tr::tr("Use specific key:"));

    hostKeyCheckingMode.setToolTip(Tr::tr("The device's SSH host key checking mode"));
    hostKeyCheckingMode.setLabelText(Tr::tr("Host key check:"));
    hostKeyCheckingMode.setDisplayStyle(SelectionAspect::DisplayStyle::ComboBox);
    hostKeyCheckingMode.addOption("None", Tr::tr("No host key checking"));
<<<<<<< HEAD
    hostKeyCheckingMode.addOption("Allow No Match", Tr::tr("Allow host key checking"));
    hostKeyCheckingMode.addOption("Strict", Tr::tr("Strict host key checking"));
=======
    hostKeyCheckingMode.addOption("Strict", Tr::tr("Strict host key checking"));
    hostKeyCheckingMode.addOption("Allow No Match", Tr::tr("Allow host key checking"));
>>>>>>> 46226e93

    host.setDisplayStyle(StringAspect::DisplayStyle::LineEditDisplay);
    host.setPlaceHolderText(Tr::tr("Host name or IP address"));
    host.setToolTip(Tr::tr("The device's host name or IP address"));
    host.setHistoryCompleter("HostName");
    host.setLabelText(Tr::tr("Host name:"));

    userName.setDisplayStyle(StringAspect::DisplayStyle::LineEditDisplay);
    userName.setPlaceHolderText(Tr::tr("User name"));
    userName.setToolTip(Tr::tr("The device's SSH user name"));
    userName.setHistoryCompleter("UserName");
    userName.setLabelText(Tr::tr("User name:"));

    port.setDefaultValue(22);
    port.setRange(1, 65535);
    port.setToolTip(Tr::tr("The device's SSH port number"));
    port.setLabelText(Tr::tr("SSH port:"));

    privateKeyFile.setPlaceHolderText(Tr::tr("Private key file"));
    privateKeyFile.setToolTip(Tr::tr("The device's private key file"));
    privateKeyFile.setLabelText(Tr::tr("Private key file:"));
    privateKeyFile.setHistoryCompleter("KeyFile");
    privateKeyFile.setEnabler(&useKeyFile);

    timeout.setDefaultValue(10);
    timeout.setLabelText(Tr::tr("Timeout:"));
    timeout.setToolTip(Tr::tr("The device's SSH connection timeout"));
}

} // namespace ProjectExplorer<|MERGE_RESOLUTION|>--- conflicted
+++ resolved
@@ -191,13 +191,6 @@
     }
     if (params.userName().isEmpty())
         qWarning("No user name provided - test may fail with empty default. Set QTC_SSH_TEST_USER.");
-<<<<<<< HEAD
-    if (params.privateKeyFile().isEmpty()) {
-        qWarning("No key file provided. Set QTC_SSH_TEST_KEYFILE.");
-        return false;
-    }
-=======
->>>>>>> 46226e93
     return true;
 }
 
@@ -269,13 +262,8 @@
     hostKeyCheckingMode.setLabelText(Tr::tr("Host key check:"));
     hostKeyCheckingMode.setDisplayStyle(SelectionAspect::DisplayStyle::ComboBox);
     hostKeyCheckingMode.addOption("None", Tr::tr("No host key checking"));
-<<<<<<< HEAD
-    hostKeyCheckingMode.addOption("Allow No Match", Tr::tr("Allow host key checking"));
-    hostKeyCheckingMode.addOption("Strict", Tr::tr("Strict host key checking"));
-=======
     hostKeyCheckingMode.addOption("Strict", Tr::tr("Strict host key checking"));
     hostKeyCheckingMode.addOption("Allow No Match", Tr::tr("Allow host key checking"));
->>>>>>> 46226e93
 
     host.setDisplayStyle(StringAspect::DisplayStyle::LineEditDisplay);
     host.setPlaceHolderText(Tr::tr("Host name or IP address"));
