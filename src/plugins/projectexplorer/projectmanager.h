--- conflicted
+++ resolved
@@ -104,11 +104,8 @@
 
     void startupProjectChanged(ProjectExplorer::Project *project);
 
-<<<<<<< HEAD
-=======
     void buildConfigurationAdded(ProjectExplorer::BuildConfiguration *bc);
     void buildConfigurationRemoved(ProjectExplorer::BuildConfiguration *bc);
->>>>>>> 46226e93
     // bc == activeBuildConfigForActiveProject()
     void activeBuildConfigurationChanged(BuildConfiguration *bc);
 
