/****************************************************************************
**
** Copyright (C) 2016 The Qt Company Ltd.
** Contact: https://www.qt.io/licensing/
**
** This file is part of Qt Creator.
**
** Commercial License Usage
** Licensees holding valid commercial Qt licenses may use this file in
** accordance with the commercial license agreement provided with the
** Software or, alternatively, in accordance with the terms contained in
** a written agreement between you and The Qt Company. For licensing terms
** and conditions see https://www.qt.io/terms-conditions. For further
** information use the contact form at https://www.qt.io/contact-us.
**
** GNU General Public License Usage
** Alternatively, this file may be used under the terms of the GNU
** General Public License version 3 as published by the Free Software
** Foundation with exceptions as appearing in the file LICENSE.GPL3-EXCEPT
** included in the packaging of this file. Please review the following
** information to ensure the GNU General Public License requirements will
** be met: https://www.gnu.org/licenses/gpl-3.0.html.
**
****************************************************************************/

#include "msvctoolchain.h"

#include "gcctoolchain.h"
#include "msvcparser.h"
#include "projectexplorer.h"
#include "projectexplorerconstants.h"
#include "projectexplorersettings.h"
#include "taskhub.h"
#include "toolchainmanager.h"

#include <coreplugin/icore.h>

#include <utils/algorithm.h>
#include <utils/hostosinfo.h>
#include <utils/optional.h>
#include <utils/qtcassert.h>
#include <utils/qtcprocess.h>
#include <utils/synchronousprocess.h>
#include <utils/runextensions.h>
#include <utils/temporarydirectory.h>
#include <utils/pathchooser.h>
#include <utils/winutils.h>

#include <QDir>
#include <QFileInfo>
#include <QJsonArray>
#include <QJsonDocument>
#include <QProcess>
#include <QRegularExpression>
#include <QSettings>
#include <QVector>
#include <QVersionNumber>

#include <QLabel>
#include <QComboBox>
#include <QFormLayout>

using namespace Utils;

#define KEY_ROOT "ProjectExplorer.MsvcToolChain."
static const char varsBatKeyC[] = KEY_ROOT "VarsBat";
static const char varsBatArgKeyC[] = KEY_ROOT "VarsBatArg";
static const char supportedAbiKeyC[] = KEY_ROOT "SupportedAbi";
static const char supportedAbisKeyC[] = KEY_ROOT "SupportedAbis";
static const char environModsKeyC[] = KEY_ROOT "environmentModifications";

enum { debug = 0 };

namespace ProjectExplorer {
namespace Internal {

// --------------------------------------------------------------------------
// Helpers:
// --------------------------------------------------------------------------

static QThreadPool *envModThreadPool()
{
    static QThreadPool *pool = nullptr;
    if (!pool) {
        pool = new QThreadPool(ProjectExplorerPlugin::instance());
        pool->setMaxThreadCount(1);
    }
    return pool;
}

struct MsvcPlatform
{
    MsvcToolChain::Platform platform;
    const char *name;
    const char *prefix; // VS up until 14.0 (MSVC2015)
    const char *bat;
};

const MsvcPlatform platforms[]
    = {{MsvcToolChain::x86, "x86", "/bin", "vcvars32.bat"},
       {MsvcToolChain::amd64, "amd64", "/bin/amd64", "vcvars64.bat"},
       {MsvcToolChain::x86_amd64, "x86_amd64", "/bin/x86_amd64", "vcvarsx86_amd64.bat"},
       {MsvcToolChain::ia64, "ia64", "/bin/ia64", "vcvars64.bat"},
       {MsvcToolChain::x86_ia64, "x86_ia64", "/bin/x86_ia64", "vcvarsx86_ia64.bat"},
       {MsvcToolChain::arm, "arm", "/bin/arm", "vcvarsarm.bat"},
       {MsvcToolChain::x86_arm, "x86_arm", "/bin/x86_arm", "vcvarsx86_arm.bat"},
       {MsvcToolChain::amd64_arm, "amd64_arm", "/bin/amd64_arm", "vcvarsamd64_arm.bat"},
       {MsvcToolChain::amd64_x86, "amd64_x86", "/bin/amd64_x86", "vcvarsamd64_x86.bat"}};

static QList<const MsvcToolChain *> g_availableMsvcToolchains;

static const MsvcPlatform *platformEntry(MsvcToolChain::Platform t)
{
    for (const MsvcPlatform &p : platforms) {
        if (p.platform == t)
            return &p;
    }
    return nullptr;
}

static QString platformName(MsvcToolChain::Platform t)
{
    if (const MsvcPlatform *p = platformEntry(t))
        return QLatin1String(p->name);
    return QString();
}

static bool hostSupportsPlatform(MsvcToolChain::Platform platform)
{
    switch (Utils::HostOsInfo::hostArchitecture()) {
    case Utils::HostOsInfo::HostArchitectureAMD64:
        if (platform == MsvcToolChain::amd64 || platform == MsvcToolChain::amd64_arm
            || platform == MsvcToolChain::amd64_x86)
            return true;
        Q_FALLTHROUGH(); // all x86 toolchains are also working on an amd64 host
    case Utils::HostOsInfo::HostArchitectureX86:
        return platform == MsvcToolChain::x86 || platform == MsvcToolChain::x86_amd64
               || platform == MsvcToolChain::x86_ia64 || platform == MsvcToolChain::x86_arm;
    case Utils::HostOsInfo::HostArchitectureArm:
        return platform == MsvcToolChain::arm;
    case Utils::HostOsInfo::HostArchitectureItanium:
        return platform == MsvcToolChain::ia64;
    default:
        return false;
    }
}

static QString fixRegistryPath(const QString &path)
{
    QString result = QDir::fromNativeSeparators(path);
    if (result.endsWith(QLatin1Char('/')))
        result.chop(1);
    return result;
}

struct VisualStudioInstallation
{
    QString vsName;
    QVersionNumber version;
    QString path;       // Main installation path
    QString vcVarsPath; // Path under which the various vc..bat are to be found
    QString vcVarsAll;
};

QDebug operator<<(QDebug d, const VisualStudioInstallation &i)
{
    QDebugStateSaver saver(d);
    d.noquote();
    d.nospace();
    d << "VisualStudioInstallation(\"" << i.vsName << "\", v=" << i.version << ", path=\""
      << QDir::toNativeSeparators(i.path) << "\", vcVarsPath=\""
      << QDir::toNativeSeparators(i.vcVarsPath) << "\", vcVarsAll=\""
      << QDir::toNativeSeparators(i.vcVarsAll) << "\")";
    return d;
}

static QString windowsProgramFilesDir()
{
#ifdef Q_OS_WIN64
    const char programFilesC[] = "ProgramFiles(x86)";
#else
    const char programFilesC[] = "ProgramFiles";
#endif
    return QDir::fromNativeSeparators(QFile::decodeName(qgetenv(programFilesC)));
}

static Utils::optional<VisualStudioInstallation> installationFromPathAndVersion(
    const QString &installationPath, const QVersionNumber &version)
{
    QString vcVarsPath = QDir::fromNativeSeparators(installationPath);
    if (!vcVarsPath.endsWith('/'))
        vcVarsPath += '/';
    if (version.majorVersion() > 14)
        vcVarsPath += QStringLiteral("VC/Auxiliary/Build");
    else
        vcVarsPath += QStringLiteral("VC");

    const QString vcVarsAllPath = vcVarsPath + QStringLiteral("/vcvarsall.bat");
    if (!QFileInfo(vcVarsAllPath).isFile()) {
        qWarning().noquote() << "Unable to find MSVC setup script "
                             << QDir::toNativeSeparators(vcVarsPath) << " in version " << version;
        return Utils::nullopt;
    }

    const QString versionString = version.toString();
    VisualStudioInstallation installation;
    installation.path = installationPath;
    installation.version = version;
    installation.vsName = versionString;
    installation.vcVarsPath = vcVarsPath;
    installation.vcVarsAll = vcVarsAllPath;
    return installation;
}

// Detect build tools introduced with MSVC2017
static Utils::optional<VisualStudioInstallation> detectCppBuildTools2017()
{
    const QString installPath = windowsProgramFilesDir()
                                + "/Microsoft Visual Studio/2017/BuildTools";
    const QString vcVarsPath = installPath + "/VC/Auxiliary/Build";
    const QString vcVarsAllPath = vcVarsPath + "/vcvarsall.bat";

    if (!QFileInfo::exists(vcVarsAllPath))
        return Utils::nullopt;

    VisualStudioInstallation installation;
    installation.path = installPath;
    installation.vcVarsAll = vcVarsAllPath;
    installation.vcVarsPath = vcVarsPath;
    installation.version = QVersionNumber(15);
    installation.vsName = "15.0";

    return installation;
}

static QVector<VisualStudioInstallation> detectVisualStudioFromVsWhere(const QString &vswhere)
{
    QVector<VisualStudioInstallation> installations;
    Utils::SynchronousProcess vsWhereProcess;
    const int timeoutS = 5;
    vsWhereProcess.setTimeoutS(timeoutS);
    const CommandLine cmd(vswhere,
            {"-products", "*", "-prerelease", "-legacy", "-format", "json", "-utf8"});
    Utils::SynchronousProcessResponse response = vsWhereProcess.runBlocking(cmd);
    switch (response.result) {
    case Utils::SynchronousProcessResponse::Finished:
        break;
    case Utils::SynchronousProcessResponse::StartFailed:
        qWarning().noquote() << QDir::toNativeSeparators(vswhere) << "could not be started.";
        return installations;
    case Utils::SynchronousProcessResponse::FinishedError:
        qWarning().noquote().nospace() << QDir::toNativeSeparators(vswhere)
                                       << " finished with exit code "
                                       << response.exitCode << ".";
        return installations;
    case Utils::SynchronousProcessResponse::TerminatedAbnormally:
        qWarning().noquote().nospace()
            << QDir::toNativeSeparators(vswhere) << " crashed. Exit code: " << response.exitCode;
        return installations;
    case Utils::SynchronousProcessResponse::Hang:
        qWarning().noquote() << QDir::toNativeSeparators(vswhere) << "did not finish in" << timeoutS
                             << "seconds.";
        return installations;
    }

    QByteArray output = response.stdOut().toUtf8();
    QJsonParseError error;
    const QJsonDocument doc = QJsonDocument::fromJson(output, &error);
    if (error.error != QJsonParseError::NoError || doc.isNull()) {
        qWarning() << "Could not parse json document from vswhere output.";
        return installations;
    }

    const QJsonArray versions = doc.array();
    if (versions.isEmpty()) {
        qWarning() << "Could not detect any versions from vswhere output.";
        return installations;
    }

    for (const QJsonValue &vsVersion : versions) {
        const QJsonObject vsVersionObj = vsVersion.toObject();
        if (vsVersionObj.isEmpty()) {
            qWarning() << "Could not obtain object from vswhere version";
            continue;
        }

        QJsonValue value = vsVersionObj.value("installationVersion");
        if (value.isUndefined()) {
            qWarning() << "Could not obtain VS version from json output";
            continue;
        }
        const QString versionString = value.toString();
        QVersionNumber version = QVersionNumber::fromString(versionString);
        value = vsVersionObj.value("installationPath");
        if (value.isUndefined()) {
            qWarning() << "Could not obtain VS installation path from json output";
            continue;
        }
        const QString installationPath = value.toString();
        Utils::optional<VisualStudioInstallation> installation
            = installationFromPathAndVersion(installationPath, version);

        if (installation)
            installations.append(*installation);
    }
    return installations;
}

static QVector<VisualStudioInstallation> detectVisualStudioFromRegistry()
{
    QVector<VisualStudioInstallation> result;
#ifdef Q_OS_WIN64
    const QString keyRoot = QStringLiteral(
        "HKEY_LOCAL_MACHINE\\SOFTWARE\\Wow6432Node\\Microsoft\\VisualStudio\\SxS\\");
#else
    const QString keyRoot = QStringLiteral(
        "HKEY_LOCAL_MACHINE\\SOFTWARE\\Microsoft\\VisualStudio\\SxS\\");
#endif
    QSettings vsRegistry(keyRoot + QStringLiteral("VS7"), QSettings::NativeFormat);
    QScopedPointer<QSettings> vcRegistry;
    foreach (const QString &vsName, vsRegistry.allKeys()) {
        const QVersionNumber version = QVersionNumber::fromString(vsName);
        if (!version.isNull()) {
            const QString installationPath = fixRegistryPath(vsRegistry.value(vsName).toString());

            Utils::optional<VisualStudioInstallation> installation
                = installationFromPathAndVersion(installationPath, version);
            if (installation)
                result.append(*installation);
        }
    }

    // Detect VS 2017 Build Tools
    auto installation = detectCppBuildTools2017();
    if (installation)
        result.append(*installation);

    return result;
}

static QVector<VisualStudioInstallation> detectVisualStudio()
{
    const QString vswhere = windowsProgramFilesDir()
                            + "/Microsoft Visual Studio/Installer/vswhere.exe";
    if (QFileInfo::exists(vswhere)) {
        const QVector<VisualStudioInstallation> installations = detectVisualStudioFromVsWhere(
            vswhere);
        if (!installations.isEmpty())
            return installations;
    }

    return detectVisualStudioFromRegistry();
}

static unsigned char wordWidthForPlatform(MsvcToolChain::Platform platform)
{
    switch (platform) {
    case ProjectExplorer::Internal::MsvcToolChain::x86:
    case ProjectExplorer::Internal::MsvcToolChain::arm:
    case ProjectExplorer::Internal::MsvcToolChain::x86_arm:
    case ProjectExplorer::Internal::MsvcToolChain::amd64_arm:
    case ProjectExplorer::Internal::MsvcToolChain::amd64_x86:
        return 32;
    case ProjectExplorer::Internal::MsvcToolChain::amd64:
    case ProjectExplorer::Internal::MsvcToolChain::x86_amd64:
    case ProjectExplorer::Internal::MsvcToolChain::ia64:
    case ProjectExplorer::Internal::MsvcToolChain::x86_ia64:
        return 64;
    }

    return 0;
}

static Abi::Architecture archForPlatform(MsvcToolChain::Platform platform)
{
    switch (platform) {
    case ProjectExplorer::Internal::MsvcToolChain::x86:
    case ProjectExplorer::Internal::MsvcToolChain::amd64:
    case ProjectExplorer::Internal::MsvcToolChain::x86_amd64:
    case ProjectExplorer::Internal::MsvcToolChain::amd64_x86:
        return Abi::X86Architecture;
    case ProjectExplorer::Internal::MsvcToolChain::arm:
    case ProjectExplorer::Internal::MsvcToolChain::x86_arm:
    case ProjectExplorer::Internal::MsvcToolChain::amd64_arm:
        return Abi::ArmArchitecture;
    case ProjectExplorer::Internal::MsvcToolChain::ia64:
    case ProjectExplorer::Internal::MsvcToolChain::x86_ia64:
        return Abi::ItaniumArchitecture;
    }

    return Abi::UnknownArchitecture;
}

static Abi findAbiOfMsvc(MsvcToolChain::Type type,
                         MsvcToolChain::Platform platform,
                         const QString &version)
{
    Abi::OSFlavor flavor = Abi::UnknownFlavor;

    QString msvcVersionString = version;
    if (type == MsvcToolChain::WindowsSDK) {
        if (version == QLatin1String("v7.0") || version.startsWith(QLatin1String("6.")))
            msvcVersionString = QLatin1String("9.0");
        else if (version == QLatin1String("v7.0A") || version == QLatin1String("v7.1"))
            msvcVersionString = QLatin1String("10.0");
    }
    if (msvcVersionString.startsWith(QLatin1String("16.")))
        flavor = Abi::WindowsMsvc2019Flavor;
    else if (msvcVersionString.startsWith(QLatin1String("15.")))
        flavor = Abi::WindowsMsvc2017Flavor;
    else if (msvcVersionString.startsWith(QLatin1String("14.")))
        flavor = Abi::WindowsMsvc2015Flavor;
    else if (msvcVersionString.startsWith(QLatin1String("12.")))
        flavor = Abi::WindowsMsvc2013Flavor;
    else if (msvcVersionString.startsWith(QLatin1String("11.")))
        flavor = Abi::WindowsMsvc2012Flavor;
    else if (msvcVersionString.startsWith(QLatin1String("10.")))
        flavor = Abi::WindowsMsvc2010Flavor;
    else if (msvcVersionString.startsWith(QLatin1String("9.")))
        flavor = Abi::WindowsMsvc2008Flavor;
    else
        flavor = Abi::WindowsMsvc2005Flavor;
    const Abi result = Abi(archForPlatform(platform), Abi::WindowsOS, flavor, Abi::PEFormat,
                           wordWidthForPlatform(platform));
    if (!result.isValid())
        qWarning("Unable to completely determine the ABI of MSVC version %s (%s).",
                 qPrintable(version),
                 qPrintable(result.toString()));
    return result;
}

static QString generateDisplayName(const QString &name,
                                   MsvcToolChain::Type t,
                                   MsvcToolChain::Platform p)
{
    if (t == MsvcToolChain::WindowsSDK) {
        QString sdkName = name;
        sdkName += QString::fromLatin1(" (%1)").arg(platformName(p));
        return sdkName;
    }
    // Comes as "9.0" from the registry
    QString vcName = QLatin1String("Microsoft Visual C++ Compiler ");
    vcName += name;
    vcName += QString::fromLatin1(" (%1)").arg(platformName(p));
    return vcName;
}

static QByteArray msvcCompilationDefine(const char *def)
{
    const QByteArray macro(def);
    return "#if defined(" + macro + ")\n__PPOUT__(" + macro + ")\n#endif\n";
}

static QByteArray msvcCompilationFile()
{
    static const char *macros[] = {"_ATL_VER",
                                   "__ATOM__",
                                   "__AVX__",
                                   "__AVX2__",
                                   "_CHAR_UNSIGNED",
                                   "__CLR_VER",
                                   "_CMMN_INTRIN_FUNC",
                                   "_CONTROL_FLOW_GUARD",
                                   "__cplusplus",
                                   "__cplusplus_cli",
                                   "__cplusplus_winrt",
                                   "_CPPLIB_VER",
                                   "_CPPRTTI",
                                   "_CPPUNWIND",
                                   "_DEBUG",
                                   "_DLL",
                                   "_INTEGRAL_MAX_BITS",
                                   "__INTELLISENSE__",
                                   "_ISO_VOLATILE",
                                   "_KERNEL_MODE",
                                   "_M_AAMD64",
                                   "_M_ALPHA",
                                   "_M_AMD64",
                                   "_MANAGED",
                                   "_M_ARM",
                                   "_M_ARM64",
                                   "_M_ARM_ARMV7VE",
                                   "_M_ARM_FP",
                                   "_M_ARM_NT",
                                   "_M_ARMT",
                                   "_M_CEE",
                                   "_M_CEE_PURE",
                                   "_M_CEE_SAFE",
                                   "_MFC_VER",
                                   "_M_FP_EXCEPT",
                                   "_M_FP_FAST",
                                   "_M_FP_PRECISE",
                                   "_M_FP_STRICT",
                                   "_M_IA64",
                                   "_M_IX86",
                                   "_M_IX86_FP",
                                   "_M_MPPC",
                                   "_M_MRX000",
                                   "_M_PPC",
                                   "_MSC_BUILD",
                                   "_MSC_EXTENSIONS",
                                   "_MSC_FULL_VER",
                                   "_MSC_VER",
                                   "_MSVC_LANG",
                                   "__MSVC_RUNTIME_CHECKS",
                                   "_MT",
                                   "_M_THUMB",
                                   "_M_X64",
                                   "_NATIVE_WCHAR_T_DEFINED",
                                   "_OPENMP",
                                   "_PREFAST_",
                                   "__STDC__",
                                   "__STDC_HOSTED__",
                                   "__STDCPP_THREADS__",
                                   "_VC_NODEFAULTLIB",
                                   "_WCHAR_T_DEFINED",
                                   "_WIN32",
                                   "_WIN32_WCE",
                                   "_WIN64",
                                   "_WINRT_DLL",
                                   "_Wp64",
                                   nullptr};
    QByteArray file = "#define __PPOUT__(x) V##x=x\n\n";
    for (int i = 0; macros[i] != nullptr; ++i)
        file += msvcCompilationDefine(macros[i]);
    file += "\nvoid main(){}\n\n";
    return file;
}

// Run MSVC 'cl' compiler to obtain #defines.
// This function must be thread-safe!
//
// Some notes regarding the used approach:
//
// It seems that there is no reliable way to get all the
// predefined macros for a cl invocation. The following two
// approaches are unfortunately limited since both lead to an
// incomplete list of actually predefined macros and come with
// other problems, too.
//
// 1) Maintain a list of predefined macros from the official
//    documentation (for MSVC2015, e.g. [1]). Feed cl with a
//    temporary file that queries the values of those macros.
//
//    Problems:
//     * Maintaining that list.
//     * The documentation is incomplete, we do not get all
//       predefined macros. E.g. the cl from MSVC2015, set up
//       with "vcvars.bat x86_arm", predefines among others
//       _M_ARMT, but that's not reflected in the
//       documentation.
//
// 2) Run cl with the undocumented options /B1 and /Bx, as
//    described in [2].
//
//    Note: With qmake from Qt >= 5.8 it's possible to print
//    the macros formatted as preprocessor code in an easy to
//    read/compare/diff way:
//
//      > cl /nologo /c /TC /B1 qmake NUL
//      > cl /nologo /c /TP /Bx qmake NUL
//
//    Problems:
//     * Using undocumented options.
//     * Resulting macros are incomplete.
//       For example, the nowadays default option /Zc:wchar_t
//       predefines _WCHAR_T_DEFINED, but this is not reflected
//       with this approach.
//
//       To work around this we would need extra cl invocations
//       to get the actual values of the missing macros
//       (approach 1).
//
// Currently we combine both approaches in this way:
//  * As base, maintain the list from the documentation and
//    update it once a new MSVC version is released.
//  * Enrich it with macros that we discover with approach 2
//    once a new MSVC version is released.
//  * Enrich it further with macros that are not covered with
//    the above points.
//
// TODO: Update the predefined macros for MSVC 2017 once the
//       page exists.
//
// [1] https://msdn.microsoft.com/en-us/library/b0084kay.aspx
// [2] http://stackoverflow.com/questions/3665537/how-to-find-out-cl-exes-built-in-macros
Macros MsvcToolChain::msvcPredefinedMacros(const QStringList &cxxflags,
                                           const Utils::Environment &env) const
{
    Macros predefinedMacros;

    QStringList toProcess;
    for (const QString &arg : cxxflags) {
        if (arg.startsWith(QLatin1String("/D"))) {
            const QString define = arg.mid(2);
            predefinedMacros.append(Macro::fromKeyValue(define));
        } else if (arg.startsWith(QLatin1String("/U"))) {
            predefinedMacros.append(
                {arg.mid(2).toLocal8Bit(), ProjectExplorer::MacroType::Undefine});
        } else {
            toProcess.append(arg);
        }
    }

    Utils::TempFileSaver saver(Utils::TemporaryDirectory::masterDirectoryPath()
                               + "/envtestXXXXXX.cpp");
    saver.write(msvcCompilationFile());
    if (!saver.finalize()) {
        qWarning("%s: %s", Q_FUNC_INFO, qPrintable(saver.errorString()));
        return predefinedMacros;
    }
    Utils::SynchronousProcess cpp;
    cpp.setEnvironment(env.toStringList());
    cpp.setWorkingDirectory(Utils::TemporaryDirectory::masterDirectoryPath());
    QStringList arguments;
    const Utils::FilePath binary = env.searchInPath(QLatin1String("cl.exe"));
    if (binary.isEmpty()) {
        qWarning("%s: The compiler binary cl.exe could not be found in the path.", Q_FUNC_INFO);
        return predefinedMacros;
    }

    if (language() == ProjectExplorer::Constants::C_LANGUAGE_ID)
        arguments << QLatin1String("/TC");
    arguments << toProcess << QLatin1String("/EP") << QDir::toNativeSeparators(saver.fileName());
    SynchronousProcessResponse response = cpp.runBlocking({binary, arguments});
    if (response.result != Utils::SynchronousProcessResponse::Finished || response.exitCode != 0)
        return predefinedMacros;

    const QStringList output = Utils::filtered(response.stdOut().split('\n'),
                                               [](const QString &s) { return s.startsWith('V'); });
    for (const QString &line : output)
        predefinedMacros.append(Macro::fromKeyValue(line.mid(1)));
    return predefinedMacros;
}

//
// We want to detect the language version based on the predefined macros.
// Unfortunately MSVC does not conform to standard when it comes to the predefined
// __cplusplus macro - it reports "199711L", even for newer language versions.
//
// However:
//   * For >= Visual Studio 2015 Update 3 predefines _MSVC_LANG which has the proper value
//     of __cplusplus.
//     See https://docs.microsoft.com/en-us/cpp/preprocessor/predefined-macros?view=vs-2017
//   * For >= Visual Studio 2017 Version 15.7 __cplusplus is correct once /Zc:__cplusplus
//     is provided on the command line. Then __cplusplus == _MSVC_LANG.
//     See https://blogs.msdn.microsoft.com/vcblog/2018/04/09/msvc-now-correctly-reports-__cplusplus
//
// We rely on _MSVC_LANG if possible, otherwise on some hard coded language versions
// depending on _MSC_VER.
//
// For _MSV_VER values, see https://docs.microsoft.com/en-us/cpp/preprocessor/predefined-macros?view=vs-2017.
//
Utils::LanguageVersion MsvcToolChain::msvcLanguageVersion(const QStringList & /*cxxflags*/,
                                                          const Core::Id &language,
                                                          const Macros &macros) const
{
    using Utils::LanguageVersion;

    int mscVer = -1;
    QByteArray msvcLang;
    for (const ProjectExplorer::Macro &macro : macros) {
        if (macro.key == "_MSVC_LANG")
            msvcLang = macro.value;
        if (macro.key == "_MSC_VER")
            mscVer = macro.value.toInt(nullptr);
    }
    QTC_CHECK(mscVer > 0);

    if (language == Constants::CXX_LANGUAGE_ID) {
        if (!msvcLang.isEmpty()) // >= Visual Studio 2015 Update 3
            return ToolChain::cxxLanguageVersion(msvcLang);
        if (mscVer >= 1800) // >= Visual Studio 2013 (12.0)
            return LanguageVersion::CXX14;
        if (mscVer >= 1600) // >= Visual Studio 2010 (10.0)
            return LanguageVersion::CXX11;
        return LanguageVersion::CXX98;
    } else if (language == Constants::C_LANGUAGE_ID) {
        if (mscVer >= 1910) // >= Visual Studio 2017 RTW (15.0)
            return LanguageVersion::C11;
        return LanguageVersion::C99;
    } else {
        QTC_CHECK(false && "Unexpected toolchain language, assuming latest C++ we support.");
        return LanguageVersion::LatestCxx;
    }
}

// Windows: Expand the delayed evaluation references returned by the
// SDK setup scripts: "PATH=!Path!;foo". Some values might expand
// to empty and should not be added
static QString winExpandDelayedEnvReferences(QString in, const Utils::Environment &env)
{
    const QChar exclamationMark = QLatin1Char('!');
    for (int pos = 0; pos < in.size();) {
        // Replace "!REF!" by its value in process environment
        pos = in.indexOf(exclamationMark, pos);
        if (pos == -1)
            break;
        const int nextPos = in.indexOf(exclamationMark, pos + 1);
        if (nextPos == -1)
            break;
        const QString var = in.mid(pos + 1, nextPos - pos - 1);
        const QString replacement = env.expandedValueForKey(var.toUpper());
        in.replace(pos, nextPos + 1 - pos, replacement);
        pos += replacement.size();
    }
    return in;
}

void MsvcToolChain::environmentModifications(
    QFutureInterface<MsvcToolChain::GenerateEnvResult> &future,
    QString vcvarsBat,
    QString varsBatArg)
{
    const Utils::Environment inEnv = Utils::Environment::systemEnvironment();
    Utils::Environment outEnv;
    QMap<QString, QString> envPairs;
    Utils::EnvironmentItems diff;
    Utils::optional<QString> error = generateEnvironmentSettings(inEnv,
                                                                 vcvarsBat,
                                                                 varsBatArg,
                                                                 envPairs);
    if (!error) {
        // Now loop through and process them
        for (auto envIter = envPairs.cbegin(), end = envPairs.cend(); envIter != end; ++envIter) {
            const QString expandedValue = winExpandDelayedEnvReferences(envIter.value(), inEnv);
            if (!expandedValue.isEmpty())
                outEnv.set(envIter.key(), expandedValue);
        }

        if (debug) {
            const QStringList newVars = outEnv.toStringList();
            const QStringList oldVars = inEnv.toStringList();
            QDebug nsp = qDebug().nospace();
            foreach (const QString &n, newVars) {
                if (!oldVars.contains(n))
                    nsp << n << '\n';
            }
        }

        diff = inEnv.diff(outEnv, true);
        for (int i = diff.size() - 1; i >= 0; --i) {
            if (diff.at(i).name.startsWith(QLatin1Char('='))) { // Exclude "=C:", "=EXITCODE"
                diff.removeAt(i);
            }
        }
    }

    future.reportResult({error, diff});
}

void MsvcToolChain::initEnvModWatcher(const QFuture<GenerateEnvResult> &future)
{
    QObject::connect(&m_envModWatcher, &QFutureWatcher<GenerateEnvResult>::resultReadyAt, [&]() {
        const GenerateEnvResult &result = m_envModWatcher.result();
        if (result.error) {
            const QString &errorMessage = *result.error;
            if (!errorMessage.isEmpty())
                TaskHub::addTask(Task::Error, errorMessage, Constants::TASK_CATEGORY_COMPILE);
        } else {
            updateEnvironmentModifications(result.environmentItems);
        }
    });
    m_envModWatcher.setFuture(future);
}

void MsvcToolChain::updateEnvironmentModifications(Utils::EnvironmentItems modifications)
{
    Utils::EnvironmentItem::sort(&modifications);
    if (modifications != m_environmentModifications) {
        m_environmentModifications = modifications;
        rescanForCompiler();
        toolChainUpdated();
    }
}

void MsvcToolChain::detectInstalledAbis()
{
    static QMap<QString, Abis> abiCache;
    const QString vcVarsBase
            = QDir::fromNativeSeparators(m_vcvarsBat).left(m_vcvarsBat.lastIndexOf('/'));
    if (abiCache.contains(vcVarsBase)) {
        m_supportedAbis = abiCache.value(vcVarsBase);
    } else {
        // Clear previously detected m_supportedAbis to repopulate it.
        m_supportedAbis.clear();
        const Abi baseAbi = targetAbi();
        for (MsvcPlatform platform : platforms) {
            bool toolchainInstalled = false;
            QString perhapsVcVarsPath = vcVarsBase + QLatin1Char('/') + QLatin1String(platform.bat);
            const Platform p = platform.platform;
            if (QFileInfo(perhapsVcVarsPath).isFile()) {
                toolchainInstalled = true;
            } else {
                // MSVC 2015 and below had various versions of vcvars scripts in subfolders. Try these
                // as fallbacks.
                perhapsVcVarsPath = vcVarsBase + platform.prefix + QLatin1Char('/')
                                    + QLatin1String(platform.bat);
                toolchainInstalled = QFileInfo(perhapsVcVarsPath).isFile();
            }
            if (hostSupportsPlatform(platform.platform) && toolchainInstalled) {
                Abi newAbi(archForPlatform(p),
                           baseAbi.os(),
                           baseAbi.osFlavor(),
                           baseAbi.binaryFormat(),
                           wordWidthForPlatform(p));
                if (!m_supportedAbis.contains(newAbi))
                    m_supportedAbis.append(newAbi);
            }
        }

        abiCache.insert(vcVarsBase, m_supportedAbis);
    }

    // Always add targetAbi in supportedAbis if it is empty.
    // targetAbi is the abi with which the toolchain was detected.
    // This is necessary for toolchains that don't have vcvars32.bat and the like in their
    // vcVarsBase path, like msvc2010.
    // Also, don't include that one in abiCache to avoid polluting it with values specific
    // to one toolchain as the cache is global for a vcVarsBase path. For this reason, the
    // targetAbi needs to be added manually.
    if (m_supportedAbis.empty())
        m_supportedAbis.append(targetAbi());
}

Utils::Environment MsvcToolChain::readEnvironmentSetting(const Utils::Environment &env) const
{
    Utils::Environment resultEnv = env;
    if (m_environmentModifications.isEmpty()) {
        m_envModWatcher.waitForFinished();
        if (m_envModWatcher.future().isFinished() && !m_envModWatcher.future().isCanceled()) {
            const GenerateEnvResult &result = m_envModWatcher.result();
            if (result.error) {
                const QString &errorMessage = *result.error;
                if (!errorMessage.isEmpty())
                    TaskHub::addTask(Task::Error, errorMessage, Constants::TASK_CATEGORY_COMPILE);
            } else {
                resultEnv.modify(result.environmentItems);
            }
        }
    } else {
        resultEnv.modify(m_environmentModifications);
    }
    return resultEnv;
}

// --------------------------------------------------------------------------
// MsvcToolChain
// --------------------------------------------------------------------------

static void addToAvailableMsvcToolchains(const MsvcToolChain *toolchain)
{
    if (toolchain->typeId() != Constants::MSVC_TOOLCHAIN_TYPEID)
        return;

    if (!g_availableMsvcToolchains.contains(toolchain))
        g_availableMsvcToolchains.push_back(toolchain);
}

MsvcToolChain::MsvcToolChain(Core::Id typeId)
    : ToolChain(typeId)
{
    setDisplayName("Microsoft Visual C++ Compiler");
    setTypeDisplayName(MsvcToolChainFactory::tr("MSVC"));
}

void MsvcToolChain::inferWarningsForLevel(int warningLevel, WarningFlags &flags)
{
    // reset all except unrelated flag
    flags = flags & WarningFlags::AsErrors;

    if (warningLevel >= 1)
        flags |= WarningFlags(WarningFlags::Default | WarningFlags::IgnoredQualfiers
                              | WarningFlags::HiddenLocals | WarningFlags::UnknownPragma);
    if (warningLevel >= 2)
        flags |= WarningFlags::All;
    if (warningLevel >= 3) {
        flags |= WarningFlags(WarningFlags::Extra | WarningFlags::NonVirtualDestructor
                              | WarningFlags::SignedComparison | WarningFlags::UnusedLocals
                              | WarningFlags::Deprecated);
    }
    if (warningLevel >= 4)
        flags |= WarningFlags::UnusedParams;
}

MsvcToolChain::~MsvcToolChain()
{
    g_availableMsvcToolchains.removeOne(this);
}

Abi MsvcToolChain::targetAbi() const
{
    return m_abi;
}

Abis MsvcToolChain::supportedAbis() const
{
    return m_supportedAbis;
}

void MsvcToolChain::setTargetAbi(const Abi &abi)
{
    m_abi = abi;
}

bool MsvcToolChain::isValid() const
{
    if (m_vcvarsBat.isEmpty())
        return false;
    QFileInfo fi(m_vcvarsBat);
    return fi.isFile() && fi.isExecutable();
}

QString MsvcToolChain::originalTargetTriple() const
{
    return m_abi.wordWidth() == 64 ? QLatin1String("x86_64-pc-windows-msvc")
                                   : QLatin1String("i686-pc-windows-msvc");
}

QStringList MsvcToolChain::suggestedMkspecList() const
{
    // "win32-msvc" is the common MSVC mkspec introduced in Qt 5.8.1
    switch (m_abi.osFlavor()) {
    case Abi::WindowsMsvc2005Flavor:
        return {"win32-msvc",
                "win32-msvc2005"};
    case Abi::WindowsMsvc2008Flavor:
        return {"win32-msvc",
                "win32-msvc2008"};
    case Abi::WindowsMsvc2010Flavor:
        return {"win32-msvc",
                "win32-msvc2010"};
    case Abi::WindowsMsvc2012Flavor:
        return {"win32-msvc",
                "win32-msvc2012",
                "win32-msvc2010"};
    case Abi::WindowsMsvc2013Flavor:
        return {"win32-msvc",
                "win32-msvc2013",
                "winphone-arm-msvc2013",
                "winphone-x86-msvc2013",
                "winrt-arm-msvc2013",
                "winrt-x86-msvc2013",
                "winrt-x64-msvc2013",
                "win32-msvc2012",
                "win32-msvc2010"};
    case Abi::WindowsMsvc2015Flavor:
        return {"win32-msvc",
                "win32-msvc2015",
                "winphone-arm-msvc2015",
                "winphone-x86-msvc2015",
                "winrt-arm-msvc2015",
                "winrt-x86-msvc2015",
                "winrt-x64-msvc2015"};
    case Abi::WindowsMsvc2017Flavor:
        return {"win32-msvc",
                "win32-msvc2017",
                "winrt-arm-msvc2017",
                "winrt-x86-msvc2017",
                "winrt-x64-msvc2017"};
    case Abi::WindowsMsvc2019Flavor:
        return {"win32-msvc",
                "win32-msvc2019",
                "winrt-arm-msvc2019",
                "winrt-x86-msvc2019",
                "winrt-x64-msvc2019"};
    default:
        break;
    }
    return {};
}

QVariantMap MsvcToolChain::toMap() const
{
    QVariantMap data = ToolChain::toMap();
    data.insert(QLatin1String(varsBatKeyC), m_vcvarsBat);
    if (!m_varsBatArg.isEmpty())
        data.insert(QLatin1String(varsBatArgKeyC), m_varsBatArg);
    data.insert(QLatin1String(supportedAbiKeyC), m_abi.toString());
    data.insert(supportedAbisKeyC, Utils::transform<QStringList>(m_supportedAbis, &Abi::toString));
    Utils::EnvironmentItem::sort(&m_environmentModifications);
    data.insert(QLatin1String(environModsKeyC),
                Utils::EnvironmentItem::toVariantList(m_environmentModifications));
    return data;
}

bool MsvcToolChain::fromMap(const QVariantMap &data)
{
    if (!ToolChain::fromMap(data))
        return false;
    m_vcvarsBat = QDir::fromNativeSeparators(data.value(QLatin1String(varsBatKeyC)).toString());
    m_varsBatArg = data.value(QLatin1String(varsBatArgKeyC)).toString();

    const QString abiString = data.value(QLatin1String(supportedAbiKeyC)).toString();
    m_abi = Abi::fromString(abiString);
    const QStringList abiList = data.value(supportedAbisKeyC).toStringList();
    m_supportedAbis.clear();
    for (const QString &a : abiList) {
        Abi abi = Abi::fromString(a);
        if (!abi.isValid())
            continue;
        m_supportedAbis.append(abi);
    }
    m_environmentModifications = Utils::EnvironmentItem::itemsFromVariantList(
        data.value(QLatin1String(environModsKeyC)).toList());
    rescanForCompiler();

    initEnvModWatcher(Utils::runAsync(envModThreadPool(),
                                      &MsvcToolChain::environmentModifications,
                                      m_vcvarsBat,
                                      m_varsBatArg));

    // supported Abis were not stored in the map in previous versions of the settings. Re-detect
    if (m_supportedAbis.isEmpty())
        detectInstalledAbis();

    const bool valid = !m_vcvarsBat.isEmpty() && m_abi.isValid() && !m_supportedAbis.isEmpty();
    if (valid)
        addToAvailableMsvcToolchains(this);

    return valid;
}

std::unique_ptr<ToolChainConfigWidget> MsvcToolChain::createConfigurationWidget()
{
    return std::make_unique<MsvcToolChainConfigWidget>(this);
}

bool static hasFlagEffectOnMacros(const QString &flag)
{
    if (flag.startsWith("-") || flag.startsWith("/")) {
        const QString f = flag.mid(1);
        if (f.startsWith("I"))
            return false; // Skip include paths
        if (f.startsWith("w", Qt::CaseInsensitive))
            return false; // Skip warning options
        if (f.startsWith("Y") || (f.startsWith("F") && f != "F"))
            return false; // Skip pch-related flags
    }
    return true;
}

ToolChain::MacroInspectionRunner MsvcToolChain::createMacroInspectionRunner() const
{
    Utils::Environment env(m_lastEnvironment);
    addToEnvironment(env);
    MacrosCache macroCache = predefinedMacrosCache();
    const Core::Id lang = language();

    // This runner must be thread-safe!
    return [this, env, macroCache, lang](const QStringList &cxxflags) {
        const QStringList filteredFlags = Utils::filtered(cxxflags, [](const QString &arg) {
            return hasFlagEffectOnMacros(arg);
        });

        const Utils::optional<MacroInspectionReport> cachedMacros = macroCache->check(filteredFlags);
        if (cachedMacros)
            return cachedMacros.value();

        const Macros macros = msvcPredefinedMacros(filteredFlags, env);

        const auto report = MacroInspectionReport{macros,
                                                  msvcLanguageVersion(filteredFlags, lang, macros)};
        macroCache->insert(filteredFlags, report);

        return report;
    };
}

Macros MsvcToolChain::predefinedMacros(const QStringList &cxxflags) const
{
    return createMacroInspectionRunner()(cxxflags).macros;
}

Utils::LanguageExtensions MsvcToolChain::languageExtensions(const QStringList &cxxflags) const
{
    using Utils::LanguageExtension;
    Utils::LanguageExtensions extensions(LanguageExtension::Microsoft);
    if (cxxflags.contains(QLatin1String("/openmp")))
        extensions |= LanguageExtension::OpenMP;

    // see http://msdn.microsoft.com/en-us/library/0k0w269d%28v=vs.71%29.aspx
    if (cxxflags.contains(QLatin1String("/Za")))
        extensions &= ~Utils::LanguageExtensions(LanguageExtension::Microsoft);

    return extensions;
}

WarningFlags MsvcToolChain::warningFlags(const QStringList &cflags) const
{
    WarningFlags flags = WarningFlags::NoWarnings;
    foreach (QString flag, cflags) {
        if (!flag.isEmpty() && flag[0] == QLatin1Char('-'))
            flag[0] = QLatin1Char('/');

        if (flag == QLatin1String("/WX")) {
            flags |= WarningFlags::AsErrors;
        } else if (flag == QLatin1String("/W0") || flag == QLatin1String("/w")) {
            inferWarningsForLevel(0, flags);
        } else if (flag == QLatin1String("/W1")) {
            inferWarningsForLevel(1, flags);
        } else if (flag == QLatin1String("/W2")) {
            inferWarningsForLevel(2, flags);
        } else if (flag == QLatin1String("/W3") || flag == QLatin1String("/W4")
                   || flag == QLatin1String("/Wall")) {
            inferWarningsForLevel(3, flags);
        }

        WarningFlagAdder add(flag, flags);
        if (add.triggered())
            continue;
        // http://msdn.microsoft.com/en-us/library/ay4h0tc9.aspx
        add(4263, WarningFlags::OverloadedVirtual);
        // http://msdn.microsoft.com/en-us/library/ytxde1x7.aspx
        add(4230, WarningFlags::IgnoredQualfiers);
        // not exact match, http://msdn.microsoft.com/en-us/library/0hx5ckb0.aspx
        add(4258, WarningFlags::HiddenLocals);
        // http://msdn.microsoft.com/en-us/library/wzxffy8c.aspx
        add(4265, WarningFlags::NonVirtualDestructor);
        // http://msdn.microsoft.com/en-us/library/y92ktdf2%28v=vs.90%29.aspx
        add(4018, WarningFlags::SignedComparison);
        // http://msdn.microsoft.com/en-us/library/w099eeey%28v=vs.90%29.aspx
        add(4068, WarningFlags::UnknownPragma);
        // http://msdn.microsoft.com/en-us/library/26kb9fy0%28v=vs.80%29.aspx
        add(4100, WarningFlags::UnusedParams);
        // http://msdn.microsoft.com/en-us/library/c733d5h9%28v=vs.90%29.aspx
        add(4101, WarningFlags::UnusedLocals);
        // http://msdn.microsoft.com/en-us/library/xb1db44s%28v=vs.90%29.aspx
        add(4189, WarningFlags::UnusedLocals);
        // http://msdn.microsoft.com/en-us/library/ttcz0bys%28v=vs.90%29.aspx
        add(4996, WarningFlags::Deprecated);
    }
    return flags;
}

ToolChain::BuiltInHeaderPathsRunner MsvcToolChain::createBuiltInHeaderPathsRunner(
        const Environment &env) const
{
    Utils::Environment fullEnv = env;
    addToEnvironment(fullEnv);

    return [this, fullEnv](const QStringList &, const QString &, const QString &) {
        QMutexLocker locker(&m_headerPathsMutex);
        if (m_headerPaths.isEmpty()) {
            m_headerPaths = transform<QVector>(fullEnv.pathListValue("INCLUDE"),
                                               [](const FilePath &p) {
                return HeaderPath(p.toString(), HeaderPathType::BuiltIn);
            });
        }
        return m_headerPaths;
    };
}

HeaderPaths MsvcToolChain::builtInHeaderPaths(const QStringList &cxxflags,
                                              const Utils::FilePath &sysRoot,
                                              const Environment &env) const
{
    return createBuiltInHeaderPathsRunner(env)(cxxflags, sysRoot.toString(), "");
}

void MsvcToolChain::addToEnvironment(Utils::Environment &env) const
{
    // We cache the full environment (incoming + modifications by setup script).
    if (!m_resultEnvironment.size() || env != m_lastEnvironment) {
        if (debug)
            qDebug() << "addToEnvironment: " << displayName();
        m_lastEnvironment = env;
        m_resultEnvironment = readEnvironmentSetting(env);
    }
    env = m_resultEnvironment;
}

static QString wrappedMakeCommand(const QString &command)
{
    const QString wrapperPath = QDir::currentPath() + "/msvc_make.bat";
    QFile wrapper(wrapperPath);
    if (!wrapper.open(QIODevice::WriteOnly))
        return command;
    QTextStream stream(&wrapper);
    stream << "chcp 65001\n";
    stream << command << " %*";

    return wrapperPath;
}

FilePath MsvcToolChain::makeCommand(const Environment &environment) const
{
    bool useJom = ProjectExplorerPlugin::projectExplorerSettings().useJom;
    const QString jom("jom.exe");
    const QString nmake("nmake.exe");
    Utils::FilePath tmp;

    FilePath command;
    if (useJom) {
        tmp = environment.searchInPath(jom,
                                       {Utils::FilePath::fromString(
                                           QCoreApplication::applicationDirPath())});
        if (!tmp.isEmpty())
            command = tmp;
    }

    if (command.isEmpty()) {
        tmp = environment.searchInPath(nmake);
        if (!tmp.isEmpty())
            command = tmp;
    }

    if (command.isEmpty())
        command = FilePath::fromString(useJom ? jom : nmake);

    if (environment.hasKey("VSLANG"))
        return FilePath::fromString(wrappedMakeCommand(command.toString()));

    return command;
}

Utils::FilePath MsvcToolChain::compilerCommand() const
{
    return m_compilerCommand;
}

void MsvcToolChain::rescanForCompiler()
{
    Utils::Environment env = Utils::Environment::systemEnvironment();
    addToEnvironment(env);

    m_compilerCommand
        = env.searchInPath(QLatin1String("cl.exe"), {}, [](const Utils::FilePath &name) {
              QDir dir(QDir::cleanPath(name.toFileInfo().absolutePath() + QStringLiteral("/..")));
              do {
                  if (QFile::exists(dir.absoluteFilePath(QStringLiteral("vcvarsall.bat")))
                      || QFile::exists(dir.absolutePath() + "/Auxiliary/Build/vcvarsall.bat"))
                      return true;
              } while (dir.cdUp() && !dir.isRoot());
              return false;
          });
}

IOutputParser *MsvcToolChain::outputParser() const
{
    return new MsvcParser;
}

void MsvcToolChain::setupVarsBat(const Abi &abi, const QString &varsBat, const QString &varsBatArg)
{
    m_lastEnvironment = Utils::Environment::systemEnvironment();
    m_abi = abi;
    m_vcvarsBat = varsBat;
    m_varsBatArg = varsBatArg;

    if (!varsBat.isEmpty()) {
        detectInstalledAbis();
        initEnvModWatcher(Utils::runAsync(envModThreadPool(),
                                          &MsvcToolChain::environmentModifications,
                                          varsBat,
                                          varsBatArg));
    }
}

<<<<<<< HEAD
void MsvcToolChain::resetVarsBat()
{
    m_lastEnvironment = Utils::Environment::systemEnvironment();
    m_abi = Abi();
    m_vcvarsBat.clear();
    m_varsBatArg.clear();
}

void MsvcToolChain::setSupportedAbi(const Abi &abi)
{
    // Hack for Build Tools 2015 only.
    QTC_CHECK(m_supportedAbis.isEmpty());
    m_supportedAbis = { abi };
}

=======
>>>>>>> 189ab386
// --------------------------------------------------------------------------
// MsvcBasedToolChainConfigWidget: Creates a simple GUI without error label
// to display name and varsBat. Derived classes should add the error label and
// call setFromMsvcToolChain().
// --------------------------------------------------------------------------

MsvcBasedToolChainConfigWidget::MsvcBasedToolChainConfigWidget(ToolChain *tc)
    : ToolChainConfigWidget(tc)
    , m_nameDisplayLabel(new QLabel(this))
    , m_varsBatDisplayLabel(new QLabel(this))
{
    m_nameDisplayLabel->setTextInteractionFlags(Qt::TextBrowserInteraction);
    m_mainLayout->addRow(m_nameDisplayLabel);
    m_varsBatDisplayLabel->setTextInteractionFlags(Qt::TextBrowserInteraction);
    m_mainLayout->addRow(tr("Initialization:"), m_varsBatDisplayLabel);
}

static QString msvcVarsToDisplay(const MsvcToolChain &tc)
{
    QString varsBatDisplay = QDir::toNativeSeparators(tc.varsBat());
    if (!tc.varsBatArg().isEmpty()) {
        varsBatDisplay += QLatin1Char(' ');
        varsBatDisplay += tc.varsBatArg();
    }
    return varsBatDisplay;
}

void MsvcBasedToolChainConfigWidget::setFromMsvcToolChain()
{
    const auto *tc = static_cast<const MsvcToolChain *>(toolChain());
    QTC_ASSERT(tc, return );
    m_nameDisplayLabel->setText(tc->displayName());
    m_varsBatDisplayLabel->setText(msvcVarsToDisplay(*tc));
}

// --------------------------------------------------------------------------
// MsvcToolChainConfigWidget
// --------------------------------------------------------------------------

MsvcToolChainConfigWidget::MsvcToolChainConfigWidget(ToolChain *tc)
    : MsvcBasedToolChainConfigWidget(tc)
    , m_varsBatPathCombo(new QComboBox(this))
    , m_varsBatArchCombo(new QComboBox(this))
    , m_varsBatArgumentsEdit(new QLineEdit(this))
    , m_abiWidget(new AbiWidget)
{
    m_mainLayout->removeRow(m_mainLayout->rowCount() - 1);

    QHBoxLayout *hLayout = new QHBoxLayout();
    m_varsBatPathCombo->setObjectName("varsBatCombo");
    m_varsBatPathCombo->setSizePolicy(QSizePolicy::MinimumExpanding, QSizePolicy::Fixed);
    m_varsBatPathCombo->setEditable(true);
    for (const MsvcToolChain *tmpTc : g_availableMsvcToolchains) {
        const QString nativeVcVars = QDir::toNativeSeparators(tmpTc->varsBat());
        if (!tmpTc->varsBat().isEmpty()
                && m_varsBatPathCombo->findText(nativeVcVars) == -1) {
            m_varsBatPathCombo->addItem(nativeVcVars);
        }
    }
    const bool isAmd64
            = Utils::HostOsInfo::hostArchitecture() == Utils::HostOsInfo::HostArchitectureAMD64;
     // TODO: Add missing values to MsvcToolChain::Platform
    m_varsBatArchCombo->addItem(tr("<empty>"), isAmd64 ? MsvcToolChain::amd64 : MsvcToolChain::x86);
    m_varsBatArchCombo->addItem("x86", MsvcToolChain::x86);
    m_varsBatArchCombo->addItem("amd64", MsvcToolChain::amd64);
    m_varsBatArchCombo->addItem("arm", MsvcToolChain::arm);
    m_varsBatArchCombo->addItem("x86_amd64", MsvcToolChain::x86_amd64);
    m_varsBatArchCombo->addItem("x86_arm", MsvcToolChain::x86_arm);
//    m_varsBatArchCombo->addItem("x86_arm64", MsvcToolChain::x86_arm64);
    m_varsBatArchCombo->addItem("amd64_x86", MsvcToolChain::amd64_x86);
    m_varsBatArchCombo->addItem("amd64_arm", MsvcToolChain::amd64_arm);
//    m_varsBatArchCombo->addItem("amd64_arm64", MsvcToolChain::amd64_arm64);
    m_varsBatArchCombo->addItem("ia64", MsvcToolChain::ia64);
    m_varsBatArchCombo->addItem("x86_ia64", MsvcToolChain::x86_ia64);
    m_varsBatArgumentsEdit->setSizePolicy(QSizePolicy::Minimum, QSizePolicy::Fixed);
    m_varsBatArgumentsEdit->setToolTip(tr("Additional arguments for the vcvarsall.bat call"));
    hLayout->addWidget(m_varsBatPathCombo);
    hLayout->addWidget(m_varsBatArchCombo);
    hLayout->addWidget(m_varsBatArgumentsEdit);
    m_mainLayout->addRow(tr("Initialization:"), hLayout);
    m_mainLayout->addRow(tr("&ABI:"), m_abiWidget);
    addErrorLabel();
    setFromMsvcToolChain();

    connect(m_varsBatPathCombo, &QComboBox::currentTextChanged,
            this, &MsvcToolChainConfigWidget::handleVcVarsChange);
    connect(m_varsBatArchCombo, &QComboBox::currentTextChanged,
            this, &MsvcToolChainConfigWidget::handleVcVarsArchChange);
    connect(m_varsBatArgumentsEdit, &QLineEdit::textChanged,
            this, &ToolChainConfigWidget::dirty);
    connect(m_abiWidget, &AbiWidget::abiChanged, this, &ToolChainConfigWidget::dirty);
}

void MsvcToolChainConfigWidget::applyImpl()
{
    auto *tc = static_cast<MsvcToolChain *>(toolChain());
    QTC_ASSERT(tc, return );
    const QString vcVars = QDir::fromNativeSeparators(m_varsBatPathCombo->currentText());
    tc->setupVarsBat(m_abiWidget->currentAbi(), vcVars, vcVarsArguments());
    setFromMsvcToolChain();
}

void MsvcToolChainConfigWidget::discardImpl()
{
    setFromMsvcToolChain();
}

bool MsvcToolChainConfigWidget::isDirtyImpl() const
{
    auto msvcToolChain = static_cast<MsvcToolChain *>(toolChain());

    return msvcToolChain->varsBat() != QDir::fromNativeSeparators(m_varsBatPathCombo->currentText())
            || msvcToolChain->varsBatArg() != vcVarsArguments()
            || msvcToolChain->targetAbi() != m_abiWidget->currentAbi();
}

void MsvcToolChainConfigWidget::makeReadOnlyImpl()
{
    m_varsBatPathCombo->setEnabled(false);
    m_varsBatArchCombo->setEnabled(false);
    m_varsBatArgumentsEdit->setEnabled(false);
    m_abiWidget->setEnabled(false);
}

void MsvcToolChainConfigWidget::setFromMsvcToolChain()
{
    const auto *tc = static_cast<const MsvcToolChain *>(toolChain());
    QTC_ASSERT(tc, return );
    m_nameDisplayLabel->setText(tc->displayName());
    QString args = tc->varsBatArg();
    QStringList argList = args.split(' ');
    for (int i = 0; i < argList.count(); ++i) {
        if (m_varsBatArchCombo->findText(argList.at(i).trimmed()) != -1) {
            const QString arch = argList.takeAt(i);
            m_varsBatArchCombo->setCurrentText(arch);
            args = argList.join(QLatin1Char(' '));
            break;
        }
    }
    m_varsBatPathCombo->setCurrentText(QDir::toNativeSeparators(tc->varsBat()));
    m_varsBatArgumentsEdit->setText(args);
    m_abiWidget->setAbis(tc->supportedAbis(), tc->targetAbi());
}

void MsvcToolChainConfigWidget::handleVcVarsChange(const QString &vcVars)
{
    const QString normalizedVcVars = QDir::fromNativeSeparators(vcVars);
    const auto *currentTc = static_cast<const MsvcToolChain *>(toolChain());
    QTC_ASSERT(currentTc, return );
    const MsvcToolChain::Platform platform = m_varsBatArchCombo->currentData().value<MsvcToolChain::Platform>();
    const Abi::Architecture arch = archForPlatform(platform);
    const unsigned char wordWidth = wordWidthForPlatform(platform);

    for (const MsvcToolChain *tc : g_availableMsvcToolchains) {
        if (tc->varsBat() == normalizedVcVars && tc->targetAbi().wordWidth() == wordWidth
                && tc->targetAbi().architecture() == arch) {
            m_abiWidget->setAbis(tc->supportedAbis(), tc->targetAbi());
            break;
        }
    }
    emit dirty();
}

void MsvcToolChainConfigWidget::handleVcVarsArchChange(const QString &)
{
    Abi currentAbi = m_abiWidget->currentAbi();
    const MsvcToolChain::Platform platform = m_varsBatArchCombo->currentData().value<MsvcToolChain::Platform>();
    Abi newAbi(archForPlatform(platform), currentAbi.os(), currentAbi.osFlavor(),
               currentAbi.binaryFormat(), wordWidthForPlatform(platform));
    if (currentAbi != newAbi)
        m_abiWidget->setAbis(m_abiWidget->supportedAbis(), newAbi);
    emit dirty();
}

QString MsvcToolChainConfigWidget::vcVarsArguments() const
{
    QString varsBatArg
            = m_varsBatArchCombo->currentText() == tr("<empty>")
            ? "" : m_varsBatArchCombo->currentText();
    if (!m_varsBatArgumentsEdit->text().isEmpty())
        varsBatArg += QLatin1Char(' ') + m_varsBatArgumentsEdit->text();
    return varsBatArg;
}

// --------------------------------------------------------------------------
// ClangClToolChainConfigWidget
// --------------------------------------------------------------------------

ClangClToolChainConfigWidget::ClangClToolChainConfigWidget(ToolChain *tc) :
    MsvcBasedToolChainConfigWidget(tc),
    m_varsBatDisplayCombo(new QComboBox(this))
{
    m_mainLayout->removeRow(m_mainLayout->rowCount() - 1);

    m_varsBatDisplayCombo->setObjectName("varsBatCombo");
    m_varsBatDisplayCombo->setSizeAdjustPolicy(QComboBox::AdjustToContents);
    m_mainLayout->addRow(tr("Initialization:"), m_varsBatDisplayCombo);

    if (tc->isAutoDetected()) {
        m_llvmDirLabel = new QLabel(this);
        m_llvmDirLabel->setTextInteractionFlags(Qt::TextBrowserInteraction);
        m_mainLayout->addRow(tr("&Compiler path:"), m_llvmDirLabel);
    } else {
        const QStringList gnuVersionArgs = QStringList("--version");
        m_compilerCommand = new Utils::PathChooser(this);
        m_compilerCommand->setExpectedKind(Utils::PathChooser::ExistingCommand);
        m_compilerCommand->setCommandVersionArguments(gnuVersionArgs);
        m_compilerCommand->setHistoryCompleter("PE.Clang.Command.History");
        m_mainLayout->addRow(tr("&Compiler path:"), m_compilerCommand);
    }
    addErrorLabel();
    setFromClangClToolChain();

    if (m_compilerCommand) {
        connect(m_compilerCommand,
                &Utils::PathChooser::rawPathChanged,
                this,
                &ClangClToolChainConfigWidget::dirty);
    }
}

void ClangClToolChainConfigWidget::setFromClangClToolChain()
{
    const auto *currentTC = static_cast<const MsvcToolChain *>(toolChain());
    m_nameDisplayLabel->setText(currentTC->displayName());
    m_varsBatDisplayCombo->clear();
    m_varsBatDisplayCombo->addItem(msvcVarsToDisplay(*currentTC));
    for (const MsvcToolChain *tc : g_availableMsvcToolchains) {
        const QString varsToDisplay = msvcVarsToDisplay(*tc);
        if (m_varsBatDisplayCombo->findText(varsToDisplay) == -1)
            m_varsBatDisplayCombo->addItem(varsToDisplay);
    }

    const auto *clangClToolChain = static_cast<const ClangClToolChain *>(toolChain());
    if (clangClToolChain->isAutoDetected())
        m_llvmDirLabel->setText(QDir::toNativeSeparators(clangClToolChain->clangPath()));
    else
        m_compilerCommand->setFileName(Utils::FilePath::fromString(clangClToolChain->clangPath()));
}

static const MsvcToolChain *findMsvcToolChain(unsigned char wordWidth, Abi::OSFlavor flavor)
{
    return Utils::findOrDefault(g_availableMsvcToolchains,
                                [wordWidth, flavor](const MsvcToolChain *tc) {
                                    const Abi abi = tc->targetAbi();
                                    return abi.osFlavor() == flavor && wordWidth == abi.wordWidth();
                                });
}

static const MsvcToolChain *findMsvcToolChain(const QString &displayedVarsBat)
{
    return Utils::findOrDefault(g_availableMsvcToolchains,
                                [&displayedVarsBat] (const MsvcToolChain *tc) {
                                    return msvcVarsToDisplay(*tc) == displayedVarsBat;
                                });
}

static QVersionNumber clangClVersion(const QString &clangClPath)
{
    SynchronousProcess clangClProcess;
    const SynchronousProcessResponse response
        = clangClProcess.runBlocking({clangClPath, {"--version"}});
    if (response.result != SynchronousProcessResponse::Finished || response.exitCode != 0)
        return {};
    const QRegularExpressionMatch match = QRegularExpression(
                                              QStringLiteral("clang version (\\d+(\\.\\d+)+)"))
                                              .match(response.stdOut());
    if (!match.hasMatch())
        return {};
    return QVersionNumber::fromString(match.captured(1));
}

static const MsvcToolChain *selectMsvcToolChain(const QString &displayedVarsBat,
                                                const QString &clangClPath,
                                                unsigned char wordWidth)
{
    const MsvcToolChain *toolChain = nullptr;
    if (!displayedVarsBat.isEmpty()) {
        toolChain = findMsvcToolChain(displayedVarsBat);
        if (toolChain)
            return toolChain;
    }

    QTC_CHECK(displayedVarsBat.isEmpty());
    const QVersionNumber version = clangClVersion(clangClPath);
    if (version.majorVersion() >= 6)
        toolChain = findMsvcToolChain(wordWidth, Abi::WindowsMsvc2017Flavor);
    if (!toolChain) {
        toolChain = findMsvcToolChain(wordWidth, Abi::WindowsMsvc2015Flavor);
        if (!toolChain)
            toolChain = findMsvcToolChain(wordWidth, Abi::WindowsMsvc2013Flavor);
    }
    return toolChain;
}

static QList<ToolChain *> detectClangClToolChainInPath(const QString &clangClPath,
                                                       const QList<ToolChain *> &alreadyKnown,
                                                       const QString &displayedVarsBat,
                                                       bool isDefault = false)
{
    QList<ToolChain *> res;
    const unsigned char wordWidth = Utils::is64BitWindowsBinary(clangClPath) ? 64 : 32;
    const MsvcToolChain *toolChain = selectMsvcToolChain(displayedVarsBat, clangClPath, wordWidth);

    if (!toolChain) {
        qWarning("Unable to find a suitable MSVC version for \"%s\".",
                 qPrintable(QDir::toNativeSeparators(clangClPath)));
        return res;
    }

    Utils::Environment systemEnvironment = Utils::Environment::systemEnvironment();
    const Abi targetAbi = toolChain->targetAbi();
    const QString name = QString("%1LLVM %2 bit based on %3")
                             .arg(QLatin1String(isDefault ? "Default " : ""))
                             .arg(wordWidth)
                             .arg(Abi::toString(targetAbi.osFlavor()).toUpper());
    for (auto language : {Constants::C_LANGUAGE_ID, Constants::CXX_LANGUAGE_ID}) {
        ClangClToolChain *tc = static_cast<ClangClToolChain *>(
            Utils::findOrDefault(alreadyKnown, [&](ToolChain *tc) -> bool {
                if (tc->typeId() != Constants::CLANG_CL_TOOLCHAIN_TYPEID)
                    return false;
                if (tc->targetAbi() != targetAbi)
                    return false;
                if (tc->language() != language)
                    return false;
                return systemEnvironment.isSameExecutable(tc->compilerCommand().toString(),
                                                          clangClPath);
            }));
        if (tc) {
            res << tc;
        } else {
            auto cltc = new ClangClToolChain;
            cltc->setClangPath(clangClPath);
            cltc->setDisplayName(name);
            cltc->setDetection(ToolChain::AutoDetection);
            cltc->setLanguage(language);
            cltc->setupVarsBat(toolChain->targetAbi(), toolChain->varsBat(), toolChain->varsBatArg());
            res << cltc;
        }
    }
    return res;
}

static QString compilerFromPath(const QString &path)
{
    return path + "/bin/clang-cl.exe";
}

void ClangClToolChainConfigWidget::applyImpl()
{
    Utils::FilePath clangClPath = m_compilerCommand->fileName();
    auto clangClToolChain = static_cast<ClangClToolChain *>(toolChain());
    clangClToolChain->setClangPath(clangClPath.toString());

    if (clangClPath.fileName() != "clang-cl.exe") {
        clangClToolChain->resetVarsBat();
        setFromClangClToolChain();
        return;
    }

    const QString displayedVarsBat = m_varsBatDisplayCombo->currentText();
    QList<ToolChain *> results = detectClangClToolChainInPath(clangClPath.toString(),
                                                              {},
                                                              displayedVarsBat);

    if (results.isEmpty()) {
        clangClToolChain->resetVarsBat();
    } else {
        for (const ToolChain *toolchain : results) {
            if (toolchain->language() == clangClToolChain->language()) {
                auto mstc = static_cast<const MsvcToolChain *>(toolchain);
                clangClToolChain->setupVarsBat(mstc->targetAbi(), mstc->varsBat(), mstc->varsBatArg());
                break;
            }
        }

        qDeleteAll(results);
    }
    setFromClangClToolChain();
}

void ClangClToolChainConfigWidget::discardImpl()
{
    setFromClangClToolChain();
}

void ClangClToolChainConfigWidget::makeReadOnlyImpl()
{
    m_varsBatDisplayCombo->setEnabled(false);
}

// --------------------------------------------------------------------------
// ClangClToolChain, piggy-backing on MSVC2015 and providing the compiler
// clang-cl.exe as a [to some extent] compatible drop-in replacement for cl.
// --------------------------------------------------------------------------

ClangClToolChain::ClangClToolChain()
    : MsvcToolChain(Constants::CLANG_CL_TOOLCHAIN_TYPEID)
{
    setDisplayName("clang-cl");
    setTypeDisplayName(QCoreApplication::translate("ProjectExplorer::ClangToolChainFactory", "Clang"));
}

bool ClangClToolChain::isValid() const
{
    return MsvcToolChain::isValid() && compilerCommand().exists()
           && compilerCommand().fileName() == "clang-cl.exe";
}

void ClangClToolChain::addToEnvironment(Utils::Environment &env) const
{
    MsvcToolChain::addToEnvironment(env);
    QDir path = QFileInfo(m_clangPath).absoluteDir(); // bin folder
    env.prependOrSetPath(path.canonicalPath());
}

Utils::FilePath ClangClToolChain::compilerCommand() const
{
    return Utils::FilePath::fromString(m_clangPath);
}

QStringList ClangClToolChain::suggestedMkspecList() const
{
    const QString mkspec = "win32-clang-" + Abi::toString(targetAbi().osFlavor());
    return {mkspec, "win32-clang-msvc"};
}

IOutputParser *ClangClToolChain::outputParser() const
{
    return new ClangClParser;
}

static inline QString llvmDirKey()
{
    return QStringLiteral("ProjectExplorer.ClangClToolChain.LlvmDir");
}

QVariantMap ClangClToolChain::toMap() const
{
    QVariantMap result = MsvcToolChain::toMap();
    result.insert(llvmDirKey(), m_clangPath);
    return result;
}

bool ClangClToolChain::fromMap(const QVariantMap &data)
{
    if (!MsvcToolChain::fromMap(data))
        return false;
    const QString clangPath = data.value(llvmDirKey()).toString();
    if (clangPath.isEmpty())
        return false;
    m_clangPath = clangPath;

    return true;
}

std::unique_ptr<ToolChainConfigWidget> ClangClToolChain::createConfigurationWidget()
{
    return std::make_unique<ClangClToolChainConfigWidget>(this);
}

bool ClangClToolChain::operator==(const ToolChain &other) const
{
    if (!MsvcToolChain::operator==(other))
        return false;

    const auto *clangClTc = static_cast<const ClangClToolChain *>(&other);
    return m_clangPath == clangClTc->m_clangPath;
}

Macros ClangClToolChain::msvcPredefinedMacros(const QStringList &cxxflags,
                                              const Utils::Environment &env) const
{
    if (!cxxflags.contains("--driver-mode=g++"))
        return MsvcToolChain::msvcPredefinedMacros(cxxflags, env);

    Utils::SynchronousProcess cpp;
    cpp.setEnvironment(env.toStringList());
    cpp.setWorkingDirectory(Utils::TemporaryDirectory::masterDirectoryPath());

    QStringList arguments = cxxflags;
    arguments.append(gccPredefinedMacrosOptions(language()));
    arguments.append("-");
    Utils::SynchronousProcessResponse response = cpp.runBlocking({compilerCommand(), arguments});
    if (response.result != Utils::SynchronousProcessResponse::Finished || response.exitCode != 0) {
        // Show the warning but still parse the output.
        QTC_CHECK(false && "clang-cl exited with non-zero code.");
    }

    return Macro::toMacros(response.allRawOutput());
}

Utils::LanguageVersion ClangClToolChain::msvcLanguageVersion(const QStringList &cxxflags,
                                                             const Core::Id &language,
                                                             const Macros &macros) const
{
    if (cxxflags.contains("--driver-mode=g++"))
        return ToolChain::languageVersion(language, macros);
    return MsvcToolChain::msvcLanguageVersion(cxxflags, language, macros);
}

ClangClToolChain::BuiltInHeaderPathsRunner ClangClToolChain::createBuiltInHeaderPathsRunner(
        const Environment &env) const
{
    {
        QMutexLocker locker(&m_headerPathsMutex);
        m_headerPaths.clear();
    }

    return MsvcToolChain::createBuiltInHeaderPathsRunner(env);
}

// --------------------------------------------------------------------------
// MsvcToolChainFactory
// --------------------------------------------------------------------------

MsvcToolChainFactory::MsvcToolChainFactory()
{
    setDisplayName(tr("MSVC"));
    setSupportedToolChainType(Constants::MSVC_TOOLCHAIN_TYPEID);
    setSupportedLanguages({Constants::C_LANGUAGE_ID, Constants::CXX_LANGUAGE_ID});
    setToolchainConstructor([] { return new MsvcToolChain(Constants::MSVC_TOOLCHAIN_TYPEID); });
}

QString MsvcToolChainFactory::vcVarsBatFor(const QString &basePath,
                                           MsvcToolChain::Platform platform,
                                           const QVersionNumber &v)
{
    QString result;
    if (const MsvcPlatform *p = platformEntry(platform)) {
        result += basePath;
        // Starting with 15.0 (MSVC2017), the .bat are in one folder.
        if (v.majorVersion() <= 14)
            result += QLatin1String(p->prefix);
        result += QLatin1Char('/');
        result += QLatin1String(p->bat);
    }
    return result;
}

static QList<ToolChain *> findOrCreateToolChain(const QList<ToolChain *> &alreadyKnown,
                                                const QString &name,
                                                const Abi &abi,
                                                const QString &varsBat,
                                                const QString &varsBatArg)
{
    QList<ToolChain *> res;
    for (auto language : {Constants::C_LANGUAGE_ID, Constants::CXX_LANGUAGE_ID}) {
        ToolChain *tc = Utils::findOrDefault(alreadyKnown, [&](ToolChain *tc) -> bool {
            if (tc->typeId() != Constants::MSVC_TOOLCHAIN_TYPEID)
                return false;
            if (tc->targetAbi() != abi)
                return false;
            if (tc->language() != language)
                return false;
            auto mtc = static_cast<MsvcToolChain *>(tc);
            return mtc->varsBat() == varsBat && mtc->varsBatArg() == varsBatArg;
        });
        if (tc) {
            res << tc;
        } else {
            auto mstc = new MsvcToolChain(Constants::MSVC_TOOLCHAIN_TYPEID);
            mstc->setupVarsBat(abi, varsBat, varsBatArg);
            mstc->setDisplayName(name);
            mstc->setLanguage(language);
            res << mstc;
        }
    }
    return res;
}

// Detect build tools introduced with MSVC2015
static void detectCppBuildTools2015(QList<ToolChain *> *list)
{
    struct Entry
    {
        const char *postFix;
        const char *varsBatArg;
        Abi::Architecture architecture;
        Abi::BinaryFormat format;
        unsigned char wordSize;
    };

    const Entry entries[] = {{" (x86)", "x86", Abi::X86Architecture, Abi::PEFormat, 32},
                             {" (x64)", "amd64", Abi::X86Architecture, Abi::PEFormat, 64},
                             {" (x86_arm)", "x86_arm", Abi::ArmArchitecture, Abi::PEFormat, 32},
                             {" (x64_arm)", "amd64_arm", Abi::ArmArchitecture, Abi::PEFormat, 64}};

    const QString name = "Microsoft Visual C++ Build Tools";
    const QString vcVarsBat = windowsProgramFilesDir() + '/' + name + "/vcbuildtools.bat";
    if (!QFileInfo(vcVarsBat).isFile())
        return;
    for (const Entry &e : entries) {
        const Abi abi(e.architecture,
                      Abi::WindowsOS,
                      Abi::WindowsMsvc2015Flavor,
                      e.format,
                      e.wordSize);
        for (auto language : {Constants::C_LANGUAGE_ID, Constants::CXX_LANGUAGE_ID}) {
            auto tc = new MsvcToolChain(Constants::MSVC_TOOLCHAIN_TYPEID);
            tc->setupVarsBat(abi, vcVarsBat, QLatin1String(e.varsBatArg));
            tc->setDisplayName(name + QLatin1String(e.postFix));
            tc->setDetection(ToolChain::AutoDetection);
            tc->setLanguage(language);
            list->append(tc);
        }
    }
}

QList<ToolChain *> MsvcToolChainFactory::autoDetect(const QList<ToolChain *> &alreadyKnown)
{
    QList<ToolChain *> results;

    // 1) Installed SDKs preferred over standalone Visual studio
    const QSettings
        sdkRegistry(QLatin1String(
                        "HKEY_LOCAL_MACHINE\\SOFTWARE\\Microsoft\\Microsoft SDKs\\Windows"),
                    QSettings::NativeFormat);
    const QString defaultSdkPath = sdkRegistry.value(QLatin1String("CurrentInstallFolder"))
                                       .toString();
    if (!defaultSdkPath.isEmpty()) {
        foreach (const QString &sdkKey, sdkRegistry.childGroups()) {
            const QString name = sdkRegistry.value(sdkKey + QLatin1String("/ProductName")).toString();
            const QString folder = sdkRegistry.value(sdkKey + QLatin1String("/InstallationFolder"))
                                       .toString();
            if (folder.isEmpty())
                continue;

            QDir dir(folder);
            if (!dir.cd(QLatin1String("bin")))
                continue;
            QFileInfo fi(dir, QLatin1String("SetEnv.cmd"));
            if (!fi.exists())
                continue;

            QList<ToolChain *> tmp;
            const QVector<QPair<MsvcToolChain::Platform, QString>> platforms = {
                {MsvcToolChain::x86, "x86"},
                {MsvcToolChain::amd64, "x64"},
                {MsvcToolChain::ia64, "ia64"},
            };
            for (const auto &platform : platforms) {
                tmp.append(findOrCreateToolChain(alreadyKnown,
                                                 generateDisplayName(name,
                                                                     MsvcToolChain::WindowsSDK,
                                                                     platform.first),
                                                 findAbiOfMsvc(MsvcToolChain::WindowsSDK,
                                                               platform.first,
                                                               sdkKey),
                                                 fi.absoluteFilePath(),
                                                 "/" + platform.second));
            }
            // Make sure the default is front.
            if (folder == defaultSdkPath)
                results = tmp + results;
            else
                results += tmp;
        } // foreach
    }

    // 2) Installed MSVCs
    // prioritized list.
    // x86_arm was put before amd64_arm as a workaround for auto detected windows phone
    // toolchains. As soon as windows phone builds support x64 cross builds, this change
    // can be reverted.
    const MsvcToolChain::Platform platforms[] = {MsvcToolChain::x86,
                                                 MsvcToolChain::amd64_x86,
                                                 MsvcToolChain::amd64,
                                                 MsvcToolChain::x86_amd64,
                                                 MsvcToolChain::arm,
                                                 MsvcToolChain::x86_arm,
                                                 MsvcToolChain::amd64_arm,
                                                 MsvcToolChain::ia64,
                                                 MsvcToolChain::x86_ia64};

    foreach (const VisualStudioInstallation &i, detectVisualStudio()) {
        for (MsvcToolChain::Platform platform : platforms) {
            const bool toolchainInstalled
                = QFileInfo(vcVarsBatFor(i.vcVarsPath, platform, i.version)).isFile();
            if (hostSupportsPlatform(platform) && toolchainInstalled) {
                results.append(
                    findOrCreateToolChain(alreadyKnown,
                                          generateDisplayName(i.vsName, MsvcToolChain::VS, platform),
                                          findAbiOfMsvc(MsvcToolChain::VS, platform, i.vsName),
                                          i.vcVarsAll,
                                          platformName(platform)));
            }
        }
    }

    detectCppBuildTools2015(&results);

    for (ToolChain *tc : results)
        tc->setDetection(ToolChain::AutoDetection);

    return results;
}

ClangClToolChainFactory::ClangClToolChainFactory()
{
    setDisplayName(tr("clang-cl"));
    setSupportedLanguages({Constants::C_LANGUAGE_ID, Constants::CXX_LANGUAGE_ID});
    setSupportedToolChainType(Constants::CLANG_CL_TOOLCHAIN_TYPEID);
    setToolchainConstructor([] { return new ClangClToolChain; });
}

bool ClangClToolChainFactory::canCreate() const
{
    return !g_availableMsvcToolchains.isEmpty();
}

QList<ToolChain *> ClangClToolChainFactory::autoDetect(const QList<ToolChain *> &alreadyKnown)
{
    Q_UNUSED(alreadyKnown)

#ifdef Q_OS_WIN64
    const char registryNode[] = "HKEY_LOCAL_MACHINE\\SOFTWARE\\WOW6432Node\\LLVM\\LLVM";
#else
    const char registryNode[] = "HKEY_LOCAL_MACHINE\\SOFTWARE\\LLVM\\LLVM";
#endif

    QList<ToolChain *> results;
    QList<ToolChain *> known = alreadyKnown;

    QString qtCreatorsClang = Core::ICore::clangExecutable(CLANG_BINDIR);
    if (!qtCreatorsClang.isEmpty()) {
        qtCreatorsClang = Utils::FilePath::fromString(qtCreatorsClang)
                              .parentDir()
                              .pathAppended("clang-cl.exe")
                              .toString();
        results.append(detectClangClToolChainInPath(qtCreatorsClang, alreadyKnown, "", true));
        known.append(results);
    }

    const QSettings registry(QLatin1String(registryNode), QSettings::NativeFormat);
    if (registry.status() == QSettings::NoError) {
        const QString path = QDir::cleanPath(registry.value(QStringLiteral(".")).toString());
        const QString clangClPath = compilerFromPath(path);
        if (!path.isEmpty()) {
            results.append(detectClangClToolChainInPath(clangClPath, known, ""));
            known.append(results);
        }
    }

    const Utils::Environment systemEnvironment = Utils::Environment::systemEnvironment();
    const Utils::FilePath clangClPath = systemEnvironment.searchInPath("clang-cl");
    if (!clangClPath.isEmpty())
        results.append(detectClangClToolChainInPath(clangClPath.toString(), known, ""));

    return results;
}

bool MsvcToolChain::operator==(const ToolChain &other) const
{
    if (!ToolChain::operator==(other))
        return false;

    const auto *msvcTc = dynamic_cast<const MsvcToolChain *>(&other);
    return targetAbi() == msvcTc->targetAbi() && m_vcvarsBat == msvcTc->m_vcvarsBat
           && m_varsBatArg == msvcTc->m_varsBatArg;
}

void MsvcToolChain::cancelMsvcToolChainDetection()
{
    envModThreadPool()->clear();
}

Utils::optional<QString> MsvcToolChain::generateEnvironmentSettings(const Utils::Environment &env,
                                                                    const QString &batchFile,
                                                                    const QString &batchArgs,
                                                                    QMap<QString, QString> &envPairs)
{
    const QString marker = "####################";
    // Create a temporary file name for the output. Use a temporary file here
    // as I don't know another way to do this in Qt...

    // Create a batch file to create and save the env settings
    Utils::TempFileSaver saver(Utils::TemporaryDirectory::masterDirectoryPath() + "/XXXXXX.bat");

    QByteArray call = "call ";
    call += Utils::QtcProcess::quoteArg(batchFile).toLocal8Bit();
    if (!batchArgs.isEmpty()) {
        call += ' ';
        call += batchArgs.toLocal8Bit();
    }
    if (Utils::HostOsInfo::isWindowsHost())
        saver.write("chcp 65001\r\n");
    saver.write(call + "\r\n");
    saver.write("@echo " + marker.toLocal8Bit() + "\r\n");
    saver.write("set\r\n");
    saver.write("@echo " + marker.toLocal8Bit() + "\r\n");
    if (!saver.finalize()) {
        qWarning("%s: %s", Q_FUNC_INFO, qPrintable(saver.errorString()));
        return QString();
    }

    Utils::SynchronousProcess run;

    // As of WinSDK 7.1, there is logic preventing the path from being set
    // correctly if "ORIGINALPATH" is already set. That can cause problems
    // if Creator is launched within a session set up by setenv.cmd.
    Utils::Environment runEnv = env;
    runEnv.unset(QLatin1String("ORIGINALPATH"));
    run.setEnvironment(runEnv.toStringList());
    run.setTimeoutS(30);
    Utils::FilePath cmdPath = Utils::FilePath::fromUserInput(
        QString::fromLocal8Bit(qgetenv("COMSPEC")));
    if (cmdPath.isEmpty())
        cmdPath = env.searchInPath(QLatin1String("cmd.exe"));
    // Windows SDK setup scripts require command line switches for environment expansion.
    CommandLine cmd(cmdPath, {"/E:ON", "/V:ON", "/c", QDir::toNativeSeparators(saver.fileName())});
    if (debug)
        qDebug() << "readEnvironmentSetting: " << call << cmd.toUserOutput()
                 << " Env: " << runEnv.size();
    run.setCodec(QTextCodec::codecForName("UTF-8"));
    Utils::SynchronousProcessResponse response = run.runBlocking(cmd);

    if (response.result != Utils::SynchronousProcessResponse::Finished) {
        const QString message = !response.stdErr().isEmpty()
                                    ? response.stdErr()
                                    : response.exitMessage(cmdPath.toString(), 10);
        qWarning().noquote() << message;
        QString command = QDir::toNativeSeparators(batchFile);
        if (!batchArgs.isEmpty())
            command += ' ' + batchArgs;
        return QCoreApplication::translate("ProjectExplorer::Internal::MsvcToolChain",
                                           "Failed to retrieve MSVC Environment from \"%1\":\n"
                                           "%2")
            .arg(command, message);
    }

    // The SDK/MSVC scripts do not return exit codes != 0. Check on stdout.
    const QString stdOut = response.stdOut();

    //
    // Now parse the file to get the environment settings
    const int start = stdOut.indexOf(marker);
    if (start == -1) {
        qWarning("Could not find start marker in stdout output.");
        return QString();
    }

    const int end = stdOut.indexOf(marker, start + 1);
    if (end == -1) {
        qWarning("Could not find end marker in stdout output.");
        return QString();
    }

    const QString output = stdOut.mid(start, end - start);

    foreach (const QString &line, output.split(QLatin1String("\n"))) {
        const int pos = line.indexOf('=');
        if (pos > 0) {
            const QString varName = line.mid(0, pos);
            const QString varValue = line.mid(pos + 1);
            envPairs.insert(varName, varValue);
        }
    }

    return Utils::nullopt;
}

bool MsvcToolChainFactory::canCreate() const
{
    return !g_availableMsvcToolchains.isEmpty();
}

MsvcToolChain::WarningFlagAdder::WarningFlagAdder(const QString &flag, WarningFlags &flags)
    : m_flags(flags)
{
    if (flag.startsWith(QLatin1String("-wd"))) {
        m_doesEnable = false;
    } else if (flag.startsWith(QLatin1String("-w"))) {
        m_doesEnable = true;
    } else {
        m_triggered = true;
        return;
    }
    bool ok = false;
    if (m_doesEnable)
        m_warningCode = flag.midRef(2).toInt(&ok);
    else
        m_warningCode = flag.midRef(3).toInt(&ok);
    if (!ok)
        m_triggered = true;
}

void MsvcToolChain::WarningFlagAdder::operator()(int warningCode, WarningFlags flagsSet)
{
    if (m_triggered)
        return;
    if (warningCode == m_warningCode) {
        m_triggered = true;
        if (m_doesEnable)
            m_flags |= flagsSet;
        else
            m_flags &= ~flagsSet;
    }
}

bool MsvcToolChain::WarningFlagAdder::triggered() const
{
    return m_triggered;
}

} // namespace Internal
} // namespace ProjectExplorer

Q_DECLARE_METATYPE(ProjectExplorer::Internal::MsvcToolChain::Platform)<|MERGE_RESOLUTION|>--- conflicted
+++ resolved
@@ -1257,7 +1257,6 @@
     }
 }
 
-<<<<<<< HEAD
 void MsvcToolChain::resetVarsBat()
 {
     m_lastEnvironment = Utils::Environment::systemEnvironment();
@@ -1266,15 +1265,6 @@
     m_varsBatArg.clear();
 }
 
-void MsvcToolChain::setSupportedAbi(const Abi &abi)
-{
-    // Hack for Build Tools 2015 only.
-    QTC_CHECK(m_supportedAbis.isEmpty());
-    m_supportedAbis = { abi };
-}
-
-=======
->>>>>>> 189ab386
 // --------------------------------------------------------------------------
 // MsvcBasedToolChainConfigWidget: Creates a simple GUI without error label
 // to display name and varsBat. Derived classes should add the error label and
