--- conflicted
+++ resolved
@@ -586,12 +586,7 @@
             if (k && k->isMutable(factory->id())) {
                 KitAspect *aspect = factory->createKitAspect(k);
                 m_kitAspects << aspect;
-<<<<<<< HEAD
-                auto label = new QLabel(aspect->displayName());
-                grid.addItems({label, aspect, Layouting::br});
-=======
                 grid.addItems({aspect, Layouting::br});
->>>>>>> d1ac2fe4
             }
         }
         m_gridWidget = grid.emerge();
@@ -632,10 +627,7 @@
     }
 
     Kit *m_kit = nullptr;
-<<<<<<< HEAD
-=======
     QWidget *m_gridWidget = nullptr;
->>>>>>> d1ac2fe4
     QList<KitAspect *> m_kitAspects;
 };
 
