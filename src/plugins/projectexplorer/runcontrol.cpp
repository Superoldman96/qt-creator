--- conflicted
+++ resolved
@@ -1533,12 +1533,7 @@
 
     m_stopRequested = false;
 
-<<<<<<< HEAD
     QVariantHash extraData = q->runControl()->extraData();
-    extraData[TERMINAL_SHELL_NAME]
-        = q->runControl()->target()->activeRunConfiguration()->displayName();
-=======
-    QVariantHash extraData = m_extraData;
     if (q->runControl() && q->runControl()->target()
         && q->runControl()->target()->activeRunConfiguration()) {
         extraData[TERMINAL_SHELL_NAME]
@@ -1546,7 +1541,6 @@
     } else {
         extraData[TERMINAL_SHELL_NAME] = m_command.executable().fileName();
     }
->>>>>>> 298cbfb5
 
     m_process.setCommand(cmdLine);
     m_process.setEnvironment(env);
