--- conflicted
+++ resolved
@@ -1558,14 +1558,9 @@
 
     m_stopRequested = false;
 
-<<<<<<< HEAD
     QVariantHash extraData = q->runControl()->extraData();
-    extraData[TERMINAL_SHELL_NAME] = m_command.executable().fileName();
-=======
-    QVariantHash extraData = m_extraData;
     extraData[TERMINAL_SHELL_NAME]
         = q->runControl()->target()->activeRunConfiguration()->displayName();
->>>>>>> b3342252
 
     m_process.setCommand(cmdLine);
     m_process.setEnvironment(env);
