--- conflicted
+++ resolved
@@ -77,14 +77,9 @@
 
 void RunWorkerFactory::setRecipeProducer(const RecipeCreator &producer)
 {
-<<<<<<< HEAD
-    setProducer([producer](RunControl *runControl) {
-        return new RecipeRunner(runControl, producer(runControl));
-=======
     m_recipeCreator = producer;
     setProducer([producer](RunControl *runControl) {
         return new RunWorker(runControl, producer(runControl));
->>>>>>> 46226e93
     });
 }
 
@@ -818,11 +813,7 @@
 
     if (allDone) {
         debugMessage("All Stopped");
-<<<<<<< HEAD
-        setState(RunControlState::Stopped);
-=======
         setState(RunState::Done);
->>>>>>> 46226e93
     } else {
         debugMessage("Not all workers Stopped. Waiting...");
     }
@@ -1325,11 +1316,7 @@
         if (q)
             emit q->started();
         break;
-<<<<<<< HEAD
-    case RunControlState::Stopped:
-=======
     case RunState::Done:
->>>>>>> 46226e93
         emitStopped();
         break;
     default:
@@ -1460,7 +1447,6 @@
         QObject::connect(&process, &Process::stoppingForcefully, runControl, [runControl] {
             runControl->postMessage(Tr::tr("Stopping process forcefully ...."), NormalMessageFormat);
         });
-<<<<<<< HEAD
 
         if (WinDebugInterface::instance()) {
             QObject::connect(WinDebugInterface::instance(), &WinDebugInterface::cannotRetrieveDebugOutput,
@@ -1515,68 +1501,10 @@
     };
 }
 
-RunWorkerPrivate::RunWorkerPrivate(RunWorker *runWorker, RunControl *runControl)
-    : q(runWorker), runControl(runControl)
-=======
-
-        if (WinDebugInterface::instance()) {
-            QObject::connect(WinDebugInterface::instance(), &WinDebugInterface::cannotRetrieveDebugOutput,
-                             &process, [runControl, process = &process] {
-                QObject::disconnect(WinDebugInterface::instance(), nullptr, process, nullptr);
-                runControl->postMessage(Tr::tr("Cannot retrieve debugging output.")
-                                            + QLatin1Char('\n'), ErrorMessageFormat);
-            });
-
-            QObject::connect(WinDebugInterface::instance(), &WinDebugInterface::debugOutput,
-                             &process, [runControl, process = &process](qint64 pid, const QList<QString> &messages) {
-                if (process->processId() != pid)
-                    return;
-                for (const QString &message : messages)
-                    runControl->postMessage(message, DebugFormat);
-            });
-        }
-        QObject::connect(runStorage().activeStorage(), &RunInterface::canceled, &process,
-                         [runControl, process = &process] {
-            runControl->postMessage(Tr::tr("Requesting process to stop ...."), NormalMessageFormat);
-            process->stop();
-        });
-        return SetupResult::Continue;
-    };
-
-    const auto onDone = [runControl](const Process &process) {
-        runControl->postMessage(process.exitMessage(), NormalMessageFormat);
-    };
-
-    const auto onCancelSetup = [](Barrier &barrier) {
-        QObject::connect(runStorage().activeStorage(), &RunInterface::canceled, &barrier, &Barrier::advance);
-    };
-
-    const auto onTimeoutDone = [runControl, isLocalStorage](DoneWith result) {
-        if (result == DoneWith::Cancel)
-            return;
-        runControl->postMessage(Tr::tr("Process unexpectedly did not finish."), ErrorMessageFormat);
-        if (*isLocalStorage == false)
-            runControl->postMessage(Tr::tr("Connectivity lost?"), ErrorMessageFormat);
-    };
-
-    return {
-        parallel,
-        stopOnSuccessOrError,
-        isLocalStorage,
-        ProcessTask(onSetup, onDone),
-        Group {
-            BarrierTask(onCancelSetup),
-            timeoutTask(2 * std::chrono::seconds(projectExplorerSettings().reaperTimeoutInSeconds)),
-            onGroupDone(onTimeoutDone)
-        }
-    };
-}
-
 RunWorkerPrivate::RunWorkerPrivate(RunWorker *runWorker, RunControl *runControl, const Group &recipe)
     : q(runWorker)
     , runControl(runControl)
     , recipe(recipe)
->>>>>>> 46226e93
 {
     runControl->d->m_workers.append(runWorker);
 }
@@ -1691,76 +1619,8 @@
  */
 void RunWorker::initiateStop()
 {
-<<<<<<< HEAD
-    d->runControl->d->debugMessage("Initiate stop for " + d->id);
-    emit stopping();
-    stop();
-}
-
-/*!
- * This function has to be called by a RunWorker implementation
- * to notify its RunControl about this RunWorker having stopped.
- *
- * The stop can be spontaneous, or in response to an initiateStop()
- * or an initiateFinish() call.
- *
- * The RunControl will adjust its global state in response.
- */
-void RunWorker::reportStopped()
-{
-    QTC_ASSERT(d && d->runControl && d->runControl->d, return);
-    d->runControl->d->onWorkerStopped(this);
-    emit stopped();
-}
-
-/*!
- * This function can be called by a RunWorker implementation for short-lived
- * tasks to notify its RunControl about this task being successful finished.
- * Dependent startup tasks can proceed, in cases of spontaneous or scheduled
- * stops, the effect is the same as \c reportStopped().
- *
- */
-void RunWorker::reportDone()
-{
-    switch (d->state) {
-        case RunWorkerState::Initialized:
-            QTC_CHECK(false);
-            d->state = RunWorkerState::Done;
-            break;
-        case RunWorkerState::Starting:
-            reportStarted();
-            reportStopped();
-            break;
-        case RunWorkerState::Running:
-        case RunWorkerState::Stopping:
-            reportStopped();
-            break;
-        case RunWorkerState::Done:
-            break;
-    }
-}
-
-/*!
- * This function can be called by a RunWorker implementation to
- * signal a problem in the operation in this worker. The
- * RunControl will start to ramp down through initiateStop().
- */
-void RunWorker::reportFailure(const QString &msg)
-{
-    d->runControl->d->onWorkerFailed(this, msg);
-}
-
-/*!
- * Appends a message in the specified \a format to
- * the owning RunControl's \uicontrol{Application Output} pane.
- */
-void RunWorker::appendMessage(const QString &msg, OutputFormat format, bool appendNewLine)
-{
-    d->runControl->postMessage(msg, format, appendNewLine);
-=======
     d->runControl->d->debugMessage("Initiate stop");
     emit canceled();
->>>>>>> 46226e93
 }
 
 void RunWorker::addStartDependency(RunWorker *dependency)
@@ -1773,29 +1633,6 @@
     d->stopDependencies.append(dependency);
 }
 
-<<<<<<< HEAD
-RunControl *RunWorker::runControl() const
-{
-    return d->runControl;
-}
-
-void RunWorker::setId(const QString &id)
-{
-    d->id = id;
-}
-
-void RunWorker::start()
-{
-    reportStarted();
-}
-
-void RunWorker::stop()
-{
-    reportStopped();
-}
-
-=======
->>>>>>> 46226e93
 // Output parser factories
 
 static QList<std::function<OutputLineParser *(Target *)>> g_outputParserFactories;
@@ -1835,39 +1672,6 @@
     return [] { return std::make_pair(runStorage().activeStorage(), &RunInterface::canceled); };
 }
 
-<<<<<<< HEAD
-void RecipeRunner::start()
-{
-    QTC_CHECK(!m_taskTreeRunner.isRunning());
-
-    const auto onSetup = [this] {
-        connect(this, &RecipeRunner::canceled,
-                runStorage().activeStorage(), &RunInterface::canceled);
-        connect(runStorage().activeStorage(), &RunInterface::started,
-                this, &RecipeRunner::reportStarted);
-    };
-
-    const Group recipe {
-        runStorage(),
-        onGroupSetup(onSetup),
-        m_recipe
-    };
-
-    m_taskTreeRunner.start(recipe, {}, [this](DoneWith result) {
-        if (result == DoneWith::Success)
-            reportStopped();
-        else
-            reportFailure();
-    });
-}
-
-void RecipeRunner::stop()
-{
-    emit canceled();
-}
-
-=======
->>>>>>> 46226e93
 } // namespace ProjectExplorer
 
 #include "runcontrol.moc"