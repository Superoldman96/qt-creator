/**************************************************************************
**
** This file is part of Qt Creator
**
** Copyright (c) 2009 Nokia Corporation and/or its subsidiary(-ies).
**
** Contact: Nokia Corporation (qt-info@nokia.com)
**
** Commercial Usage
**
** Licensees holding valid Qt Commercial licenses may use this file in
** accordance with the Qt Commercial License Agreement provided with the
** Software or, alternatively, in accordance with the terms contained in
** a written agreement between you and Nokia.
**
** GNU Lesser General Public License Usage
**
** Alternatively, this file may be used under the terms of the GNU Lesser
** General Public License version 2.1 as published by the Free Software
** Foundation and appearing in the file LICENSE.LGPL included in the
** packaging of this file.  Please review the following information to
** ensure the GNU Lesser General Public License version 2.1 requirements
** will be met: http://www.gnu.org/licenses/old-licenses/lgpl-2.1.html.
**
** If you are unsure which license is appropriate for your use, please
** contact the sales department at http://qt.nokia.com/contact.
**
**************************************************************************/

#ifndef PROJECTEXPLORER_H
#define PROJECTEXPLORER_H

#include "projectexplorer_export.h"

#include <extensionsystem/iplugin.h>

#include <QtCore/QSharedPointer>
#include <QtGui/QDialog>

QT_BEGIN_NAMESPACE
class QPoint;
class QAction;
class QComboBox;
QT_END_NAMESPACE

namespace Core {
class IContext;
class IMode;
class IFileFactory;
}

namespace Utils {
class ParameterAction;
}

namespace ProjectExplorer {
class BuildManager;
class RunControl;
class SessionManager;
class RunConfiguration;
class IRunControlFactory;
class Project;
class Node;
class BuildConfiguration;

namespace Internal {
class ProjectFileFactory;
struct ProjectExplorerSettings;

class BuildConfigDialog : public QDialog
{
    Q_OBJECT
public:
    enum DialogResult {
        ChangeBuild = 10,
        Cancel = 11,
        Continue = 12
    };
    BuildConfigDialog(Project *project, QWidget *parent = 0);

    BuildConfiguration *selectedBuildConfiguration() const;

private slots:
    void buttonClicked();

private:
    Project *m_project;
    QPushButton *m_changeBuildConfiguration;
    QPushButton *m_cancel;
    QPushButton *m_justContinue;
    QComboBox *m_configCombo;
};

} // namespace Internal

struct ProjectExplorerPluginPrivate;

class PROJECTEXPLORER_EXPORT ProjectExplorerPlugin
    : public ExtensionSystem::IPlugin
{
    Q_OBJECT

public:
    ProjectExplorerPlugin();
    ~ProjectExplorerPlugin();

    static ProjectExplorerPlugin *instance();

    bool openProject(const QString &fileName);
    QList<Project *> openProjects(const QStringList &fileNames);

    SessionManager *session() const;

    Project *currentProject() const;
    Node *currentNode() const;

    void setCurrentFile(Project *project, const QString &file);
    void setCurrentNode(Node *node);

    Project *startupProject() const;
    void setStartupProject(ProjectExplorer::Project *project = 0);

    BuildManager *buildManager() const;

    bool saveModifiedFiles();

    void showContextMenu(const QPoint &globalPos, Node *node);

    //PluginInterface
    bool initialize(const QStringList &arguments, QString *error_message);
    void extensionsInitialized();
    void shutdown();

    void setProjectExplorerSettings(const Internal::ProjectExplorerSettings &pes);
    Internal::ProjectExplorerSettings projectExplorerSettings() const;

    void startRunControl(RunControl *runControl, const QString &mode);

signals:
    void aboutToShowContextMenu(ProjectExplorer::Project *project,
                                ProjectExplorer::Node *node);

    // Is emitted when a project has been added/removed,
    // or the file list of a specific project has changed.
    void fileListChanged();

    void currentProjectChanged(ProjectExplorer::Project *project);
    void currentNodeChanged(ProjectExplorer::Node *node, ProjectExplorer::Project *project);
    void aboutToExecuteProject(ProjectExplorer::Project *project);

    void settingsChanged();

private slots:
    void buildStateChanged(ProjectExplorer::Project * pro);
    void buildQueueFinished(bool success);
    void buildProjectOnly();
    void buildProject();
    void buildSession();
    void rebuildProjectOnly();
    void rebuildProject();
    void rebuildSession();
    void cleanProjectOnly();
    void cleanProject();
    void cleanSession();
    void cancelBuild();
    void debugProject();
    void loadAction();
    void unloadProject();
    void clearSession();
    void newProject();
    void showSessionManager();
    void populateBuildConfigurationMenu();
    void buildConfigurationMenuTriggered(QAction *);
    void populateRunConfigurationMenu();
    void runConfigurationMenuTriggered(QAction *);
    void populateOpenWithMenu();
    void openWithMenuTriggered(QAction *action);
    void updateSessionMenu();
    void setSession(QAction *action);

    void determineSessionToRestoreAtStartup();
    void restoreSession();
    void loadSession(const QString &session);
    void runProject();
    void runProjectContextMenu();
    void savePersistentSettings();
    void goToTaskWindow();

    void updateContextMenuActions();
    void addNewFile();
    void addExistingFiles();
    void openFile();
    void showInGraphicalShell();
    void removeFile();
    void renameFile();

    void updateRecentProjectMenu();
    void openRecentProject();

    void invalidateProject(ProjectExplorer::Project *project);

    void setCurrentFile(const QString &filePath);

    // RunControl
    void runControlFinished();

    void startupProjectChanged(); // Calls updateRunAction
    void updateRunAction();

    void addToApplicationOutputWindow(RunControl *, const QString &line);
    void addToApplicationOutputWindowInline(RunControl *, const QString &line);
    void addErrorToApplicationOutputWindow(RunControl *, const QString &error);

    void loadProject(const QString &project) { openProject(project); }
    void currentModeChanged(Core::IMode *mode);

private:
    void runProjectImpl(Project *pro);
    void executeRunConfiguration(const QSharedPointer<RunConfiguration> &, const QString &mode);
<<<<<<< HEAD

=======
    bool showBuildConfigDialog();
>>>>>>> 2be0845c
    void setCurrent(Project *project, QString filePath, Node *node);

    QStringList allFilesWithDependencies(Project *pro);
    IRunControlFactory *findRunControlFactory(const QSharedPointer<RunConfiguration> &config, const QString &mode);

    void updateActions();
    void addToRecentProjects(const QString &fileName, const QString &displayName);
    void updateWelcomePage();
    Internal::ProjectFileFactory *findProjectFileFactory(const QString &filename) const;

    static ProjectExplorerPlugin *m_instance;
    ProjectExplorerPluginPrivate *d;  
};

} // namespace ProjectExplorer

#endif // PROJECTEXPLORER_H<|MERGE_RESOLUTION|>--- conflicted
+++ resolved
@@ -217,11 +217,7 @@
 private:
     void runProjectImpl(Project *pro);
     void executeRunConfiguration(const QSharedPointer<RunConfiguration> &, const QString &mode);
-<<<<<<< HEAD
-
-=======
     bool showBuildConfigDialog();
->>>>>>> 2be0845c
     void setCurrent(Project *project, QString filePath, Node *node);
 
     QStringList allFilesWithDependencies(Project *pro);
