// Copyright (C) 2016 The Qt Company Ltd.
// SPDX-License-Identifier: LicenseRef-Qt-Commercial OR GPL-3.0-only WITH Qt-GPL-exception-1.0

#include "qmljseditordocument.h"

#include "qmljseditordocument_p.h"
#include "qmljseditorplugin.h"
#include "qmljseditortr.h"
#include "qmljseditorsettings.h"
#include "qmljshighlighter.h"
#include "qmljsquickfixassist.h"
#include "qmljssemantichighlighter.h"
#include "qmljssemanticinfoupdater.h"
#include "qmljstextmark.h"
#include "qmllsclient.h"
#include "qmloutlinemodel.h"

#include <coreplugin/coreconstants.h>
#include <coreplugin/modemanager.h>

#include <qmljstools/qmljsindenter.h>
#include <qmljstools/qmljsmodelmanager.h>
#include <qmljstools/qmljsqtstylecodeformatter.h>

#include <utils/fileutils.h>
#include <utils/infobar.h>

#include <languageclient/languageclientmanager.h>

#include <QDebug>
#include <QLoggingCategory>
#include <QTextCodec>

const char QML_UI_FILE_WARNING[] = "QmlJSEditor.QmlUiFileWarning";

using namespace QmlJSEditor;
using namespace QmlJS;
using namespace QmlJS::AST;
using namespace QmlJSTools;
using namespace Utils;

namespace {

Q_LOGGING_CATEGORY(qmllsLog, "qtc.qmlls.editor", QtWarningMsg);

enum {
    UPDATE_DOCUMENT_DEFAULT_INTERVAL = 100,
    UPDATE_OUTLINE_INTERVAL = 500
};

struct Declaration
{
    QString text;
    int startLine = 0;
    int startColumn = 0;
    int endLine = 0;
    int endColumn = 0;
};

class FindIdDeclarations: protected Visitor
{
public:
    using Result = QHash<QString, QList<SourceLocation> >;

    Result operator()(Document::Ptr doc)
    {
        _ids.clear();
        _maybeIds.clear();
        if (doc && doc->qmlProgram())
            doc->qmlProgram()->accept(this);
        return _ids;
    }

protected:
    QString asString(AST::UiQualifiedId *id)
    {
        QString text;
        for (; id; id = id->next) {
            if (!id->name.isEmpty())
                text += id->name.toString();
            else
                text += QLatin1Char('?');

            if (id->next)
                text += QLatin1Char('.');
        }

        return text;
    }

    void accept(AST::Node *node) { AST::Node::accept(node, this); }

    using Visitor::visit;
    using Visitor::endVisit;

    bool visit(AST::UiScriptBinding *node) override
    {
        if (asString(node->qualifiedId) == QLatin1String("id")) {
            if (auto stmt = AST::cast<const AST::ExpressionStatement*>(node->statement)) {
                if (auto idExpr = AST::cast<const AST::IdentifierExpression *>(stmt->expression)) {
                    if (!idExpr->name.isEmpty()) {
                        const QString &id = idExpr->name.toString();
                        QList<SourceLocation> *locs = &_ids[id];
                        locs->append(idExpr->firstSourceLocation());
                        locs->append(_maybeIds.value(id));
                        _maybeIds.remove(id);
                        return false;
                    }
                }
            }
        }

        accept(node->statement);

        return false;
    }

    bool visit(AST::IdentifierExpression *node) override
    {
        if (!node->name.isEmpty()) {
            const QString &name = node->name.toString();

            if (_ids.contains(name))
                _ids[name].append(node->identifierToken);
            else
                _maybeIds[name].append(node->identifierToken);
        }
        return false;
    }

    void throwRecursionDepthError() override
    {
        qWarning("Warning: Hit maximum recursion depth while visiting AST in FindIdDeclarations");
    }

private:
    Result _ids;
    Result _maybeIds;
};

class FindDeclarations: protected Visitor
{
    QList<Declaration> _declarations;
    int _depth;

public:
    QList<Declaration> operator()(AST::Node *node)
    {
        _depth = -1;
        _declarations.clear();
        accept(node);
        return _declarations;
    }

protected:
    using Visitor::visit;
    using Visitor::endVisit;

    QString asString(AST::UiQualifiedId *id)
    {
        QString text;
        for (; id; id = id->next) {
            if (!id->name.isEmpty())
                text += id->name.toString();
            else
                text += QLatin1Char('?');

            if (id->next)
                text += QLatin1Char('.');
        }

        return text;
    }

    void accept(AST::Node *node) { AST::Node::accept(node, this); }

    void init(Declaration *decl, AST::UiObjectMember *member)
    {
        const SourceLocation first = member->firstSourceLocation();
        const SourceLocation last = member->lastSourceLocation();
        decl->startLine = first.startLine;
        decl->startColumn = first.startColumn;
        decl->endLine = last.startLine;
        decl->endColumn = last.startColumn + last.length;
    }

    void init(Declaration *decl, AST::ExpressionNode *expressionNode)
    {
        const SourceLocation first = expressionNode->firstSourceLocation();
        const SourceLocation last = expressionNode->lastSourceLocation();
        decl->startLine = first.startLine;
        decl->startColumn = first.startColumn;
        decl->endLine = last.startLine;
        decl->endColumn = last.startColumn + last.length;
    }

    bool visit(AST::UiObjectDefinition *node) override
    {
        ++_depth;

        Declaration decl;
        init(&decl, node);

        decl.text.fill(QLatin1Char(' '), _depth);
        if (node->qualifiedTypeNameId)
            decl.text.append(asString(node->qualifiedTypeNameId));
        else
            decl.text.append(QLatin1Char('?'));

        _declarations.append(decl);

        return true; // search for more bindings
    }

    void endVisit(AST::UiObjectDefinition *) override
    {
        --_depth;
    }

    bool visit(AST::UiObjectBinding *node) override
    {
        ++_depth;

        Declaration decl;
        init(&decl, node);

        decl.text.fill(QLatin1Char(' '), _depth);

        decl.text.append(asString(node->qualifiedId));
        decl.text.append(QLatin1String(": "));

        if (node->qualifiedTypeNameId)
            decl.text.append(asString(node->qualifiedTypeNameId));
        else
            decl.text.append(QLatin1Char('?'));

        _declarations.append(decl);

        return true; // search for more bindings
    }

    void endVisit(AST::UiObjectBinding *) override
    {
        --_depth;
    }

    bool visit(AST::UiScriptBinding *) override
    {
        ++_depth;

#if 0 // ### ignore script bindings for now.
        Declaration decl;
        init(&decl, node);

        decl.text.fill(QLatin1Char(' '), _depth);
        decl.text.append(asString(node->qualifiedId));

        _declarations.append(decl);
#endif

        return false; // more more bindings in this subtree.
    }

    void endVisit(AST::UiScriptBinding *) override
    {
        --_depth;
    }

    bool visit(AST::TemplateLiteral *ast) override
    {
        // avoid? finds function declarations in templates
        AST::Node::accept(ast->expression, this);
        return true;
    }

    bool visit(AST::FunctionExpression *) override
    {
        return false;
    }

    bool visit(AST::FunctionDeclaration *ast) override
    {
        if (ast->name.isEmpty())
            return false;

        Declaration decl;
        init(&decl, ast);

        decl.text.fill(QLatin1Char(' '), _depth);
        decl.text += ast->name.toString();

        decl.text += QLatin1Char('(');
        for (FormalParameterList *it = ast->formals; it; it = it->next) {
            if (!it->element->bindingIdentifier.isEmpty())
                decl.text += it->element->bindingIdentifier.toString();

            if (it->next)
                decl.text += QLatin1String(", ");
        }

        decl.text += QLatin1Char(')');

        _declarations.append(decl);

        return false;
    }

    bool visit(AST::PatternElement *ast) override
    {
        if (!ast->isVariableDeclaration() || ast->bindingIdentifier.isEmpty())
            return false;

        Declaration decl;
        decl.text.fill(QLatin1Char(' '), _depth);
        decl.text += ast->bindingIdentifier.toString();

        const SourceLocation first = ast->identifierToken;
        decl.startLine = first.startLine;
        decl.startColumn = first.startColumn;
        decl.endLine = first.startLine;
        decl.endColumn = first.startColumn + first.length;

        _declarations.append(decl);

        return false;
    }

    bool visit(AST::BinaryExpression *ast) override
    {
        auto field = AST::cast<const AST::FieldMemberExpression *>(ast->left);
        auto funcExpr = AST::cast<const AST::FunctionExpression *>(ast->right);

        if (field && funcExpr && funcExpr->body && (ast->op == QSOperator::Assign)) {
            Declaration decl;
            init(&decl, ast);

            decl.text.fill(QLatin1Char(' '), _depth);
            decl.text += field->name.toString();

            decl.text += QLatin1Char('(');
            for (FormalParameterList *it = funcExpr->formals; it; it = it->next) {
                if (!it->element->bindingIdentifier.isEmpty())
                    decl.text += it->element->bindingIdentifier.toString();

                if (it->next)
                    decl.text += QLatin1String(", ");
            }
            decl.text += QLatin1Char(')');

            _declarations.append(decl);
        }

        return true;
    }
};

class CreateRanges: protected AST::Visitor
{
    QTextDocument *_textDocument;
    QList<Range> _ranges;

public:
    QList<Range> operator()(QTextDocument *textDocument, Document::Ptr doc)
    {
        _textDocument = textDocument;
        _ranges.clear();
        if (doc && doc->ast() != nullptr)
            doc->ast()->accept(this);
        return _ranges;
    }

protected:
    using AST::Visitor::visit;

    bool visit(AST::UiObjectBinding *ast) override
    {
        if (ast->initializer && ast->initializer->lbraceToken.length)
            _ranges.append(createRange(ast, ast->initializer));
        return true;
    }

    bool visit(AST::UiObjectDefinition *ast) override
    {
        if (ast->initializer && ast->initializer->lbraceToken.length)
            _ranges.append(createRange(ast, ast->initializer));
        return true;
    }

    bool visit(AST::FunctionExpression *ast) override
    {
        _ranges.append(createRange(ast));
        return true;
    }

    bool visit(AST::TemplateLiteral *ast) override
    {
        AST::Node::accept(ast->expression, this);
        return true;
    }

    bool visit(AST::FunctionDeclaration *ast) override
    {
        _ranges.append(createRange(ast));
        return true;
    }

    bool visit(AST::BinaryExpression *ast) override
    {
        auto field = AST::cast<AST::FieldMemberExpression *>(ast->left);
        auto funcExpr = AST::cast<AST::FunctionExpression *>(ast->right);

        if (field && funcExpr && funcExpr->body && (ast->op == QSOperator::Assign))
            _ranges.append(createRange(ast, ast->firstSourceLocation(), ast->lastSourceLocation()));
        return true;
    }

    bool visit(AST::UiScriptBinding *ast) override
    {
        if (auto block = AST::cast<AST::Block *>(ast->statement))
            _ranges.append(createRange(ast, block));
        return true;
    }

    void throwRecursionDepthError() override
    {
        qWarning("Warning: Hit maximum recursion depth while visiting AST in CreateRanges");
    }

    Range createRange(AST::UiObjectMember *member, AST::UiObjectInitializer *ast)
    {
        return createRange(member, member->firstSourceLocation(), ast->rbraceToken);
    }

    Range createRange(AST::FunctionExpression *ast)
    {
        return createRange(ast, ast->lbraceToken, ast->rbraceToken);
    }

    Range createRange(AST::UiScriptBinding *ast, AST::Block *block)
    {
        return createRange(ast, block->lbraceToken, block->rbraceToken);
    }

    Range createRange(AST::Node *ast, SourceLocation start, SourceLocation end)
    {
        Range range;

        range.ast = ast;

        range.begin = QTextCursor(_textDocument);
        range.begin.setPosition(start.begin());

        range.end = QTextCursor(_textDocument);
        range.end.setPosition(end.end());

        return range;
    }
};

}

namespace QmlJSEditor {
namespace Internal {

QmlJSEditorDocumentPrivate::QmlJSEditorDocumentPrivate(QmlJSEditorDocument *parent)
    : q(parent)
    , m_semanticHighlighter(new SemanticHighlighter(parent))
    , m_outlineModel(new QmlOutlineModel(parent))
{
    ModelManagerInterface *modelManager = ModelManagerInterface::instance();

    // code model
    m_updateDocumentTimer.setInterval(UPDATE_DOCUMENT_DEFAULT_INTERVAL);
    m_updateDocumentTimer.setSingleShot(true);
    connect(q->document(), &QTextDocument::contentsChanged,
            &m_updateDocumentTimer, QOverload<>::of(&QTimer::start));
    connect(&m_updateDocumentTimer, &QTimer::timeout,
            this, &QmlJSEditorDocumentPrivate::reparseDocument);
    connect(modelManager, &ModelManagerInterface::documentUpdated,
            this, &QmlJSEditorDocumentPrivate::onDocumentUpdated);
<<<<<<< HEAD
    connect(QmllsSettingsManager::instance(), &QmllsSettingsManager::settingsChanged,
            this, &QmlJSEditorDocumentPrivate::settingsChanged);
=======
    connect(QmllsSettingsManager::instance(),
            &QmllsSettingsManager::settingsChanged,
            this,
            &Internal::QmlJSEditorDocumentPrivate::settingsChanged);
    connect(modelManager,
            &ModelManagerInterface::projectInfoUpdated,
            this,
            &Internal::QmlJSEditorDocumentPrivate::settingsChanged);
>>>>>>> 01bfa99a

    // semantic info
    m_semanticInfoUpdater = new SemanticInfoUpdater();
    connect(m_semanticInfoUpdater, &SemanticInfoUpdater::finished,
            m_semanticInfoUpdater, &QObject::deleteLater);
    connect(m_semanticInfoUpdater, &SemanticInfoUpdater::updated,
            this, &QmlJSEditorDocumentPrivate::acceptNewSemanticInfo);
    m_semanticInfoUpdater->start();

    // library info changes
    m_reupdateSemanticInfoTimer.setInterval(UPDATE_DOCUMENT_DEFAULT_INTERVAL);
    m_reupdateSemanticInfoTimer.setSingleShot(true);
    connect(&m_reupdateSemanticInfoTimer, &QTimer::timeout,
            this, &QmlJSEditorDocumentPrivate::reupdateSemanticInfo);
    connect(modelManager, &ModelManagerInterface::libraryInfoUpdated,
            &m_reupdateSemanticInfoTimer, QOverload<>::of(&QTimer::start));

    // outline model
    m_updateOutlineModelTimer.setInterval(UPDATE_OUTLINE_INTERVAL);
    m_updateOutlineModelTimer.setSingleShot(true);
    connect(&m_updateOutlineModelTimer, &QTimer::timeout,
            this, &QmlJSEditorDocumentPrivate::updateOutlineModel);

    modelManager->updateSourceFiles({parent->filePath()}, false);
}

QmlJSEditorDocumentPrivate::~QmlJSEditorDocumentPrivate()
{
    m_semanticInfoUpdater->abort();
    // clean up all marks, otherwise a callback could try to access deleted members.
    // see QTCREATORBUG-20199
    cleanDiagnosticMarks();
    cleanSemanticMarks();
}

void QmlJSEditorDocumentPrivate::invalidateFormatterCache()
{
    CreatorCodeFormatter formatter(q->tabSettings());
    formatter.invalidateCache(q->document());
}

void QmlJSEditorDocumentPrivate::reparseDocument()
{
    ModelManagerInterface::instance()->updateSourceFiles({q->filePath()}, false);
}

void QmlJSEditorDocumentPrivate::onDocumentUpdated(Document::Ptr doc)
{
    if (q->filePath() != doc->fileName())
        return;

    // text document has changed, simply wait for the next onDocumentUpdated
    if (doc->editorRevision() != q->document()->revision())
        return;

    cleanDiagnosticMarks();
    if (doc->ast()) {
        // got a correctly parsed (or recovered) file.
        m_semanticInfoDocRevision = doc->editorRevision();
        m_semanticInfoUpdater->update(doc, ModelManagerInterface::instance()->snapshot());
    } else if (doc->language().isFullySupportedLanguage()
               && m_qmllsStatus.semanticWarningsSource == QmllsStatus::Source::EmbeddedCodeModel) {
        createTextMarks(doc->diagnosticMessages());
    }
    emit q->updateCodeWarnings(doc);
}

void QmlJSEditorDocumentPrivate::reupdateSemanticInfo()
{
    // If the editor is newer than the semantic info (possibly with update in progress),
    // new semantic infos won't be accepted anyway. We'll get a onDocumentUpdated anyhow.
    if (q->document()->revision() != m_semanticInfoDocRevision)
        return;

    m_semanticInfoUpdater->reupdate(ModelManagerInterface::instance()->snapshot());
}

void QmlJSEditorDocumentPrivate::acceptNewSemanticInfo(const SemanticInfo &semanticInfo)
{
    if (semanticInfo.revision() != q->document()->revision()) {
        // ignore outdated semantic infos
        return;
    }

    m_semanticInfo = semanticInfo;
    Document::Ptr doc = semanticInfo.document;

    // create the ranges
    CreateRanges createRanges;
    m_semanticInfo.ranges = createRanges(q->document(), doc);

    // Refresh the ids
    FindIdDeclarations updateIds;
    m_semanticInfo.idLocations = updateIds(doc);

    m_outlineModelNeedsUpdate = true;
    m_semanticHighlightingNecessary = true;

    if (m_qmllsStatus.semanticWarningsSource == QmllsStatus::Source::EmbeddedCodeModel)
        createTextMarks(m_semanticInfo);
    emit q->semanticInfoUpdated(m_semanticInfo); // calls triggerPendingUpdates as necessary
}

void QmlJSEditorDocumentPrivate::updateOutlineModel()
{
    if (isSemanticInfoOutdated())
        return; // outline update will be retriggered when semantic info is updated

    m_outlineModel->update(m_semanticInfo);
}

bool QmlJSEditorDocumentPrivate::isSemanticInfoOutdated() const
{
    return m_semanticInfo.revision() != q->document()->revision();
}

static void cleanMarks(QVector<TextEditor::TextMark *> *marks, TextEditor::TextDocument *doc)
{
    // if doc is null, this method is improperly called, so better do nothing that leave an
    // inconsistent state where marks are cleared but not removed from doc.
    if (!marks || !doc)
        return;
    for (TextEditor::TextMark *mark : *marks) {
        doc->removeMark(mark);
        delete mark;
    }
    marks->clear();
}

void QmlJSEditorDocumentPrivate::createTextMarks(const QList<DiagnosticMessage> &diagnostics)
{
    if (m_qmllsStatus.semanticWarningsSource != QmllsStatus::Source::EmbeddedCodeModel)
        return;
    for (const DiagnosticMessage &diagnostic : diagnostics) {
        const auto onMarkRemoved = [this](QmlJSTextMark *mark) {
            m_diagnosticMarks.removeAll(mark);
            delete mark;
         };

        auto mark = new QmlJSTextMark(q->filePath(), diagnostic, onMarkRemoved);
        m_diagnosticMarks.append(mark);
        q->addMark(mark);
    }
}

void QmlJSEditorDocumentPrivate::cleanDiagnosticMarks()
{
    cleanMarks(&m_diagnosticMarks, q);
}

void QmlJSEditorDocumentPrivate::createTextMarks(const SemanticInfo &info)
{
    cleanSemanticMarks();
    const auto onMarkRemoved = [this](QmlJSTextMark *mark) {
        m_semanticMarks.removeAll(mark);
        delete mark;
    };
    for (const DiagnosticMessage &diagnostic : std::as_const(info.semanticMessages)) {
        auto mark = new QmlJSTextMark(q->filePath(),
                                      diagnostic, onMarkRemoved);
        m_semanticMarks.append(mark);
        q->addMark(mark);
    }
    for (const QmlJS::StaticAnalysis::Message &message : std::as_const(info.staticAnalysisMessages)) {
        auto mark = new QmlJSTextMark(q->filePath(),
                                      message, onMarkRemoved);
        m_semanticMarks.append(mark);
        q->addMark(mark);
    }
}

void QmlJSEditorDocumentPrivate::cleanSemanticMarks()
{
    cleanMarks(&m_semanticMarks, q);
}

void QmlJSEditorDocumentPrivate::setSemanticWarningSource(QmllsStatus::Source newSource)
{
    if (m_qmllsStatus.semanticWarningsSource == newSource)
        return;
    m_qmllsStatus.semanticWarningsSource = newSource;
    QTC_ASSERT(q->thread() == QThread::currentThread(), return );
    switch (m_qmllsStatus.semanticWarningsSource) {
    case QmllsStatus::Source::Qmlls:
        m_semanticHighlighter->setEnableWarnings(false);
        cleanDiagnosticMarks();
        cleanSemanticMarks();
        if (m_semanticInfo.isValid() && !isSemanticInfoOutdated()) {
            // clean up underlines for warning messages
            m_semanticHighlightingNecessary = false;
            m_semanticHighlighter->rerun(m_semanticInfo);
        }
        break;
    case QmllsStatus::Source::EmbeddedCodeModel:
        m_semanticHighlighter->setEnableWarnings(true);
        reparseDocument();
        break;
    }
}

void QmlJSEditorDocumentPrivate::setSemanticHighlightSource(QmllsStatus::Source newSource)
{
    if (m_qmllsStatus.semanticHighlightSource == newSource)
        return;
    m_qmllsStatus.semanticHighlightSource = newSource;
    QTC_ASSERT(q->thread() == QThread::currentThread(), return );
    switch (m_qmllsStatus.semanticHighlightSource) {
    case QmllsStatus::Source::Qmlls:
        m_semanticHighlighter->setEnableHighlighting(false);
        cleanSemanticMarks();
        break;
    case QmllsStatus::Source::EmbeddedCodeModel:
        m_semanticHighlighter->setEnableHighlighting(true);
        if (m_semanticInfo.isValid() && !isSemanticInfoOutdated()) {
            m_semanticHighlightingNecessary = false;
            m_semanticHighlighter->rerun(m_semanticInfo);
        }
        break;
    }
}

void QmlJSEditorDocumentPrivate::setCompletionSource(QmllsStatus::Source newSource)
{
    if (m_qmllsStatus.completionSource == newSource)
        return;
    m_qmllsStatus.completionSource = newSource;
    switch (m_qmllsStatus.completionSource) {
    case QmllsStatus::Source::Qmlls:
        // activation of the document already takes care of setting it
        break;
    case QmllsStatus::Source::EmbeddedCodeModel:
        // deactivation of the document takes care of restoring it
        break;
    }
}

void QmlJSEditorDocumentPrivate::setSourcesWithCapabilities(
    const LanguageServerProtocol::ServerCapabilities &cap)
{
    if (cap.completionProvider())
        setCompletionSource(QmllsStatus::Source::Qmlls);
    else
        setCompletionSource(QmllsStatus::Source::EmbeddedCodeModel);
    if (cap.codeActionProvider())
        setSemanticWarningSource(QmllsStatus::Source::Qmlls);
    else
        setSemanticWarningSource(QmllsStatus::Source::EmbeddedCodeModel);
    // TODO: uncomment when qmlls semantic tokens reach a stable state
    // if (cap.semanticTokensProvider())
    //     setSemanticHighlightSource(QmllsStatus::Source::Qmlls);
    // else
    setSemanticHighlightSource(QmllsStatus::Source::EmbeddedCodeModel);
}

static FilePath qmllsForFile(const FilePath &file, QmlJS::ModelManagerInterface *modelManager)
{
    QmllsSettingsManager *settingsManager = QmllsSettingsManager::instance();
    bool enabled = settingsManager->useQmlls();
    if (!enabled)
        return {};
    if (settingsManager->useLatestQmlls())
        return settingsManager->latestQmlls();
    QmlJS::ModelManagerInterface::ProjectInfo pInfo = modelManager->projectInfoForPath(file);

    if (!settings().ignoreMinimumQmllsVersion()
        && QVersionNumber::fromString(pInfo.qtVersionString)
               < QmlJsEditingSettings::mininumQmllsVersion) {
        return {};
    }
    return pInfo.qmllsPath.exists() ? pInfo.qmllsPath : Utils::FilePath();
}

void QmlJSEditorDocumentPrivate::settingsChanged()
{
    if (q->isTemporary())
        return;

    FilePath newQmlls = qmllsForFile(q->filePath(), ModelManagerInterface::instance());
    if (m_qmllsStatus.qmllsPath == newQmlls)
        return;

    using namespace LanguageClient;
    m_qmllsStatus.qmllsPath = newQmlls;
    if (newQmlls.isEmpty()) {
        qCDebug(qmllsLog) << "disabling qmlls for" << q->filePath();
<<<<<<< HEAD
        if (LanguageClientManager::clientForDocument(q) != nullptr) {
=======
        if (lspClientManager->clientForDocument(q)) {
>>>>>>> 01bfa99a
            qCDebug(qmllsLog) << "deactivating " << q->filePath() << "in qmlls" << newQmlls;
            LanguageClientManager::openDocumentWithClient(q, nullptr);
        } else
            qCWarning(qmllsLog) << "Could not find client to disable for document " << q->filePath()
                                << " in LanguageClient::LanguageClientManager";
        setCompletionSource(QmllsStatus::Source::EmbeddedCodeModel);
        setSemanticWarningSource(QmllsStatus::Source::EmbeddedCodeModel);
        setSemanticHighlightSource(QmllsStatus::Source::EmbeddedCodeModel);
    } else if (QmllsClient *client = QmllsClient::clientForQmlls(newQmlls)) {
        bool shouldActivate = false;
        if (auto oldClient = LanguageClientManager::clientForDocument(q)) {
            // check if it was disabled
            if (client == oldClient)
                shouldActivate = true;
        }
        switch (client->state()) {
        case Client::State::Uninitialized:
        case Client::State::InitializeRequested:
            connect(client,
                    &Client::initialized,
                    this,
                    &QmlJSEditorDocumentPrivate::setSourcesWithCapabilities);
            break;
        case Client::State::Initialized:
            setSourcesWithCapabilities(client->capabilities());
            break;
        case Client::State::FailedToInitialize:
        case Client::State::Error:
            qCWarning(qmllsLog) << "qmlls" << newQmlls << "requested for document" << q->filePath()
                                << "had errors, skipping setSourcesWithCababilities";
            break;
        case Client::State::Shutdown:
            qCWarning(qmllsLog) << "qmlls" << newQmlls << "requested for document" << q->filePath()
                                << "did stop, skipping setSourcesWithCababilities";
            break;
        case Client::State::ShutdownRequested:
            qCWarning(qmllsLog) << "qmlls" << newQmlls << "requested for document" << q->filePath()
                                << "is stopping, skipping setSourcesWithCababilities";
            break;
        }
        if (shouldActivate) {
            qCDebug(qmllsLog) << "reactivating " << q->filePath() << "in qmlls" << newQmlls;
            client->activateDocument(q);
        } else {
            qCDebug(qmllsLog) << "opening " << q->filePath() << "in qmlls" << newQmlls;
            LanguageClientManager::openDocumentWithClient(q, client);
        }
    } else {
        qCWarning(qmllsLog) << "could not start qmlls " << newQmlls << "for" << q->filePath();
    }
}

} // Internal

QmlJSEditorDocument::QmlJSEditorDocument(Utils::Id id)
    : d(new Internal::QmlJSEditorDocumentPrivate(this))
{
    setId(id);
    connect(this, &TextEditor::TextDocument::tabSettingsChanged,
            d, &Internal::QmlJSEditorDocumentPrivate::invalidateFormatterCache);
    connect(this, &TextEditor::TextDocument::openFinishedSuccessfully,
            d, &Internal::QmlJSEditorDocumentPrivate::settingsChanged);
    resetSyntaxHighlighter([] { return new QmlJSHighlighter(); });
    setCodec(QTextCodec::codecForName("UTF-8")); // qml files are defined to be utf-8
    setIndenter(createQmlJsIndenter(document()));
}

bool QmlJSEditorDocument::supportsCodec(const QTextCodec *codec) const
{
    return codec == QTextCodec::codecForName("UTF-8");
}

QmlJSEditorDocument::~QmlJSEditorDocument()
{
    delete d;
}

const SemanticInfo &QmlJSEditorDocument::semanticInfo() const
{
    return d->m_semanticInfo;
}

bool QmlJSEditorDocument::isSemanticInfoOutdated() const
{
    return d->isSemanticInfoOutdated();
}

QVector<QTextLayout::FormatRange> QmlJSEditorDocument::diagnosticRanges() const
{
    return d->m_diagnosticRanges;
}

Internal::QmlOutlineModel *QmlJSEditorDocument::outlineModel() const
{
    return d->m_outlineModel;
}

TextEditor::IAssistProvider *QmlJSEditorDocument::quickFixAssistProvider() const
{
    if (const auto baseProvider = TextDocument::quickFixAssistProvider())
        return baseProvider;
    return Internal::quickFixAssistProvider();
}

void QmlJSEditorDocument::setIsDesignModePreferred(bool value)
{
    d->m_isDesignModePreferred = value;
    if (value) {
        if (infoBar()->canInfoBeAdded(QML_UI_FILE_WARNING)) {
            InfoBarEntry info(QML_UI_FILE_WARNING,
                              Tr::tr("This file should only be edited in <b>Design</b> mode."));
            info.addCustomButton(Tr::tr("Switch Mode"), []() {
                Core::ModeManager::activateMode(Core::Constants::MODE_DESIGN);
            });
            infoBar()->addInfo(info);
        }
    } else if (infoBar()->containsInfo(QML_UI_FILE_WARNING)) {
        infoBar()->removeInfo(QML_UI_FILE_WARNING);
    }
}

bool QmlJSEditorDocument::isDesignModePreferred() const
{
    return d->m_isDesignModePreferred;
}

void QmlJSEditorDocument::setDiagnosticRanges(const QVector<QTextLayout::FormatRange> &ranges)
{
    d->m_diagnosticRanges = ranges;
}

void QmlJSEditorDocument::applyFontSettings()
{
    TextDocument::applyFontSettings();
    d->m_semanticHighlighter->updateFontSettings(fontSettings());
    if (!isSemanticInfoOutdated()) {
        d->m_semanticHighlightingNecessary = false;
        d->m_semanticHighlighter->rerun(d->m_semanticInfo);
    }
}

void QmlJSEditorDocument::triggerPendingUpdates()
{
    TextDocument::triggerPendingUpdates(); // calls applyFontSettings if necessary
    // might still need to rehighlight if font settings did not change
    if (d->m_semanticHighlightingNecessary && !isSemanticInfoOutdated()) {
        d->m_semanticHighlightingNecessary = false;
        d->m_semanticHighlighter->rerun(d->m_semanticInfo);
    }
    if (d->m_outlineModelNeedsUpdate && !isSemanticInfoOutdated()) {
        d->m_outlineModelNeedsUpdate = false;
        d->m_updateOutlineModelTimer.start();
    }
}

} // QmlJSEditor<|MERGE_RESOLUTION|>--- conflicted
+++ resolved
@@ -478,19 +478,13 @@
             this, &QmlJSEditorDocumentPrivate::reparseDocument);
     connect(modelManager, &ModelManagerInterface::documentUpdated,
             this, &QmlJSEditorDocumentPrivate::onDocumentUpdated);
-<<<<<<< HEAD
     connect(QmllsSettingsManager::instance(), &QmllsSettingsManager::settingsChanged,
             this, &QmlJSEditorDocumentPrivate::settingsChanged);
-=======
-    connect(QmllsSettingsManager::instance(),
-            &QmllsSettingsManager::settingsChanged,
-            this,
-            &Internal::QmlJSEditorDocumentPrivate::settingsChanged);
-    connect(modelManager,
-            &ModelManagerInterface::projectInfoUpdated,
-            this,
-            &Internal::QmlJSEditorDocumentPrivate::settingsChanged);
->>>>>>> 01bfa99a
+    connect(
+        modelManager,
+        &ModelManagerInterface::projectInfoUpdated,
+        this,
+        &QmlJSEditorDocumentPrivate::settingsChanged);
 
     // semantic info
     m_semanticInfoUpdater = new SemanticInfoUpdater();
@@ -776,11 +770,7 @@
     m_qmllsStatus.qmllsPath = newQmlls;
     if (newQmlls.isEmpty()) {
         qCDebug(qmllsLog) << "disabling qmlls for" << q->filePath();
-<<<<<<< HEAD
         if (LanguageClientManager::clientForDocument(q) != nullptr) {
-=======
-        if (lspClientManager->clientForDocument(q)) {
->>>>>>> 01bfa99a
             qCDebug(qmllsLog) << "deactivating " << q->filePath() << "in qmlls" << newQmlls;
             LanguageClientManager::openDocumentWithClient(q, nullptr);
         } else
