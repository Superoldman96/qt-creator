/****************************************************************************
**
** Copyright (C) 2016 The Qt Company Ltd.
** Contact: https://www.qt.io/licensing/
**
** This file is part of Qt Creator.
**
** Commercial License Usage
** Licensees holding valid commercial Qt licenses may use this file in
** accordance with the commercial license agreement provided with the
** Software or, alternatively, in accordance with the terms contained in
** a written agreement between you and The Qt Company. For licensing terms
** and conditions see https://www.qt.io/terms-conditions. For further
** information use the contact form at https://www.qt.io/contact-us.
**
** GNU General Public License Usage
** Alternatively, this file may be used under the terms of the GNU
** General Public License version 3 as published by the Free Software
** Foundation with exceptions as appearing in the file LICENSE.GPL3-EXCEPT
** included in the packaging of this file. Please review the following
** information to ensure the GNU General Public License requirements will
** be met: https://www.gnu.org/licenses/gpl-3.0.html.
**
****************************************************************************/

#include "qmakeproject.h"

#include "qmakeprojectmanager.h"
#include "qmakeprojectimporter.h"
#include "qmakebuildinfo.h"
#include "qmakestep.h"
#include "qmakenodes.h"
#include "qmakenodetreebuilder.h"
#include "qmakeprojectmanagerconstants.h"
#include "qmakebuildconfiguration.h"

#include <utils/algorithm.h>
#include <coreplugin/editormanager/editormanager.h>
#include <coreplugin/icontext.h>
#include <coreplugin/icore.h>
#include <coreplugin/progressmanager/progressmanager.h>
#include <cpptools/cpprawprojectpart.h>
#include <cpptools/projectinfo.h>
#include <cpptools/projectpartheaderpath.h>
#include <cpptools/cppprojectupdater.h>
#include <cpptools/cppmodelmanager.h>
#include <qmljs/qmljsmodelmanagerinterface.h>
#include <projectexplorer/buildmanager.h>
#include <projectexplorer/buildtargetinfo.h>
#include <projectexplorer/deploymentdata.h>
#include <projectexplorer/headerpath.h>
#include <projectexplorer/projectexplorer.h>
#include <projectexplorer/runconfiguration.h>
#include <projectexplorer/target.h>
#include <projectexplorer/taskhub.h>
#include <projectexplorer/toolchain.h>
#include <proparser/qmakevfs.h>
#include <qtsupport/profilereader.h>
#include <qtsupport/qtkitinformation.h>
#include <qtsupport/qtversionmanager.h>
#include <cpptools/generatedcodemodelsupport.h>
#include <resourceeditor/resourcenode.h>
#include <extensionsystem/pluginmanager.h>

#include <QDebug>
#include <QDir>
#include <QFileSystemWatcher>
#include <QMessageBox>

using namespace QmakeProjectManager;
using namespace QmakeProjectManager::Internal;
using namespace ProjectExplorer;
using namespace Utils;

namespace QmakeProjectManager {
namespace Internal {

const int UPDATE_INTERVAL = 3000;

/// Watches folders for QmakePriFile nodes
/// use one file system watcher to watch all folders
/// such minimizing system ressouce usage

class CentralizedFolderWatcher : public QObject
{
    Q_OBJECT
public:
    CentralizedFolderWatcher(QmakeProject *parent);

    void watchFolders(const QList<QString> &folders, QmakePriFile *file);
    void unwatchFolders(const QList<QString> &folders, QmakePriFile *file);

private:
    void folderChanged(const QString &folder);
    void onTimer();
    void delayedFolderChanged(const QString &folder);

    QmakeProject *m_project;
    QSet<QString> recursiveDirs(const QString &folder);
    QFileSystemWatcher m_watcher;
    QMultiMap<QString, QmakePriFile *> m_map;

    QSet<QString> m_recursiveWatchedFolders;
    QTimer m_compressTimer;
    QSet<QString> m_changedFolders;
};

// QmakeProjectFiles: Struct for (Cached) lists of files in a project
class QmakeProjectFiles {
public:
    void clear();
    bool equals(const QmakeProjectFiles &f) const;

    QStringList files[static_cast<int>(FileType::FileTypeSize)];
    QStringList generatedFiles[static_cast<int>(FileType::FileTypeSize)];
    QStringList proFiles;
};

void QmakeProjectFiles::clear()
{
    for (int i = 0; i < static_cast<int>(FileType::FileTypeSize); ++i) {
        files[i].clear();
        generatedFiles[i].clear();
    }
    proFiles.clear();
}

bool QmakeProjectFiles::equals(const QmakeProjectFiles &f) const
{
    for (int i = 0; i < static_cast<int>(FileType::FileTypeSize); ++i)
        if (files[i] != f.files[i] || generatedFiles[i] != f.generatedFiles[i])
            return false;
    if (proFiles != f.proFiles)
        return false;
    return true;
}

inline bool operator==(const QmakeProjectFiles &f1, const QmakeProjectFiles &f2)
{       return f1.equals(f2); }

inline bool operator!=(const QmakeProjectFiles &f1, const QmakeProjectFiles &f2)
{       return !f1.equals(f2); }

QDebug operator<<(QDebug d, const  QmakeProjectFiles &f)
{
    QDebug nsp = d.nospace();
    nsp << "QmakeProjectFiles: proFiles=" <<  f.proFiles << '\n';
    for (int i = 0; i < static_cast<int>(FileType::FileTypeSize); ++i)
        nsp << "Type " << i << " files=" << f.files[i] <<  " generated=" << f.generatedFiles[i] << '\n';
    return d;
}

static QList<QmakeProject *> s_projects;

} // namespace Internal

/*!
  \class QmakeProject

  QmakeProject manages information about an individual Qt 4 (.pro) project file.
  */

QmakeProject::QmakeProject(const FileName &fileName) :
    Project(QmakeProjectManager::Constants::PROFILE_MIMETYPE, fileName),
    m_qmakeVfs(new QMakeVfs),
    m_cppCodeModelUpdater(new CppTools::CppProjectUpdater(this))
{
    s_projects.append(this);
    setId(Constants::QMAKEPROJECT_ID);
    setProjectLanguages(Core::Context(ProjectExplorer::Constants::CXX_LANGUAGE_ID));
    setDisplayName(fileName.toFileInfo().completeBaseName());

    const QTextCodec *codec = Core::EditorManager::defaultTextCodec();
    m_qmakeVfs->setTextCodec(codec);

    m_asyncUpdateTimer.setSingleShot(true);
    m_asyncUpdateTimer.setInterval(UPDATE_INTERVAL);
    connect(&m_asyncUpdateTimer, &QTimer::timeout, this, &QmakeProject::asyncUpdate);

    m_rootProFile = std::make_unique<QmakeProFile>(this, projectFilePath());

    connect(BuildManager::instance(), &BuildManager::buildQueueFinished,
            this, &QmakeProject::buildFinished);

    setPreferredKitPredicate([this](const Kit *kit) -> bool { return matchesKit(kit); });
}

QmakeProject::~QmakeProject()
{
    s_projects.removeOne(this);
    delete m_projectImporter;
    m_projectImporter = nullptr;
    delete m_cppCodeModelUpdater;
    m_cppCodeModelUpdater = nullptr;
    m_asyncUpdateState = ShuttingDown;

    // Make sure root node (and associated readers) are shut hown before proceeding
    setRootProjectNode(nullptr);
    m_rootProFile.reset();

    m_cancelEvaluate = true;
    Q_ASSERT(m_qmakeGlobalsRefCnt == 0);
    delete m_qmakeVfs;

    if (m_asyncUpdateFutureInterface) {
        m_asyncUpdateFutureInterface->reportCanceled();
        m_asyncUpdateFutureInterface->reportFinished();
        delete m_asyncUpdateFutureInterface;
    }
}

QmakeProFile *QmakeProject::rootProFile() const
{
    return m_rootProFile.get();
}

Project::RestoreResult QmakeProject::fromMap(const QVariantMap &map, QString *errorMessage)
{
    RestoreResult result = Project::fromMap(map, errorMessage);
    if (result != RestoreResult::Ok)
        return result;

    // Prune targets without buildconfigurations:
    // This can happen esp. when updating from a old version of Qt Creator
    QList<Target *>ts = targets();
    foreach (Target *t, ts) {
        if (t->buildConfigurations().isEmpty()) {
            qWarning() << "Removing" << t->id().name() << "since it has no buildconfigurations!";
            removeTarget(t);
        }
    }

    // On active buildconfiguration changes, reevaluate the .pro files
    m_activeTarget = activeTarget();
    if (m_activeTarget) {
        connect(m_activeTarget, &Target::activeBuildConfigurationChanged,
                this, &QmakeProject::scheduleAsyncUpdateLater);
    }

    connect(this, &Project::activeTargetChanged,
            this, &QmakeProject::activeTargetWasChanged);

    scheduleAsyncUpdate(QmakeProFile::ParseNow);
    return RestoreResult::Ok;
}

void QmakeProject::updateCodeModels()
{
    if (activeTarget() && !activeTarget()->activeBuildConfiguration())
        return;

    updateCppCodeModel();
    updateQmlJSCodeModel();
}

void QmakeProject::updateCppCodeModel()
{
    using ProjectPart = CppTools::ProjectPart;

    m_toolChainWarnings.clear();

    const Kit *k = nullptr;
    if (Target *target = activeTarget())
        k = target->kit();
    else
        k = KitManager::defaultKit();
    QTC_ASSERT(k, return);

    ToolChain *cToolChain
            = ToolChainKitInformation::toolChain(k, ProjectExplorer::Constants::C_LANGUAGE_ID);
    ToolChain *cxxToolChain
            = ToolChainKitInformation::toolChain(k, ProjectExplorer::Constants::CXX_LANGUAGE_ID);

    m_cppCodeModelUpdater->cancel();

    QtSupport::BaseQtVersion *qtVersion = QtSupport::QtKitInformation::qtVersion(k);
    ProjectPart::QtVersion qtVersionForPart = ProjectPart::NoQt;
    if (qtVersion) {
        if (qtVersion->qtVersion() <= QtSupport::QtVersionNumber(4,8,6))
            qtVersionForPart = ProjectPart::Qt4_8_6AndOlder;
        else if (qtVersion->qtVersion() < QtSupport::QtVersionNumber(5,0,0))
            qtVersionForPart = ProjectPart::Qt4Latest;
        else
            qtVersionForPart = ProjectPart::Qt5;
    }

    const QList<QmakeProFile *> proFiles = rootProFile()->allProFiles();

    QList<ProjectExplorer::ExtraCompiler *> generators;
    CppTools::RawProjectParts rpps;
    for (const QmakeProFile *pro : proFiles) {
        warnOnToolChainMismatch(pro);

        CppTools::RawProjectPart rpp;
        rpp.setDisplayName(pro->displayName());
        rpp.setProjectFileLocation(pro->filePath().toString());
        rpp.setBuildSystemTarget(pro->filePath().toString());
        const bool isExecutable = pro->projectType() == ProjectType::ApplicationTemplate;
        rpp.setBuildTargetType(isExecutable ? CppTools::ProjectPart::Executable
                                            : CppTools::ProjectPart::Library);

        rpp.setFlagsForCxx({cxxToolChain, pro->variableValue(Variable::CppFlags)});
        rpp.setFlagsForC({cToolChain, pro->variableValue(Variable::CFlags)});
        rpp.setMacros(ProjectExplorer::Macro::toMacros(pro->cxxDefines()));
        rpp.setPreCompiledHeaders(pro->variableValue(Variable::PrecompiledHeader));
        rpp.setSelectedForBuilding(pro->includedInExactParse());

        // Qt Version
        if (pro->variableValue(Variable::Config).contains(QLatin1String("qt")))
            rpp.setQtVersion(qtVersionForPart);
        else
            rpp.setQtVersion(ProjectPart::NoQt);

        // Header paths
        CppTools::ProjectPartHeaderPaths headerPaths;
        using CppToolsHeaderPath = CppTools::ProjectPartHeaderPath;
        foreach (const QString &inc, pro->variableValue(Variable::IncludePath)) {
            const auto headerPath = CppToolsHeaderPath(inc, CppToolsHeaderPath::IncludePath);
            if (!headerPaths.contains(headerPath))
                headerPaths += headerPath;
        }

        if (qtVersion && !qtVersion->frameworkInstallPath().isEmpty()) {
            headerPaths += CppToolsHeaderPath(qtVersion->frameworkInstallPath(),
                                              CppToolsHeaderPath::FrameworkPath);
        }
        rpp.setHeaderPaths(headerPaths);

        // Files and generators
        QStringList fileList = pro->variableValue(Variable::Source);
        QList<ProjectExplorer::ExtraCompiler *> proGenerators = pro->extraCompilers();
        foreach (ProjectExplorer::ExtraCompiler *ec, proGenerators) {
            ec->forEachTarget([&](const Utils::FileName &generatedFile) {
                fileList += generatedFile.toString();
            });
        }
        generators.append(proGenerators);
        fileList.prepend(CppTools::CppModelManager::configurationFileName());
        rpp.setFiles(fileList);

        rpps.append(rpp);
    }

    CppTools::GeneratedCodeModelSupport::update(generators);
    m_cppCodeModelUpdater->update({this, cToolChain, cxxToolChain, k, rpps});
}

void QmakeProject::updateQmlJSCodeModel()
{
    QmlJS::ModelManagerInterface *modelManager = QmlJS::ModelManagerInterface::instance();
    if (!modelManager)
        return;

    QmlJS::ModelManagerInterface::ProjectInfo projectInfo =
            modelManager->defaultProjectInfoForProject(this);

    const QList<QmakeProFile *> proFiles = rootProFile()->allProFiles();

    projectInfo.importPaths.clear();

    bool hasQmlLib = false;
    for (QmakeProFile *file : proFiles) {
        for (const QString &path : file->variableValue(Variable::QmlImportPath)) {
            projectInfo.importPaths.maybeInsert(FileName::fromString(path),
                                                QmlJS::Dialect::Qml);
        }
        const QStringList &exactResources = file->variableValue(Variable::ExactResource);
        const QStringList &cumulativeResources = file->variableValue(Variable::CumulativeResource);
        projectInfo.activeResourceFiles.append(exactResources);
        projectInfo.allResourceFiles.append(exactResources);
        projectInfo.allResourceFiles.append(cumulativeResources);
        QString errorMessage;
        foreach (const QString &rc, exactResources) {
            QString contents;
            int id = m_qmakeVfs->idForFileName(rc, QMakeVfs::VfsExact);
            if (m_qmakeVfs->readFile(id, &contents, &errorMessage) == QMakeVfs::ReadOk)
                projectInfo.resourceFileContents[rc] = contents;
        }
        foreach (const QString &rc, cumulativeResources) {
            QString contents;
            int id = m_qmakeVfs->idForFileName(rc, QMakeVfs::VfsCumulative);
            if (m_qmakeVfs->readFile(id, &contents, &errorMessage) == QMakeVfs::ReadOk)
                projectInfo.resourceFileContents[rc] = contents;
        }
        if (!hasQmlLib) {
            QStringList qtLibs = file->variableValue(Variable::Qt);
            hasQmlLib = qtLibs.contains(QLatin1String("declarative")) ||
                    qtLibs.contains(QLatin1String("qml")) ||
                    qtLibs.contains(QLatin1String("quick"));
        }
    }

    // If the project directory has a pro/pri file that includes a qml or quick or declarative
    // library then chances of the project being a QML project is quite high.
    // This assumption fails when there are no QDeclarativeEngine/QDeclarativeView (QtQuick 1)
    // or QQmlEngine/QQuickView (QtQuick 2) instances.
    if (hasQmlLib)
        addProjectLanguage(ProjectExplorer::Constants::QMLJS_LANGUAGE_ID);

    projectInfo.activeResourceFiles.removeDuplicates();
    projectInfo.allResourceFiles.removeDuplicates();

    modelManager->updateProjectInfo(projectInfo, this);
}

void QmakeProject::updateRunConfigurations()
{
    if (activeTarget())
        activeTarget()->updateDefaultRunConfigurations();
}

void QmakeProject::scheduleAsyncUpdate(QmakeProFile *file, QmakeProFile::AsyncUpdateDelay delay)
{
    if (m_asyncUpdateState == ShuttingDown)
        return;

    if (m_cancelEvaluate) {
        // A cancel is in progress
        // That implies that a full update is going to happen afterwards
        // So we don't need to do anything
        return;
    }

    file->setParseInProgressRecursive(true);
    setAllBuildConfigurationsEnabled(false);

    if (m_asyncUpdateState == AsyncFullUpdatePending) {
        // Just postpone
        startAsyncTimer(delay);
    } else if (m_asyncUpdateState == AsyncPartialUpdatePending
               || m_asyncUpdateState == Base) {
        // Add the node
        m_asyncUpdateState = AsyncPartialUpdatePending;

        bool add = true;
        auto it = m_partialEvaluate.begin();
        while (it != m_partialEvaluate.end()) {
            if (*it == file) {
                add = false;
                break;
            } else if (file->isParent(*it)) { // We already have the parent in the list, nothing to do
                it = m_partialEvaluate.erase(it);
            } else if ((*it)->isParent(file)) { // The node is the parent of a child already in the list
                add = false;
                break;
            } else {
                ++it;
            }
        }

        if (add)
            m_partialEvaluate.append(file);

        // Cancel running code model update
        m_cppCodeModelUpdater->cancel();

        startAsyncTimer(delay);
    } else if (m_asyncUpdateState == AsyncUpdateInProgress) {
        // A update is in progress
        // And this slot only gets called if a file changed on disc
        // So we'll play it safe and schedule a complete evaluate
        // This might trigger if due to version control a few files
        // change a partial update gets in progress and then another
        // batch of changes come in, which triggers a full update
        // even if that's not really needed
        scheduleAsyncUpdate(delay);
    }
}

void QmakeProject::scheduleAsyncUpdate(QmakeProFile::AsyncUpdateDelay delay)
{
    if (m_asyncUpdateState == ShuttingDown)
        return;

    if (m_cancelEvaluate) { // we are in progress of canceling
                            // and will start the evaluation after that
        return;
    }

<<<<<<< HEAD
    if (m_asyncUpdateState != Base)
        emitParsingStarted();

=======
>>>>>>> 9a946dec
    rootProFile()->setParseInProgressRecursive(true);
    setAllBuildConfigurationsEnabled(false);

    if (m_asyncUpdateState == AsyncUpdateInProgress) {
        m_cancelEvaluate = true;
        m_asyncUpdateState = AsyncFullUpdatePending;
        return;
    }

    m_partialEvaluate.clear();
    m_asyncUpdateState = AsyncFullUpdatePending;

    // Cancel running code model update
    m_cppCodeModelUpdater->cancel();
    startAsyncTimer(delay);
}

void QmakeProject::startAsyncTimer(QmakeProFile::AsyncUpdateDelay delay)
{
    m_asyncUpdateTimer.stop();
    m_asyncUpdateTimer.setInterval(qMin(m_asyncUpdateTimer.interval(),
                                        delay == QmakeProFile::ParseLater ? UPDATE_INTERVAL : 0));
    if (!isParsing())
        emitParsingStarted();
    m_asyncUpdateTimer.start();
}

void QmakeProject::incrementPendingEvaluateFutures()
{
    ++m_pendingEvaluateFuturesCount;
    QTC_ASSERT(isParsing(), emitParsingStarted());
    m_asyncUpdateFutureInterface->setProgressRange(m_asyncUpdateFutureInterface->progressMinimum(),
                                                   m_asyncUpdateFutureInterface->progressMaximum() + 1);
}

void QmakeProject::decrementPendingEvaluateFutures()
{
    --m_pendingEvaluateFuturesCount;

    if (!rootProFile())
        return; // We are closing the project!

    m_asyncUpdateFutureInterface->setProgressValue(m_asyncUpdateFutureInterface->progressValue() + 1);
    if (m_pendingEvaluateFuturesCount == 0) {
        // We are done!
        setRootProjectNode(QmakeNodeTreeBuilder::buildTree(this));

        if (!m_rootProFile->validParse())
            m_asyncUpdateFutureInterface->reportCanceled();

        m_asyncUpdateFutureInterface->reportFinished();
        delete m_asyncUpdateFutureInterface;
        m_asyncUpdateFutureInterface = nullptr;
        m_cancelEvaluate = false;

        // TODO clear the profile cache ?
        if (m_asyncUpdateState == AsyncFullUpdatePending || m_asyncUpdateState == AsyncPartialUpdatePending) {
            // Already parsing!
            rootProFile()->setParseInProgressRecursive(true);
            setAllBuildConfigurationsEnabled(false);
            startAsyncTimer(QmakeProFile::ParseLater);
        } else  if (m_asyncUpdateState != ShuttingDown){
            // After being done, we need to call:
            setAllBuildConfigurationsEnabled(true);

            m_asyncUpdateState = Base;
            updateCodeModels();
            updateBuildSystemData();
            if (activeTarget())
                activeTarget()->updateDefaultDeployConfigurations();
            updateRunConfigurations();
            emitParsingFinished(true); // Qmake always returns (some) data, even when it failed:-)
        }
    }
}

bool QmakeProject::wasEvaluateCanceled()
{
    return m_cancelEvaluate;
}

void QmakeProject::asyncUpdate()
{
    m_asyncUpdateTimer.setInterval(UPDATE_INTERVAL);

    m_qmakeVfs->invalidateCache();

    Q_ASSERT(!m_asyncUpdateFutureInterface);
    m_asyncUpdateFutureInterface = new QFutureInterface<void>();

    m_asyncUpdateFutureInterface->setProgressRange(0, 0);
    Core::ProgressManager::addTask(m_asyncUpdateFutureInterface->future(),
                                   tr("Reading Project \"%1\"").arg(displayName()),
                                   Constants::PROFILE_EVALUATE);

    m_asyncUpdateFutureInterface->reportStarted();

    if (m_asyncUpdateState == AsyncFullUpdatePending) {
        rootProFile()->asyncUpdate();
    } else {
        foreach (QmakeProFile *file, m_partialEvaluate)
            file->asyncUpdate();
    }

    m_partialEvaluate.clear();
    m_asyncUpdateState = AsyncUpdateInProgress;
}

void QmakeProject::buildFinished(bool success)
{
    if (success)
        m_qmakeVfs->invalidateContents();
}

bool QmakeProject::supportsKit(const Kit *k, QString *errorMessage) const
{
    QtSupport::BaseQtVersion *version = QtSupport::QtKitInformation::qtVersion(k);
    if (!version && errorMessage)
        *errorMessage = tr("No Qt version set in kit.");
    return version;
}

// Find the folder that contains a file with a certain name (recurse down)
static FolderNode *folderOf(FolderNode *in, const FileName &fileName)
{
    foreach (FileNode *fn, in->fileNodes())
        if (fn->filePath() == fileName)
            return in;
    foreach (FolderNode *folder, in->folderNodes())
        if (FolderNode *pn = folderOf(folder, fileName))
            return pn;
    return nullptr;
}

// Find the QmakeProFileNode that contains a certain file.
// First recurse down to folder, then find the pro-file.
static FileNode *fileNodeOf(FolderNode *in, const FileName &fileName)
{
    for (FolderNode *folder = folderOf(in, fileName); folder; folder = folder->parentFolderNode()) {
        if (QmakeProFileNode *proFile = dynamic_cast<QmakeProFileNode *>(folder)) {
            foreach (FileNode *fileNode, proFile->fileNodes()) {
                if (fileNode->filePath() == fileName)
                    return fileNode;
            }
        }
    }
    return nullptr;
}

QStringList QmakeProject::filesGeneratedFrom(const QString &input) const
{
    if (!rootProjectNode())
        return { };

    if (const FileNode *file = fileNodeOf(rootProjectNode(), FileName::fromString(input))) {
        const QmakeProFileNode *pro = static_cast<QmakeProFileNode *>(file->parentFolderNode());
        QTC_ASSERT(pro, return {});
        if (const QmakeProFile *proFile = pro->proFile())
            return Utils::transform(proFile->generatedFiles(FileName::fromString(pro->buildDir()),
                                                            file->filePath(), file->fileType()),
                                    &FileName::toString);
    }
    return { };
}

void QmakeProject::proFileParseError(const QString &errorMessage)
{
    Core::MessageManager::write(errorMessage);
}

QtSupport::ProFileReader *QmakeProject::createProFileReader(const QmakeProFile *qmakeProFile)
{
    if (!m_qmakeGlobals) {
        m_qmakeGlobals = std::make_unique<QMakeGlobals>();
        m_qmakeGlobalsRefCnt = 0;

        Kit *k = KitManager::defaultKit();
        Environment env = Environment::systemEnvironment();
        QStringList qmakeArgs;

        if (Target *t = activeTarget()) {
            k = t->kit();
            if (auto bc = static_cast<QmakeBuildConfiguration *>(t->activeBuildConfiguration())) {
                env = bc->environment();
                if (QMakeStep *qs = bc->qmakeStep())
                    qmakeArgs = qs->parserArguments();
                else
                    qmakeArgs = bc->configCommandLineArguments();
            }
        } else {
            // Set up a better default environment without using a build configuration:
            QmakeBuildConfiguration::setupBuildEnvironment(k, env);
            if (k)
                k->addToEnvironment(env);
        }

        QtSupport::BaseQtVersion *qtVersion = QtSupport::QtKitInformation::qtVersion(k);
        m_qmakeSysroot = SysRootKitInformation::hasSysRoot(k)
                ? SysRootKitInformation::sysRoot(k).toString() : QString();

        if (qtVersion && qtVersion->isValid()) {
            m_qmakeGlobals->qmake_abslocation = QDir::cleanPath(qtVersion->qmakeCommand().toString());
            qtVersion->applyProperties(m_qmakeGlobals.get());
        }
        m_qmakeGlobals->setDirectories(rootProFile()->sourceDir().toString(),
                                       rootProFile()->buildDir().toString());

        Environment::const_iterator eit = env.constBegin(), eend = env.constEnd();
        for (; eit != eend; ++eit)
            m_qmakeGlobals->environment.insert(env.key(eit), env.value(eit));

        m_qmakeGlobals->setCommandLineArguments(rootProFile()->buildDir().toString(), qmakeArgs);

        QtSupport::ProFileCacheManager::instance()->incRefCount();

        // On ios, qmake is called recursively, and the second call with a different
        // spec.
        // macx-ios-clang just creates supporting makefiles, and to avoid being
        // slow does not evaluate everything, and contains misleading information
        // (that is never used).
        // macx-xcode correctly evaluates the variables and generates the xcodeproject
        // that is actually used to build the application.
        //
        // It is important to override the spec file only for the creator evaluator,
        // and not the qmake buildstep used to build the app (as we use the makefiles).
        const char IOSQT[] = "Qt4ProjectManager.QtVersion.Ios"; // from Ios::Constants
        if (qtVersion && qtVersion->type() == QLatin1String(IOSQT))
            m_qmakeGlobals->xqmakespec = QLatin1String("macx-xcode");
    }
    ++m_qmakeGlobalsRefCnt;

    auto reader = new QtSupport::ProFileReader(m_qmakeGlobals.get(), m_qmakeVfs);

    reader->setOutputDir(qmakeProFile->buildDir().toString());

    return reader;
}

QMakeGlobals *QmakeProject::qmakeGlobals()
{
    return m_qmakeGlobals.get();
}

QMakeVfs *QmakeProject::qmakeVfs()
{
    return m_qmakeVfs;
}

QString QmakeProject::qmakeSysroot()
{
    return m_qmakeSysroot;
}

void QmakeProject::destroyProFileReader(QtSupport::ProFileReader *reader)
{
    delete reader;
    if (!--m_qmakeGlobalsRefCnt) {
        QString dir = projectFilePath().toString();
        if (!dir.endsWith(QLatin1Char('/')))
            dir += QLatin1Char('/');
        QtSupport::ProFileCacheManager::instance()->discardFiles(dir, qmakeVfs());
        QtSupport::ProFileCacheManager::instance()->decRefCount();

        m_qmakeGlobals.reset();
    }
}

QmakeProFileNode *QmakeProject::rootProjectNode() const
{
    return static_cast<QmakeProFileNode *>(Project::rootProjectNode());
}

QList<QmakeProFile *>
QmakeProject::collectAllProFiles(QmakeProFile *file, Parsing parse,
                                 const QList<ProjectType> &projectTypes)
{
    QList<QmakeProFile *> result;
    if (parse == ExactAndCumulativeParse || file->includedInExactParse())
        if (projectTypes.isEmpty() || projectTypes.contains(file->projectType()))
            result.append(file);

    for (QmakePriFile *f : file->children()) {
        auto qmakeProFileNode = dynamic_cast<QmakeProFile *>(f);
        if (qmakeProFileNode)
            result.append(collectAllProFiles(qmakeProFileNode, parse, projectTypes));
    }

    return result;
}

QList<QmakeProFile *> QmakeProject::applicationProFiles(Parsing parse) const
{
    return allProFiles({ProjectType::ApplicationTemplate, ProjectType::ScriptTemplate}, parse);
}

QList<QmakeProFile *> QmakeProject::allProFiles(const QList<ProjectType> &projectTypes, Parsing parse) const
{
    QList<QmakeProFile *> list;
    if (!rootProFile())
        return list;
    list = collectAllProFiles(rootProFile(), parse, projectTypes);
    return list;
}

void QmakeProject::activeTargetWasChanged()
{
    if (m_activeTarget) {
        disconnect(m_activeTarget, &Target::activeBuildConfigurationChanged,
                   this, &QmakeProject::scheduleAsyncUpdateLater);
    }

    m_activeTarget = activeTarget();

    if (!m_activeTarget)
        return;

    connect(m_activeTarget, &Target::activeBuildConfigurationChanged,
            this, &QmakeProject::scheduleAsyncUpdateLater);

    scheduleAsyncUpdate();
}

void QmakeProject::setAllBuildConfigurationsEnabled(bool enabled)
{
    foreach (Target *t, targets()) {
        foreach (BuildConfiguration *bc, t->buildConfigurations()) {
            auto qmakeBc = qobject_cast<QmakeBuildConfiguration *>(bc);
            if (qmakeBc)
                qmakeBc->setEnabled(enabled);
        }
    }
}

static void notifyChangedHelper(const FileName &fileName, QmakeProFile *file)
{
    if (file->filePath() == fileName) {
        QtSupport::ProFileCacheManager::instance()->discardFile(
                    fileName.toString(), file->project()->qmakeVfs());
        file->scheduleUpdate(QmakeProFile::ParseNow);
    }

    for (QmakePriFile *fn : file->children()) {
        if (auto pro = dynamic_cast<QmakeProFile *>(fn))
            notifyChangedHelper(fileName, pro);
    }
}

void QmakeProject::notifyChanged(const FileName &name)
{
    for (QmakeProject *project : s_projects) {
        if (project->files(QmakeProject::SourceFiles).contains(name))
            notifyChangedHelper(name, project->rootProFile());
    }
}

void QmakeProject::watchFolders(const QStringList &l, QmakePriFile *file)
{
    if (l.isEmpty())
        return;
    if (!m_centralizedFolderWatcher)
        m_centralizedFolderWatcher = new Internal::CentralizedFolderWatcher(this);
    m_centralizedFolderWatcher->watchFolders(l, file);
}

void QmakeProject::unwatchFolders(const QStringList &l, QmakePriFile *file)
{
    if (m_centralizedFolderWatcher && !l.isEmpty())
        m_centralizedFolderWatcher->unwatchFolders(l, file);
}

/////////////
/// Centralized Folder Watcher
////////////

// All the folder have a trailing slash!
CentralizedFolderWatcher::CentralizedFolderWatcher(QmakeProject *parent)
    : QObject(parent), m_project(parent)
{
    m_compressTimer.setSingleShot(true);
    m_compressTimer.setInterval(200);
    connect(&m_compressTimer, &QTimer::timeout, this, &CentralizedFolderWatcher::onTimer);
    connect(&m_watcher, &QFileSystemWatcher::directoryChanged,
            this, &CentralizedFolderWatcher::folderChanged);
}

QSet<QString> CentralizedFolderWatcher::recursiveDirs(const QString &folder)
{
    QSet<QString> result;
    QDir dir(folder);
    QStringList list = dir.entryList(QDir::Dirs | QDir::NoSymLinks | QDir::NoDotAndDotDot);
    foreach (const QString &f, list) {
        const QString a = folder + f + QLatin1Char('/');
        result.insert(a);
        result += recursiveDirs(a);
    }
    return result;
}

void CentralizedFolderWatcher::watchFolders(const QList<QString> &folders, QmakePriFile *file)
{
    m_watcher.addPaths(folders);

    const QChar slash = QLatin1Char('/');
    foreach (const QString &f, folders) {
        QString folder = f;
        if (!folder.endsWith(slash))
            folder.append(slash);
        m_map.insert(folder, file);

        // Support for recursive watching
        // we add the recursive directories we find
        QSet<QString> tmp = recursiveDirs(folder);
        if (!tmp.isEmpty())
            m_watcher.addPaths(tmp.toList());
        m_recursiveWatchedFolders += tmp;
    }
}

void CentralizedFolderWatcher::unwatchFolders(const QList<QString> &folders, QmakePriFile *file)
{
    const QChar slash = QLatin1Char('/');
    foreach (const QString &f, folders) {
        QString folder = f;
        if (!folder.endsWith(slash))
            folder.append(slash);
        m_map.remove(folder, file);
        if (!m_map.contains(folder))
            m_watcher.removePath(folder);

        // Figure out which recursive directories we can remove
        // this might not scale. I'm pretty sure it doesn't
        // A scaling implementation would need to save more information
        // where a given directory watcher actual comes from...

        QStringList toRemove;
        foreach (const QString &rwf, m_recursiveWatchedFolders) {
            if (rwf.startsWith(folder)) {
                // So the rwf is a subdirectory of a folder we aren't watching
                // but maybe someone else wants us to watch
                bool needToWatch = false;
                auto end = m_map.constEnd();
                for (auto it = m_map.constBegin(); it != end; ++it) {
                    if (rwf.startsWith(it.key())) {
                        needToWatch = true;
                        break;
                    }
                }
                if (!needToWatch) {
                    m_watcher.removePath(rwf);
                    toRemove << rwf;
                }
            }
        }

        foreach (const QString &tr, toRemove)
            m_recursiveWatchedFolders.remove(tr);
    }
}

void CentralizedFolderWatcher::folderChanged(const QString &folder)
{
    m_changedFolders.insert(folder);
    m_compressTimer.start();
}

void CentralizedFolderWatcher::onTimer()
{
    foreach (const QString &folder, m_changedFolders)
        delayedFolderChanged(folder);
    m_changedFolders.clear();
}

void CentralizedFolderWatcher::delayedFolderChanged(const QString &folder)
{
    // Figure out whom to inform
    QString dir = folder;
    const QChar slash = QLatin1Char('/');
    bool newOrRemovedFiles = false;
    while (true) {
        if (!dir.endsWith(slash))
            dir.append(slash);
        QList<QmakePriFile *> files = m_map.values(dir);
        if (!files.isEmpty()) {
            // Collect all the files
            QSet<FileName> newFiles;
            newFiles += QmakePriFile::recursiveEnumerate(folder);
            foreach (QmakePriFile *file, files)
                newOrRemovedFiles = newOrRemovedFiles || file->folderChanged(folder, newFiles);
        }

        // Chop off last part, and break if there's nothing to chop off
        //
        if (dir.length() < 2)
            break;

        // We start before the last slash
        const int index = dir.lastIndexOf(slash, dir.length() - 2);
        if (index == -1)
            break;
        dir.truncate(index + 1);
    }

    QString folderWithSlash = folder;
    if (!folder.endsWith(slash))
        folderWithSlash.append(slash);

    // If a subdirectory was added, watch it too
    QSet<QString> tmp = recursiveDirs(folderWithSlash);
    if (!tmp.isEmpty()) {
        QSet<QString> alreadyAdded = m_watcher.directories().toSet();
        tmp.subtract(alreadyAdded);
        if (!tmp.isEmpty())
            m_watcher.addPaths(tmp.toList());
        m_recursiveWatchedFolders += tmp;
    }

    if (newOrRemovedFiles)
        m_project->updateCodeModels();
}

void QmakeProject::configureAsExampleProject(const QSet<Core::Id> &platforms)
{
    QList<const BuildInfo *> infoList;
    QList<Kit *> kits = KitManager::kits();
    foreach (Kit *k, kits) {
        QtSupport::BaseQtVersion *version = QtSupport::QtKitInformation::qtVersion(k);
        if (!version
                || (!platforms.isEmpty()
                    && !Utils::contains(version->targetDeviceTypes(), [platforms](Core::Id i) { return platforms.contains(i); })))
            continue;

        IBuildConfigurationFactory *factory = IBuildConfigurationFactory::find(k, projectFilePath().toString());
        if (!factory)
            continue;
        foreach (BuildInfo *info, factory->availableSetups(k, projectFilePath().toString()))
            infoList << info;
    }
    setup(infoList);
    qDeleteAll(infoList);
}

void QmakeProject::updateBuildSystemData()
{
    Target *const target = activeTarget();
    if (!target)
        return;
    const QmakeProFile *const file = rootProFile();
    if (!file || file->parseInProgress())
        return;

    DeploymentData deploymentData;
    collectData(file, deploymentData);
    target->setDeploymentData(deploymentData);

    BuildTargetInfoList appTargetList;
    for (const QmakeProFile * const proFile : applicationProFiles()) {
        TargetInformation ti = proFile->targetInformation();
        if (!ti.valid)
            continue;

        const QStringList &config = proFile->variableValue(Variable::Config);

        QString destDir = ti.destDir.toString();
        QString workingDir;
        if (!destDir.isEmpty()) {
            bool workingDirIsBaseDir = false;
            if (destDir == ti.buildTarget)
                workingDirIsBaseDir = true;
            if (QDir::isRelativePath(destDir))
                destDir = QDir::cleanPath(ti.buildDir.toString() + '/' + destDir);

            if (workingDirIsBaseDir)
                workingDir = ti.buildDir.toString();
            else
                workingDir = destDir;
        } else {
            destDir = ti.buildDir.toString();
            workingDir = ti.buildDir.toString();
        }

        if (HostOsInfo::isMacHost() && config.contains("app_bundle")) {
            const QString infix = '/' + ti.target + ".app/Contents/MacOS";
            workingDir += infix;
            destDir += infix;
        }

        BuildTargetInfo bti;
        bti.targetFilePath = FileName::fromString(executableFor(proFile));
        bti.projectFilePath = proFile->filePath();
        bti.workingDirectory = FileName::fromString(workingDir);
        bti.displayName = proFile->filePath().toFileInfo().completeBaseName();
        bti.buildKey = bti.projectFilePath.toString();
        bti.isQtcRunnable = config.contains("qtc_runnable");

        if (config.contains("console") && !config.contains("testcase")) {
            const QStringList qt = proFile->variableValue(Variable::Qt);
            bti.usesTerminal = !qt.contains("testlib") && !qt.contains("qmltest");
        }

        QStringList libraryPaths;

        // The user could be linking to a library found via a -L/some/dir switch
        // to find those libraries while actually running we explicitly prepend those
        // dirs to the library search path
        const QStringList libDirectories = proFile->variableValue(Variable::LibDirectories);
        if (!libDirectories.isEmpty()) {
            const QString proDirectory = proFile->buildDir().toString();
            foreach (QString dir, libDirectories) {
                // Fix up relative entries like "LIBS+=-L.."
                const QFileInfo fi(dir);
                if (!fi.isAbsolute())
                    dir = QDir::cleanPath(proDirectory + '/' + dir);
                libraryPaths.append(dir);
            }
        }
        QtSupport::BaseQtVersion *qtVersion = QtSupport::QtKitInformation::qtVersion(target->kit());
        if (qtVersion)
            libraryPaths.append(qtVersion->librarySearchPath().toString());

        bti.runEnvModifier = [libraryPaths](Environment &env, bool useLibrarySearchPath) {
            if (useLibrarySearchPath)
                env.prependOrSetLibrarySearchPaths(libraryPaths);
        };

        appTargetList.list.append(bti);
    }
    target->setApplicationTargets(appTargetList);
}

void QmakeProject::collectData(const QmakeProFile *file, DeploymentData &deploymentData)
{
    if (!file->isSubProjectDeployable(file->filePath()))
        return;

    const InstallsList &installsList = file->installsList();
    for (const InstallsItem &item : installsList.items) {
        if (!item.active)
            continue;
        foreach (const auto &localFile, item.files)
            deploymentData.addFile(localFile.fileName, item.path);
    }

    switch (file->projectType()) {
    case ProjectType::ApplicationTemplate:
        if (!installsList.targetPath.isEmpty())
            collectApplicationData(file, deploymentData);
        break;
    case ProjectType::SharedLibraryTemplate:
    case ProjectType::StaticLibraryTemplate:
        collectLibraryData(file, deploymentData);
        break;
    case ProjectType::SubDirsTemplate:
        for (const QmakePriFile *const subPriFile : file->subPriFilesExact()) {
            auto subProFile = dynamic_cast<const QmakeProFile *>(subPriFile);
            if (subProFile)
                collectData(subProFile, deploymentData);
        }
        break;
    default:
        break;
    }
}

void QmakeProject::collectApplicationData(const QmakeProFile *file, DeploymentData &deploymentData)
{
    QString executable = executableFor(file);
    if (!executable.isEmpty())
        deploymentData.addFile(executable, file->installsList().targetPath,
                               DeployableFile::TypeExecutable);
}

static FileName destDirFor(const TargetInformation &ti)
{
    if (ti.destDir.isEmpty())
        return ti.buildDir;
    if (QDir::isRelativePath(ti.destDir.toString()))
        return FileName::fromString(QDir::cleanPath(ti.buildDir.toString() + '/' + ti.destDir.toString()));
    return ti.destDir;
}

void QmakeProject::collectLibraryData(const QmakeProFile *file, DeploymentData &deploymentData)
{
    const QString targetPath = file->installsList().targetPath;
    if (targetPath.isEmpty())
        return;
    const Kit * const kit = activeTarget()->kit();
    const ToolChain * const toolchain = ToolChainKitInformation::toolChain(kit, ProjectExplorer::Constants::CXX_LANGUAGE_ID);
    if (!toolchain)
        return;

    TargetInformation ti = file->targetInformation();
    QString targetFileName = ti.target;
    const QStringList config = file->variableValue(Variable::Config);
    const bool isStatic = config.contains(QLatin1String("static"));
    const bool isPlugin = config.contains(QLatin1String("plugin"));
    switch (toolchain->targetAbi().os()) {
    case Abi::WindowsOS: {
        QString targetVersionExt = file->singleVariableValue(Variable::TargetVersionExt);
        if (targetVersionExt.isEmpty()) {
            const QString version = file->singleVariableValue(Variable::Version);
            if (!version.isEmpty()) {
                targetVersionExt = version.left(version.indexOf(QLatin1Char('.')));
                if (targetVersionExt == QLatin1String("0"))
                    targetVersionExt.clear();
            }
        }
        targetFileName += targetVersionExt + QLatin1Char('.');
        targetFileName += QLatin1String(isStatic ? "lib" : "dll");
        deploymentData.addFile(destDirFor(ti).toString() + '/' + targetFileName, targetPath);
        break;
    }
    case Abi::DarwinOS: {
        FileName destDir = destDirFor(ti);
        if (config.contains(QLatin1String("lib_bundle"))) {
            destDir.appendPath(ti.target + ".framework");
        } else {
            if (!(isPlugin && config.contains(QLatin1String("no_plugin_name_prefix"))))
                targetFileName.prepend(QLatin1String("lib"));

            if (!isPlugin) {
                targetFileName += QLatin1Char('.');
                const QString version = file->singleVariableValue(Variable::Version);
                QString majorVersion = version.left(version.indexOf(QLatin1Char('.')));
                if (majorVersion.isEmpty())
                    majorVersion = QLatin1String("1");
                targetFileName += majorVersion;
            }
            targetFileName += QLatin1Char('.');
            targetFileName += file->singleVariableValue(isStatic
                    ? Variable::StaticLibExtension : Variable::ShLibExtension);
        }
        deploymentData.addFile(destDir.toString() + '/' + targetFileName, targetPath);
        break;
    }
    case Abi::LinuxOS:
    case Abi::BsdOS:
    case Abi::QnxOS:
    case Abi::UnixOS:
        if (!(isPlugin && config.contains(QLatin1String("no_plugin_name_prefix"))))
            targetFileName.prepend(QLatin1String("lib"));

        targetFileName += QLatin1Char('.');
        if (isStatic) {
            targetFileName += QLatin1Char('a');
        } else {
            targetFileName += QLatin1String("so");
            deploymentData.addFile(destDirFor(ti).toString() + '/' + targetFileName, targetPath);
            if (!isPlugin) {
                QString version = file->singleVariableValue(Variable::Version);
                if (version.isEmpty())
                    version = QLatin1String("1.0.0");
                QStringList versionComponents = version.split('.');
                while (versionComponents.size() < 3)
                    versionComponents << QLatin1String("0");
                targetFileName += QLatin1Char('.');
                while (!versionComponents.isEmpty()) {
                    const QString versionString = versionComponents.join(QLatin1Char('.'));
                    deploymentData.addFile(destDirFor(ti).toString() + '/'
                            + targetFileName + versionString, targetPath);
                    versionComponents.removeLast();
                }
            }
        }
        break;
    default:
        break;
    }
}

bool QmakeProject::matchesKit(const Kit *kit)
{
    FileName filePath = projectFilePath();
    QtSupport::BaseQtVersion *version = QtSupport::QtKitInformation::qtVersion(kit);

    return QtSupport::QtVersionManager::version([&filePath, version](const QtSupport::BaseQtVersion *v) {
        return v->isValid() && v->isSubProject(filePath) && v == version;
    });
}

static Utils::FileName getFullPathOf(const QmakeProFile *pro, Variable variable,
                                     const BuildConfiguration *bc)
{
    // Take last non-flag value, to cover e.g. '@echo $< && $$QMAKE_CC' or 'ccache gcc'
    const QStringList values = Utils::filtered(pro->variableValue(variable),
                                               [](const QString &value) {
        return !value.startsWith('-');
    });
    if (values.isEmpty())
        return Utils::FileName();
    const QString exe = values.last();
    QTC_ASSERT(bc, return Utils::FileName::fromString(exe));
    QFileInfo fi(exe);
    if (fi.isAbsolute())
        return Utils::FileName::fromString(exe);

    return bc->environment().searchInPath(exe);
}

void QmakeProject::testToolChain(ToolChain *tc, const Utils::FileName &path) const
{
    if (!tc || path.isEmpty())
        return;

    const Utils::FileName expected = tc->compilerCommand();

    Environment env = Environment::systemEnvironment();
    if (Target *t = activeTarget()) {
        if (BuildConfiguration *bc = t->activeBuildConfiguration())
            env = bc->environment();
        else
            t->kit()->addToEnvironment(env);
    }

    if (!env.isSameExecutable(path.toString(), expected.toString())) {
        const QPair<Utils::FileName, Utils::FileName> pair = qMakePair(expected, path);
        if (!m_toolChainWarnings.contains(pair)) {
            // Suppress warnings on Apple machines where compilers in /usr/bin point into Xcode.
            // This will suppress some valid warnings, but avoids annoying Apple users with
            // spurious warnings all the time!
            if (!pair.first.toString().startsWith("/usr/bin/")
                    || !pair.second.toString().contains("/Contents/Developer/Toolchains/")) {
                TaskHub::addTask(Task(Task::Warning,
                                      QCoreApplication::translate("QmakeProjectManager", "\"%1\" is used by qmake, but \"%2\" is configured in the kit.\n"
                                                                                         "Please update your kit or choose a mkspec for qmake that matches your target environment better.").
                                      arg(path.toUserOutput()).arg(expected.toUserOutput()),
                                      Utils::FileName(), -1, ProjectExplorer::Constants::TASK_CATEGORY_BUILDSYSTEM));
                m_toolChainWarnings.insert(pair);
            }
        }
    }
}

void QmakeProject::warnOnToolChainMismatch(const QmakeProFile *pro) const
{
    const Target *t = activeTarget();
    const BuildConfiguration *bc = t ? t->activeBuildConfiguration() : nullptr;
    if (!bc)
        return;

    testToolChain(ToolChainKitInformation::toolChain(t->kit(), ProjectExplorer::Constants::C_LANGUAGE_ID),
                  getFullPathOf(pro, Variable::QmakeCc, bc));
    testToolChain(ToolChainKitInformation::toolChain(t->kit(), ProjectExplorer::Constants::CXX_LANGUAGE_ID),
                  getFullPathOf(pro, Variable::QmakeCxx, bc));
}

QString QmakeProject::executableFor(const QmakeProFile *file)
{
    const Kit *const kit = activeTarget() ? activeTarget()->kit() : nullptr;
    const ToolChain *const tc = ToolChainKitInformation::toolChain(kit, ProjectExplorer::Constants::CXX_LANGUAGE_ID);
    if (!tc)
        return QString();

    TargetInformation ti = file->targetInformation();
    QString target;

    if (tc->targetAbi().os() == Abi::DarwinOS
            && file->variableValue(Variable::Config).contains("app_bundle")) {
        target = ti.target + ".app/Contents/MacOS/" + ti.target;
    } else {
        QString extension = file->singleVariableValue(Variable::TargetExt);
        target = ti.target + extension;
    }
    return QDir(destDirFor(ti).toString()).absoluteFilePath(target);
}

void QmakeProject::emitBuildDirectoryInitialized()
{
    emit buildDirectoryInitialized();
}

ProjectImporter *QmakeProject::projectImporter() const
{
    if (!m_projectImporter)
        m_projectImporter = new QmakeProjectImporter(projectFilePath());
    return m_projectImporter;
}

QmakeProject::AsyncUpdateState QmakeProject::asyncUpdateState() const
{
    return m_asyncUpdateState;
}

QString QmakeProject::mapProFilePathToTarget(const FileName &proFilePath)
{
    const QmakeProFile *pro = rootProFile()->findProFile(proFilePath);
    return pro ? pro->targetInformation().target : QString();
}

} // namespace QmakeProjectManager

#include "qmakeproject.moc"<|MERGE_RESOLUTION|>--- conflicted
+++ resolved
@@ -477,12 +477,6 @@
         return;
     }
 
-<<<<<<< HEAD
-    if (m_asyncUpdateState != Base)
-        emitParsingStarted();
-
-=======
->>>>>>> 9a946dec
     rootProFile()->setParseInProgressRecursive(true);
     setAllBuildConfigurationsEnabled(false);
 
