--- conflicted
+++ resolved
@@ -113,13 +113,9 @@
     QString makeCmd = m_makeCmd;
     if (makeCmd.isEmpty()) {
         QmakeBuildConfiguration *bc = qmakeBuildConfiguration();
-<<<<<<< HEAD
-        ToolChain *tc = ToolChainKitInformation::toolChain(target()->kit(), ToolChain::Language::Cxx);
-=======
         if (!bc)
             bc = qobject_cast<QmakeBuildConfiguration *>(target()->activeBuildConfiguration());
-        ToolChain *tc = ToolChainKitInformation::toolChain(target()->kit());
->>>>>>> 89ff2c1d
+        ToolChain *tc = ToolChainKitInformation::toolChain(target()->kit(), ToolChain::Language::Cxx);
 
         if (bc && tc)
             makeCmd = tc->makeCommand(bc->environment());
