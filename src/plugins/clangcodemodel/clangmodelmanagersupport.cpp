/****************************************************************************
**
** Copyright (C) 2016 The Qt Company Ltd.
** Contact: https://www.qt.io/licensing/
**
** This file is part of Qt Creator.
**
** Commercial License Usage
** Licensees holding valid commercial Qt licenses may use this file in
** accordance with the commercial license agreement provided with the
** Software or, alternatively, in accordance with the terms contained in
** a written agreement between you and The Qt Company. For licensing terms
** and conditions see https://www.qt.io/terms-conditions. For further
** information use the contact form at https://www.qt.io/contact-us.
**
** GNU General Public License Usage
** Alternatively, this file may be used under the terms of the GNU
** General Public License version 3 as published by the Free Software
** Foundation with exceptions as appearing in the file LICENSE.GPL3-EXCEPT
** included in the packaging of this file. Please review the following
** information to ensure the GNU General Public License requirements will
** be met: https://www.gnu.org/licenses/gpl-3.0.html.
**
****************************************************************************/

#include "clangmodelmanagersupport.h"

#include "clangconstants.h"
#include "clangcurrentdocumentfilter.h"
#include "clangdclient.h"
#include "clangdquickfixfactory.h"
#include "clangeditordocumentprocessor.h"
#include "clangfollowsymbol.h"
#include "clanggloballocatorfilters.h"
#include "clanghoverhandler.h"
#include "clangoverviewmodel.h"
#include "clangprojectsettings.h"
#include "clangrefactoringengine.h"
#include "clangutils.h"

#include <coreplugin/editormanager/documentmodel.h>
#include <coreplugin/editormanager/editormanager.h>
#include <coreplugin/icore.h>
#include <coreplugin/messagemanager.h>

#include <cppeditor/cppcodemodelsettings.h>
#include <cppeditor/cppfollowsymbolundercursor.h>
#include <cppeditor/cppmodelmanager.h>
#include <cppeditor/cpptoolsreuse.h>
#include <cppeditor/editordocumenthandle.h>

#include <languageclient/languageclientmanager.h>

#include <texteditor/quickfix.h>

#include <projectexplorer/buildconfiguration.h>
#include <projectexplorer/project.h>
#include <projectexplorer/projectnodes.h>
#include <projectexplorer/session.h>
#include <projectexplorer/target.h>

#include <clangsupport/filecontainer.h>
#include <utils/algorithm.h>
#include <utils/qtcassert.h>
#include <utils/runextensions.h>

#include <QApplication>
#include <QMenu>
#include <QTextBlock>
#include <QTimer>
#include <QtDebug>

using namespace CppEditor;
using namespace LanguageClient;

namespace ClangCodeModel {
namespace Internal {

static ClangModelManagerSupport *m_instance = nullptr;

static CppEditor::CppModelManager *cppModelManager()
{
    return CppEditor::CppModelManager::instance();
}

static const QList<TextEditor::BaseTextEditor *> allCppEditors()
{
    QList<TextEditor::BaseTextEditor *> cppEditors;
    for (const Core::DocumentModel::Entry * const entry : Core::DocumentModel::entries()) {
        const auto textDocument = qobject_cast<TextEditor::TextDocument *>(entry->document);
        if (!textDocument)
            continue;
        if (const auto cppEditor = qobject_cast<TextEditor::BaseTextEditor *>(Utils::findOrDefault(
                Core::DocumentModel::editorsForDocument(textDocument), [](Core::IEditor *editor) {
                    return CppEditor::CppModelManager::isCppEditor(editor);
        }))) {
            cppEditors << cppEditor;
        }
    }
    return cppEditors;
}

ClangModelManagerSupport::ClangModelManagerSupport()
    : m_completionAssistProvider(m_communicator, CompletionType::Other)
    , m_functionHintAssistProvider(m_communicator, CompletionType::FunctionHint)
    , m_followSymbol(new ClangFollowSymbol)
    , m_refactoringEngine(new RefactoringEngine)
{
    QTC_CHECK(!m_instance);
    m_instance = this;

    CppEditor::CppModelManager::instance()->setCurrentDocumentFilter(
                std::make_unique<ClangCurrentDocumentFilter>());
    cppModelManager()->setLocatorFilter(std::make_unique<ClangGlobalSymbolFilter>());
    cppModelManager()->setClassesFilter(std::make_unique<ClangClassesFilter>());
    cppModelManager()->setFunctionsFilter(std::make_unique<ClangFunctionsFilter>());

    Core::EditorManager *editorManager = Core::EditorManager::instance();
    connect(editorManager, &Core::EditorManager::editorOpened,
            this, &ClangModelManagerSupport::onEditorOpened);
    connect(editorManager, &Core::EditorManager::currentEditorChanged,
            this, &ClangModelManagerSupport::onCurrentEditorChanged);
    connect(editorManager, &Core::EditorManager::editorsClosed,
            this, &ClangModelManagerSupport::onEditorClosed);

    CppEditor::CppModelManager *modelManager = cppModelManager();
    connect(modelManager, &CppEditor::CppModelManager::abstractEditorSupportContentsUpdated,
            this, &ClangModelManagerSupport::onAbstractEditorSupportContentsUpdated);
    connect(modelManager, &CppEditor::CppModelManager::abstractEditorSupportRemoved,
            this, &ClangModelManagerSupport::onAbstractEditorSupportRemoved);
    connect(modelManager, &CppEditor::CppModelManager::projectPartsUpdated,
            this, &ClangModelManagerSupport::onProjectPartsUpdated);
    connect(modelManager, &CppEditor::CppModelManager::projectPartsRemoved,
            this, &ClangModelManagerSupport::onProjectPartsRemoved);

    auto *sessionManager = ProjectExplorer::SessionManager::instance();
    connect(sessionManager, &ProjectExplorer::SessionManager::projectAdded,
            this, &ClangModelManagerSupport::onProjectAdded);
    connect(sessionManager, &ProjectExplorer::SessionManager::aboutToRemoveProject,
            this, &ClangModelManagerSupport::onAboutToRemoveProject);
    connect(sessionManager, &ProjectExplorer::SessionManager::projectRemoved,
            this, [this] {
        if (ClangdClient * const fallbackClient = clientForProject(nullptr))
            claimNonProjectSources(fallbackClient);
    });

    CppEditor::ClangdSettings::setDefaultClangdPath(Core::ICore::clangdExecutable(CLANG_BINDIR));
    connect(&CppEditor::ClangdSettings::instance(), &CppEditor::ClangdSettings::changed,
            this, &ClangModelManagerSupport::onClangdSettingsChanged);
    CppEditor::CppCodeModelSettings *settings = CppEditor::codeModelSettings();
    connect(settings, &CppEditor::CppCodeModelSettings::clangDiagnosticConfigsInvalidated,
            this, &ClangModelManagerSupport::onDiagnosticConfigsInvalidated);

    if (CppEditor::ClangdSettings::instance().useClangd())
        createClient(nullptr, {});

    m_generatorSynchronizer.setCancelOnWait(true);
    new ClangdQuickFixFactory(); // memory managed by CppEditor::g_cppQuickFixFactories
}

ClangModelManagerSupport::~ClangModelManagerSupport()
{
    QTC_CHECK(m_projectSettings.isEmpty());
    m_generatorSynchronizer.waitForFinished();
    m_instance = nullptr;
}

CppEditor::CppCompletionAssistProvider *ClangModelManagerSupport::completionAssistProvider()
{
    return &m_completionAssistProvider;
}

CppEditor::CppCompletionAssistProvider *ClangModelManagerSupport::functionHintAssistProvider()
{
    return &m_functionHintAssistProvider;
}

TextEditor::BaseHoverHandler *ClangModelManagerSupport::createHoverHandler()
{
    return new Internal::ClangHoverHandler;
}

CppEditor::FollowSymbolInterface &ClangModelManagerSupport::followSymbolInterface()
{
    return *m_followSymbol;
}

CppEditor::RefactoringEngineInterface &ClangModelManagerSupport::refactoringEngineInterface()
{
    return *m_refactoringEngine;
}

std::unique_ptr<CppEditor::AbstractOverviewModel> ClangModelManagerSupport::createOverviewModel()
{
    return std::make_unique<OverviewModel>();
}

bool ClangModelManagerSupport::supportsOutline(const TextEditor::TextDocument *document) const
{
    return !clientForFile(document->filePath());
}

CppEditor::BaseEditorDocumentProcessor *ClangModelManagerSupport::createEditorDocumentProcessor(
        TextEditor::TextDocument *baseTextDocument)
{
    return new ClangEditorDocumentProcessor(m_communicator, baseTextDocument);
}

void ClangModelManagerSupport::onCurrentEditorChanged(Core::IEditor *editor)
{
    m_communicator.documentVisibilityChanged();

    // Update task hub issues for current CppEditorDocument
    ClangEditorDocumentProcessor::clearTaskHubIssues();
    if (!editor || !editor->document() || !cppModelManager()->isCppEditor(editor))
        return;

    const ::Utils::FilePath filePath = editor->document()->filePath();
    if (auto processor = ClangEditorDocumentProcessor::get(filePath.toString())) {
        processor->semanticRehighlight();
        processor->generateTaskHubIssues();
    }
}

void ClangModelManagerSupport::connectTextDocumentToTranslationUnit(TextEditor::TextDocument *textDocument)
{
    // Handle externally changed documents
    connect(textDocument, &Core::IDocument::aboutToReload,
            this, &ClangModelManagerSupport::onCppDocumentAboutToReloadOnTranslationUnit,
            Qt::UniqueConnection);
    connect(textDocument, &Core::IDocument::reloadFinished,
            this, &ClangModelManagerSupport::onCppDocumentReloadFinishedOnTranslationUnit,
            Qt::UniqueConnection);

    // Handle changes from e.g. refactoring actions
    connectToTextDocumentContentsChangedForTranslationUnit(textDocument);
}

void ClangModelManagerSupport::connectTextDocumentToUnsavedFiles(TextEditor::TextDocument *textDocument)
{
    // Handle externally changed documents
    connect(textDocument, &Core::IDocument::aboutToReload,
            this, &ClangModelManagerSupport::onCppDocumentAboutToReloadOnUnsavedFile,
            Qt::UniqueConnection);
    connect(textDocument, &Core::IDocument::reloadFinished,
            this, &ClangModelManagerSupport::onCppDocumentReloadFinishedOnUnsavedFile,
            Qt::UniqueConnection);

    // Handle changes from e.g. refactoring actions
    connectToTextDocumentContentsChangedForUnsavedFile(textDocument);
}

void ClangModelManagerSupport::connectToTextDocumentContentsChangedForTranslationUnit(
        TextEditor::TextDocument *textDocument)
{
    connect(textDocument, &TextEditor::TextDocument::contentsChangedWithPosition,
            this, &ClangModelManagerSupport::onCppDocumentContentsChangedOnTranslationUnit,
            Qt::UniqueConnection);
}

void ClangModelManagerSupport::connectToTextDocumentContentsChangedForUnsavedFile(
        TextEditor::TextDocument *textDocument)
{
    connect(textDocument, &TextEditor::TextDocument::contentsChangedWithPosition,
            this, &ClangModelManagerSupport::onCppDocumentContentsChangedOnUnsavedFile,
            Qt::UniqueConnection);
}

void ClangModelManagerSupport::connectToWidgetsMarkContextMenuRequested(QWidget *editorWidget)
{
    const auto widget = qobject_cast<TextEditor::TextEditorWidget *>(editorWidget);
    if (widget) {
        connect(widget, &TextEditor::TextEditorWidget::markContextMenuRequested,
                this, &ClangModelManagerSupport::onTextMarkContextMenuRequested);
    }
}

void ClangModelManagerSupport::updateLanguageClient(
        ProjectExplorer::Project *project, const CppEditor::ProjectInfo::ConstPtr &projectInfo)
{
    if (!CppEditor::ClangdProjectSettings(project).settings().useClangd)
        return;
    const auto getJsonDbDir = [project] {
        if (const ProjectExplorer::Target * const target = project->activeTarget()) {
            if (const ProjectExplorer::BuildConfiguration * const bc
                    = target->activeBuildConfiguration()) {
                return bc->buildDirectory();
            }
        }
        return Utils::FilePath();
    };

    const Utils::FilePath jsonDbDir = getJsonDbDir();
    if (jsonDbDir.isEmpty())
        return;
    const auto generatorWatcher = new QFutureWatcher<GenerateCompilationDbResult>;
    connect(generatorWatcher, &QFutureWatcher<GenerateCompilationDbResult>::finished,
            [this, project, projectInfo, getJsonDbDir, jsonDbDir, generatorWatcher] {
        generatorWatcher->deleteLater();
        if (!ProjectExplorer::SessionManager::hasProject(project))
            return;
        if (!CppEditor::ClangdProjectSettings(project).settings().useClangd)
            return;
        const CppEditor::ProjectInfo::ConstPtr newProjectInfo
                = cppModelManager()->projectInfo(project);
        if (!newProjectInfo || *newProjectInfo != *projectInfo)
            return;
        if (getJsonDbDir() != jsonDbDir)
            return;
        const GenerateCompilationDbResult result = generatorWatcher->result();
        if (!result.error.isEmpty()) {
            Core::MessageManager::writeDisrupting(
                        tr("Cannot use clangd: Failed to generate compilation database:\n%1")
                        .arg(result.error));
            return;
        }
        if (Client * const oldClient = clientForProject(project))
            LanguageClientManager::shutdownClient(oldClient);
        ClangdClient * const client = createClient(project, jsonDbDir);
        connect(client, &Client::initialized, this, [this, client, project, projectInfo, jsonDbDir] {
            using namespace ProjectExplorer;
            if (!SessionManager::hasProject(project))
                return;
            if (!CppEditor::ClangdProjectSettings(project).settings().useClangd)
                return;
            const CppEditor::ProjectInfo::ConstPtr newProjectInfo
                = cppModelManager()->projectInfo(project);
            if (!newProjectInfo || *newProjectInfo != *projectInfo)
                return;

            // Acquaint the client with all open C++ documents for this project.
            bool hasDocuments = false;
            for (TextEditor::BaseTextEditor * const editor : allCppEditors()) {
                if (!project->isKnownFile(editor->textDocument()->filePath()))
                    continue;
<<<<<<< HEAD
                if (fallbackClient && fallbackClient->documentOpen(editor->textDocument()))
                    fallbackClient->closeDocument(editor->textDocument());
                client->openEditorDocument(editor);
=======
                LanguageClientManager::openDocumentWithClient(editor->textDocument(), client);
>>>>>>> 93857c27
                ClangEditorDocumentProcessor::clearTextMarks(editor->textDocument()->filePath());
                hasDocuments = true;
            }

            if (hasDocuments)
                return;

            // clangd oddity: Background indexing only starts after opening a random file.
            // TODO: changes to the compilation db do not seem to trigger re-indexing.
            //       How to force it?
            ProjectNode * const rootNode = project->rootProjectNode();
            if (!rootNode)
                return;
            const Node * const cxxNode = rootNode->findNode([](Node *n) {
                const FileNode * const fileNode = n->asFileNode();
                return fileNode && (fileNode->fileType() == FileType::Source
                                    || fileNode->fileType() == FileType::Header)
                    && fileNode->filePath().exists();
            });
            if (!cxxNode)
                return;

            client->openExtraFile(cxxNode->filePath());
            client->closeExtraFile(cxxNode->filePath());
        });

    });
    auto future = Utils::runAsync(&Internal::generateCompilationDB, projectInfo,
                                  CompilationDbPurpose::CodeModel,
                                  warningsConfigForProject(project),
                                  optionsForProject(project));
    generatorWatcher->setFuture(future);
    m_generatorSynchronizer.addFuture(future);
}

ClangdClient *ClangModelManagerSupport::clientForProject(
        const ProjectExplorer::Project *project) const
{
    const QList<Client *> clients = Utils::filtered(
                LanguageClientManager::clientsForProject(project),
                    [](const LanguageClient::Client *c) {
        return qobject_cast<const ClangdClient *>(c)
                && c->state() != Client::ShutdownRequested
                && c->state() != Client::Shutdown;
    });
    QTC_ASSERT(clients.size() <= 1, qDebug() << project << clients.size());
    return clients.empty() ? nullptr : qobject_cast<ClangdClient *>(clients.first());
}

ClangdClient *ClangModelManagerSupport::clientForFile(const Utils::FilePath &file) const
{
    return clientForProject(ProjectExplorer::SessionManager::projectForFile(file));
}

ClangdClient *ClangModelManagerSupport::createClient(ProjectExplorer::Project *project,
                                                     const Utils::FilePath &jsonDbDir)
{
    const auto client = new ClangdClient(project, jsonDbDir);
    emit createdClient(client);
    return client;
}

void ClangModelManagerSupport::claimNonProjectSources(ClangdClient *fallbackClient)
{
    for (TextEditor::BaseTextEditor * const editor : allCppEditors()) {
        if (ProjectExplorer::SessionManager::projectForFile(editor->textDocument()->filePath()))
            continue;
        if (!fallbackClient->documentOpen(editor->textDocument())) {
            ClangEditorDocumentProcessor::clearTextMarks(editor->textDocument()->filePath());
            fallbackClient->openDocument(editor->textDocument());
        }
    }
}

void ClangModelManagerSupport::onEditorOpened(Core::IEditor *editor)
{
    QTC_ASSERT(editor, return);
    Core::IDocument *document = editor->document();
    QTC_ASSERT(document, return);
    auto textDocument = qobject_cast<TextEditor::TextDocument *>(document);

    if (textDocument && cppModelManager()->isCppEditor(editor)) {
        connectTextDocumentToTranslationUnit(textDocument);
        connectToWidgetsMarkContextMenuRequested(editor->widget());

        // TODO: Ensure that not fully loaded documents are updated?

        // TODO: If the file does not belong to any project and it is a header file,
        //       it might make sense to check whether the file is included by any file
        //       that does belong to a project, and if so, use the respective client
        //       instead. Is this feasible?
        ProjectExplorer::Project * const project
                = ProjectExplorer::SessionManager::projectForFile(document->filePath());
        if (ClangdClient * const client = clientForProject(project))
            client->openEditorDocument(qobject_cast<TextEditor::BaseTextEditor *>(editor));
    }
}

void ClangModelManagerSupport::onEditorClosed(const QList<Core::IEditor *> &)
{
    m_communicator.documentVisibilityChanged();
}

void ClangModelManagerSupport::onCppDocumentAboutToReloadOnTranslationUnit()
{
    auto textDocument = qobject_cast<TextEditor::TextDocument *>(sender());
    disconnect(textDocument, &TextEditor::TextDocument::contentsChangedWithPosition,
               this, &ClangModelManagerSupport::onCppDocumentContentsChangedOnTranslationUnit);
}

void ClangModelManagerSupport::onCppDocumentReloadFinishedOnTranslationUnit(bool success)
{
    if (success) {
        auto textDocument = qobject_cast<TextEditor::TextDocument *>(sender());
        connectToTextDocumentContentsChangedForTranslationUnit(textDocument);
        m_communicator.documentsChangedWithRevisionCheck(textDocument);
    }
}

namespace {
void clearDiagnosticFixIts(const QString &filePath)
{
    auto processor = ClangEditorDocumentProcessor::get(filePath);
    if (processor)
        processor->clearDiagnosticsWithFixIts();
}
}

void ClangModelManagerSupport::onCppDocumentContentsChangedOnTranslationUnit(int position,
                                                                             int /*charsRemoved*/,
                                                                             int /*charsAdded*/)
{
    auto document = qobject_cast<Core::IDocument *>(sender());

    m_communicator.updateChangeContentStartPosition(document->filePath().toString(),
                                                       position);
    m_communicator.documentsChangedIfNotCurrentDocument(document);

    clearDiagnosticFixIts(document->filePath().toString());
}

void ClangModelManagerSupport::onCppDocumentAboutToReloadOnUnsavedFile()
{
    auto textDocument = qobject_cast<TextEditor::TextDocument *>(sender());
    disconnect(textDocument, &TextEditor::TextDocument::contentsChangedWithPosition,
               this, &ClangModelManagerSupport::onCppDocumentContentsChangedOnUnsavedFile);
}

void ClangModelManagerSupport::onCppDocumentReloadFinishedOnUnsavedFile(bool success)
{
    if (success) {
        auto textDocument = qobject_cast<TextEditor::TextDocument *>(sender());
        connectToTextDocumentContentsChangedForUnsavedFile(textDocument);
        m_communicator.unsavedFilesUpdated(textDocument);
    }
}

void ClangModelManagerSupport::onCppDocumentContentsChangedOnUnsavedFile()
{
    auto document = qobject_cast<Core::IDocument *>(sender());
    m_communicator.unsavedFilesUpdated(document);
}

void ClangModelManagerSupport::onAbstractEditorSupportContentsUpdated(const QString &filePath,
                                                                      const QString &,
                                                                      const QByteArray &content)
{
    QTC_ASSERT(!filePath.isEmpty(), return);

    if (content.size() == 0)
        return; // Generation not yet finished.

    const QString mappedPath = m_uiHeaderOnDiskManager.write(filePath, content);
    m_communicator.unsavedFilesUpdated(mappedPath, content, 0);
}

void ClangModelManagerSupport::onAbstractEditorSupportRemoved(const QString &filePath)
{
    QTC_ASSERT(!filePath.isEmpty(), return);

    if (!cppModelManager()->cppEditorDocument(filePath)) {
        const QString mappedPath = m_uiHeaderOnDiskManager.remove(filePath);
        const QString projectPartId = projectPartIdForFile(filePath);
        m_communicator.unsavedFilesRemoved({{mappedPath, projectPartId}});
    }
}

void addFixItsActionsToMenu(QMenu *menu, const TextEditor::QuickFixOperations &fixItOperations)
{
    foreach (const auto &fixItOperation, fixItOperations) {
        QAction *action = menu->addAction(fixItOperation->description());
        QObject::connect(action, &QAction::triggered, [fixItOperation]() {
            fixItOperation->perform();
        });
    }
}

static int lineToPosition(const QTextDocument *textDocument, int lineNumber)
{
    QTC_ASSERT(textDocument, return 0);
    const QTextBlock textBlock = textDocument->findBlockByLineNumber(lineNumber);
    return textBlock.isValid() ? textBlock.position() - 1 : 0;
}

static TextEditor::AssistInterface createAssistInterface(TextEditor::TextEditorWidget *widget,
                                                         int lineNumber)
{
    return TextEditor::AssistInterface(widget->document(),
                                       lineToPosition(widget->document(), lineNumber),
                                       widget->textDocument()->filePath(),
                                       TextEditor::IdleEditor);
}

void ClangModelManagerSupport::onTextMarkContextMenuRequested(TextEditor::TextEditorWidget *widget,
                                                              int lineNumber,
                                                              QMenu *menu)
{
    QTC_ASSERT(widget, return);
    QTC_ASSERT(lineNumber >= 1, return);
    QTC_ASSERT(menu, return);

    const auto filePath = widget->textDocument()->filePath().toString();
    ClangEditorDocumentProcessor *processor = ClangEditorDocumentProcessor::get(filePath);
    if (processor) {
        const auto assistInterface = createAssistInterface(widget, lineNumber);
        const auto fixItOperations = processor->extraRefactoringOperations(assistInterface);

        addFixItsActionsToMenu(menu, fixItOperations);
    }
}

using ClangEditorDocumentProcessors = QVector<ClangEditorDocumentProcessor *>;
static ClangEditorDocumentProcessors clangProcessors()
{
    ClangEditorDocumentProcessors result;
    foreach (auto *editorDocument, cppModelManager()->cppEditorDocuments())
        result.append(qobject_cast<ClangEditorDocumentProcessor *>(editorDocument->processor()));

    return result;
}

static ClangEditorDocumentProcessors
clangProcessorsWithProject(const ProjectExplorer::Project *project)
{
    return ::Utils::filtered(clangProcessors(), [project](ClangEditorDocumentProcessor *p) {
        return p->hasProjectPart() && p->projectPart()->belongsToProject(project);
    });
}

static void updateProcessors(const ClangEditorDocumentProcessors &processors)
{
    CppEditor::CppModelManager *modelManager = cppModelManager();
    for (ClangEditorDocumentProcessor *processor : processors)
        modelManager->cppEditorDocument(processor->filePath())->resetProcessor();
    modelManager->updateCppEditorDocuments(/*projectsUpdated=*/ false);
}

void ClangModelManagerSupport::onProjectAdded(ProjectExplorer::Project *project)
{
    QTC_ASSERT(!m_projectSettings.value(project), return);

    auto *settings = new Internal::ClangProjectSettings(project);
    connect(settings, &Internal::ClangProjectSettings::changed, [project]() {
        updateProcessors(clangProcessorsWithProject(project));
    });

    m_projectSettings.insert(project, settings);
}

void ClangModelManagerSupport::onAboutToRemoveProject(ProjectExplorer::Project *project)
{
    ClangProjectSettings * const settings = m_projectSettings.value(project);
    QTC_ASSERT(settings, return);
    m_projectSettings.remove(project);
    delete settings;
}

void ClangModelManagerSupport::onProjectPartsUpdated(ProjectExplorer::Project *project)
{
    QTC_ASSERT(project, return);
    const CppEditor::ProjectInfo::ConstPtr projectInfo = cppModelManager()->projectInfo(project);
    QTC_ASSERT(projectInfo, return);

    updateLanguageClient(project, projectInfo);

    QStringList projectPartIds;
    for (const CppEditor::ProjectPart::ConstPtr &projectPart : projectInfo->projectParts())
        projectPartIds.append(projectPart->id());
    onProjectPartsRemoved(projectPartIds);
}

void ClangModelManagerSupport::onProjectPartsRemoved(const QStringList &projectPartIds)
{
    if (!projectPartIds.isEmpty())
        reinitializeBackendDocuments(projectPartIds);
}

void ClangModelManagerSupport::onClangdSettingsChanged()
{
    for (ProjectExplorer::Project * const project : ProjectExplorer::SessionManager::projects()) {
        const CppEditor::ClangdSettings settings(
                    CppEditor::ClangdProjectSettings(project).settings());
        ClangdClient * const client = clientForProject(project);
        if (!client) {
            if (settings.useClangd())
                updateLanguageClient(project, cppModelManager()->projectInfo(project));
            continue;
        }
        if (!settings.useClangd()) {
            LanguageClientManager::shutdownClient(client);
            continue;
        }
        if (client->settingsData() != settings.data())
            updateLanguageClient(project, cppModelManager()->projectInfo(project));
    }

    ClangdClient * const fallbackClient = clientForProject(nullptr);
    const ClangdSettings &settings = ClangdSettings::instance();
    const auto startNewFallbackClient = [this] {
        claimNonProjectSources(createClient(nullptr, {}));
    };
    if (!fallbackClient) {
        if (settings.useClangd())
            startNewFallbackClient();
        return;
    }
    if (!settings.useClangd()) {
        LanguageClientManager::shutdownClient(fallbackClient);
        return;
    }
    if (fallbackClient->settingsData() != settings.data()) {
        LanguageClientManager::shutdownClient(fallbackClient);
        startNewFallbackClient();
    }
}

static ClangEditorDocumentProcessors clangProcessorsWithDiagnosticConfig(
    const QVector<::Utils::Id> &configIds)
{
    return ::Utils::filtered(clangProcessors(), [configIds](ClangEditorDocumentProcessor *p) {
        return configIds.contains(p->diagnosticConfigId());
    });
}

void ClangModelManagerSupport::onDiagnosticConfigsInvalidated(const QVector<::Utils::Id> &configIds)
{
    updateProcessors(clangProcessorsWithDiagnosticConfig(configIds));
}

static ClangEditorDocumentProcessors
clangProcessorsWithProjectParts(const QStringList &projectPartIds)
{
    return ::Utils::filtered(clangProcessors(), [projectPartIds](ClangEditorDocumentProcessor *p) {
        return p->hasProjectPart() && projectPartIds.contains(p->projectPart()->id());
    });
}

void ClangModelManagerSupport::reinitializeBackendDocuments(const QStringList &projectPartIds)
{
    const auto processors = clangProcessorsWithProjectParts(projectPartIds);
    foreach (ClangEditorDocumentProcessor *processor, processors) {
        processor->closeBackendDocument();
        processor->clearProjectPart();
        processor->run();
    }
}

ClangModelManagerSupport *ClangModelManagerSupport::instance()
{
    return m_instance;
}

BackendCommunicator &ClangModelManagerSupport::communicator()
{
    return m_communicator;
}

QString ClangModelManagerSupport::dummyUiHeaderOnDiskPath(const QString &filePath) const
{
    return m_uiHeaderOnDiskManager.mapPath(filePath);
}

ClangProjectSettings &ClangModelManagerSupport::projectSettings(
    ProjectExplorer::Project *project) const
{
    return *m_projectSettings.value(project);
}

QString ClangModelManagerSupport::dummyUiHeaderOnDiskDirPath() const
{
    return m_uiHeaderOnDiskManager.directoryPath();
}

QString ClangModelManagerSupportProvider::id() const
{
    return QLatin1String(Constants::CLANG_MODELMANAGERSUPPORT_ID);
}

QString ClangModelManagerSupportProvider::displayName() const
{
    //: Display name
    return QCoreApplication::translate("ClangCodeModel::Internal::ModelManagerSupport",
                                       "Clang");
}

CppEditor::ModelManagerSupport::Ptr ClangModelManagerSupportProvider::createModelManagerSupport()
{
    return CppEditor::ModelManagerSupport::Ptr(new ClangModelManagerSupport);
}

} // Internal
} // ClangCodeModel<|MERGE_RESOLUTION|>--- conflicted
+++ resolved
@@ -329,17 +329,14 @@
                 return;
 
             // Acquaint the client with all open C++ documents for this project.
+            ClangdClient * const fallbackClient = clientForProject(nullptr);
             bool hasDocuments = false;
             for (TextEditor::BaseTextEditor * const editor : allCppEditors()) {
                 if (!project->isKnownFile(editor->textDocument()->filePath()))
                     continue;
-<<<<<<< HEAD
                 if (fallbackClient && fallbackClient->documentOpen(editor->textDocument()))
                     fallbackClient->closeDocument(editor->textDocument());
                 client->openEditorDocument(editor);
-=======
-                LanguageClientManager::openDocumentWithClient(editor->textDocument(), client);
->>>>>>> 93857c27
                 ClangEditorDocumentProcessor::clearTextMarks(editor->textDocument()->filePath());
                 hasDocuments = true;
             }
