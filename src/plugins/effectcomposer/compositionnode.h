// Copyright (C) 2023 The Qt Company Ltd.
// SPDX-License-Identifier: LicenseRef-Qt-Commercial OR GPL-3.0-only WITH Qt-GPL-exception-1.0

#pragma once

#include "effectcomposeruniformsmodel.h"

#include <utils/uniqueobjectptr.h>

<<<<<<< HEAD
=======
#include <memory>

>>>>>>> f5fdafd3
#include <QJsonObject>
#include <QObject>

namespace EffectComposer {

class EffectShadersCodeEditor;
<<<<<<< HEAD
=======
struct ShaderEditorData;
>>>>>>> f5fdafd3

class CompositionNode : public QObject
{
    Q_OBJECT

    Q_PROPERTY(QString nodeName READ name WRITE setName NOTIFY nameChanged)
    Q_PROPERTY(bool nodeEnabled READ isEnabled WRITE setIsEnabled NOTIFY isEnabledChanged)
    Q_PROPERTY(bool isDependency READ isDependency NOTIFY isDepencyChanged)
    Q_PROPERTY(bool isCustom READ isCustom CONSTANT)
    Q_PROPERTY(QObject *nodeUniformsModel READ uniformsModel NOTIFY uniformsModelChanged)
    Q_PROPERTY(
        QString fragmentCode
        READ fragmentCode
        WRITE setFragmentCode
        NOTIFY fragmentCodeChanged)
    Q_PROPERTY(QString vertexCode READ vertexCode WRITE setVertexCode NOTIFY vertexCodeChanged)

public:
    enum NodeType {
        SourceNode = 0,
        DestinationNode,
        CustomNode
    };

    CompositionNode(const QString &effectName, const QString &qenPath, const QJsonObject &json = {});
    virtual ~CompositionNode();

    QString fragmentCode() const;
    QString vertexCode() const;
    QString description() const;
    QString id() const;

    QObject *uniformsModel();

    QStringList requiredNodes() const;

    NodeType type() const;

    bool isEnabled() const;
    void setIsEnabled(bool newIsEnabled);

    bool isDependency() const;
    bool isCustom() const;

    QString name() const;
    void setName(const QString &name);

    QList<Uniform *> uniforms() const;

    int incRefCount();
    int decRefCount();
    void setRefCount(int count);

    int extraMargin() const { return m_extraMargin; }

    void setFragmentCode(const QString &fragmentCode);
    void setVertexCode(const QString &vertexCode);

<<<<<<< HEAD
    void openShadersCodeEditor();
=======
    void markAsSaved();

    void openCodeEditor();
    void addUniform(const QVariantMap &data);
    void updateUniform(int index, const QVariantMap &data);
    void updateAreUniformsInUse(bool force = false);
>>>>>>> f5fdafd3

signals:
    void uniformsModelChanged();
    void isEnabledChanged();
    void isDepencyChanged();
    void rebakeRequested();
    void fragmentCodeChanged();
    void vertexCodeChanged();
<<<<<<< HEAD

private:
    void parse(const QString &effectName, const QString &qenPath, const QJsonObject &json);
    void ensureShadersCodeEditor();
=======
    void nameChanged();

private slots:
    void onUniformRenamed(const QString &oldName, const QString &newName);

private:
    void parse(const QString &effectName, const QString &qenPath, const QJsonObject &json);
    void ensureCodeEditorData();
>>>>>>> f5fdafd3
    void requestRebakeIfLiveUpdateMode();

    QString m_name;
    NodeType m_type = CustomNode;
    QString m_fragmentCode;
    QString m_vertexCode;
    QString m_description;
    QStringList m_requiredNodes;
    QString m_id;
    bool m_isEnabled = true;
    bool m_isCustom = false;
    int m_refCount = 0;
    int m_extraMargin = 0;
    bool m_InUseCheckNeeded = false;

<<<<<<< HEAD
    QList<Uniform *> m_uniforms;

    EffectComposerUniformsModel m_unifomrsModel;
    Utils::UniqueObjectLatePtr<EffectShadersCodeEditor> m_shadersCodeEditor;
=======
    EffectComposerUniformsModel m_uniformsModel;
    std::unique_ptr<ShaderEditorData> m_shaderEditorData;
>>>>>>> f5fdafd3
};

} // namespace EffectComposer<|MERGE_RESOLUTION|>--- conflicted
+++ resolved
@@ -7,21 +7,15 @@
 
 #include <utils/uniqueobjectptr.h>
 
-<<<<<<< HEAD
-=======
 #include <memory>
 
->>>>>>> f5fdafd3
 #include <QJsonObject>
 #include <QObject>
 
 namespace EffectComposer {
 
 class EffectShadersCodeEditor;
-<<<<<<< HEAD
-=======
 struct ShaderEditorData;
->>>>>>> f5fdafd3
 
 class CompositionNode : public QObject
 {
@@ -80,16 +74,12 @@
     void setFragmentCode(const QString &fragmentCode);
     void setVertexCode(const QString &vertexCode);
 
-<<<<<<< HEAD
-    void openShadersCodeEditor();
-=======
     void markAsSaved();
 
     void openCodeEditor();
     void addUniform(const QVariantMap &data);
     void updateUniform(int index, const QVariantMap &data);
     void updateAreUniformsInUse(bool force = false);
->>>>>>> f5fdafd3
 
 signals:
     void uniformsModelChanged();
@@ -98,12 +88,6 @@
     void rebakeRequested();
     void fragmentCodeChanged();
     void vertexCodeChanged();
-<<<<<<< HEAD
-
-private:
-    void parse(const QString &effectName, const QString &qenPath, const QJsonObject &json);
-    void ensureShadersCodeEditor();
-=======
     void nameChanged();
 
 private slots:
@@ -112,7 +96,6 @@
 private:
     void parse(const QString &effectName, const QString &qenPath, const QJsonObject &json);
     void ensureCodeEditorData();
->>>>>>> f5fdafd3
     void requestRebakeIfLiveUpdateMode();
 
     QString m_name;
@@ -128,15 +111,8 @@
     int m_extraMargin = 0;
     bool m_InUseCheckNeeded = false;
 
-<<<<<<< HEAD
-    QList<Uniform *> m_uniforms;
-
-    EffectComposerUniformsModel m_unifomrsModel;
-    Utils::UniqueObjectLatePtr<EffectShadersCodeEditor> m_shadersCodeEditor;
-=======
     EffectComposerUniformsModel m_uniformsModel;
     std::unique_ptr<ShaderEditorData> m_shaderEditorData;
->>>>>>> f5fdafd3
 };
 
 } // namespace EffectComposer