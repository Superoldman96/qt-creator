/****************************************************************************
**
** Copyright (C) 2020 The Qt Company Ltd.
** Contact: https://www.qt.io/licensing/
**
** This file is part of Qt Creator.
**
** Commercial License Usage
** Licensees holding valid commercial Qt licenses may use this file in
** accordance with the commercial license agreement provided with the
** Software or, alternatively, in accordance with the terms contained in
** a written agreement between you and The Qt Company. For licensing terms
** and conditions see https://www.qt.io/terms-conditions. For further
** information use the contact form at https://www.qt.io/contact-us.
**
** GNU General Public License Usage
** Alternatively, this file may be used under the terms of the GNU
** General Public License version 3 as published by the Free Software
** Foundation with exceptions as appearing in the file LICENSE.GPL3-EXCEPT
** included in the packaging of this file. Please review the following
** information to ensure the GNU General Public License requirements will
** be met: https://www.gnu.org/licenses/gpl-3.0.html.
**
****************************************************************************/

#include "diagnosticmanager.h"

#include "client.h"

#include <coreplugin/editormanager/documentmodel.h>

#include <projectexplorer/project.h>

#include <texteditor/fontsettings.h>
#include <texteditor/textdocument.h>
#include <texteditor/texteditor.h>
#include <texteditor/texteditorsettings.h>
#include <texteditor/textmark.h>
#include <texteditor/textstyles.h>

#include <utils/stringutils.h>
#include <utils/utilsicons.h>

#include <QAction>

using namespace LanguageServerProtocol;
using namespace Utils;
using namespace TextEditor;

namespace LanguageClient {

class TextMark : public TextEditor::TextMark
{
public:
    TextMark(const FilePath &fileName, const Diagnostic &diag, const Id &clientId)
        : TextEditor::TextMark(fileName, diag.range().start().line() + 1, clientId)
    {
        setLineAnnotation(diag.message());
        setToolTip(diag.message());
        const bool isError
            = diag.severity().value_or(DiagnosticSeverity::Hint) == DiagnosticSeverity::Error;
        setColor(isError ? Theme::CodeModel_Error_TextMarkColor
                         : Theme::CodeModel_Warning_TextMarkColor);

        setIcon(isError ? Icons::CODEMODEL_ERROR.icon()
                        : Icons::CODEMODEL_WARNING.icon());
    }
};

DiagnosticManager::DiagnosticManager(Client *client)
    : m_client(client)
    , m_extraSelectionsId(TextEditorWidget::CodeWarningsSelection)
{
}

DiagnosticManager::~DiagnosticManager()
{
    clearDiagnostics();
}

void DiagnosticManager::setDiagnostics(const DocumentUri &uri,
                                       const QList<Diagnostic> &diagnostics,
                                       const Utils::optional<int> &version)
{
    hideDiagnostics(uri.toFilePath());
    m_diagnostics[uri] = {version, filteredDiagnostics(diagnostics)};
}

void DiagnosticManager::hideDiagnostics(const Utils::FilePath &filePath)
{
    if (auto doc = TextDocument::textDocumentForFilePath(filePath)) {
        for (BaseTextEditor *editor : BaseTextEditor::textEditorsForDocument(doc))
            editor->editorWidget()->setExtraSelections(m_extraSelectionsId, {});
    }
    m_marks.remove(filePath);
}

QList<Diagnostic> DiagnosticManager::filteredDiagnostics(const QList<Diagnostic> &diagnostics) const
{
    return diagnostics;
}

void DiagnosticManager::disableDiagnostics(TextEditor::TextDocument *document)
{

    Marks &marks = m_marks[document->filePath()];
    if (!marks.enabled)
        return;
    for (TextEditor::TextMark *mark : marks.marks)
        mark->setColor(Utils::Theme::Color::IconsDisabledColor);
    marks.enabled = false;
}

void DiagnosticManager::showDiagnostics(const DocumentUri &uri, int version)
{
    const FilePath &filePath = uri.toFilePath();
    if (TextDocument *doc = TextDocument::textDocumentForFilePath(filePath)) {
        QList<QTextEdit::ExtraSelection> extraSelections;
        const VersionedDiagnostics &versionedDiagnostics = m_diagnostics.value(uri);
        if (versionedDiagnostics.version.value_or(version) == version
            && !versionedDiagnostics.diagnostics.isEmpty()) {
            Marks &marks = m_marks[filePath];
            const bool isProjectFile = m_client->project()
                                       && m_client->project()->isKnownFile(filePath);
            for (const Diagnostic &diagnostic : versionedDiagnostics.diagnostics) {
                const QTextEdit::ExtraSelection selection
                    = createDiagnosticSelection(diagnostic, doc->document());
                if (!selection.cursor.isNull())
                    extraSelections << selection;
                if (TextEditor::TextMark *mark = createTextMark(filePath, diagnostic, isProjectFile))
                    marks.marks.append(mark);
            }
            if (!marks.marks.isEmpty())
                emit textMarkCreated(filePath);
        }

        for (BaseTextEditor *editor : BaseTextEditor::textEditorsForDocument(doc))
            editor->editorWidget()->setExtraSelections(m_extraSelectionsId, extraSelections);
    }
}

TextEditor::TextMark *DiagnosticManager::createTextMark(const FilePath &filePath,
                                                        const Diagnostic &diagnostic,
                                                        bool /*isProjectFile*/) const
{
    static const auto icon = QIcon::fromTheme("edit-copy", Utils::Icons::COPY.icon());
    static const QString tooltip = tr("Copy to Clipboard");
<<<<<<< HEAD
    QAction *action = new QAction();
    action->setIcon(icon);
    action->setToolTip(tooltip);
    QObject::connect(action, &QAction::triggered, [text = diagnostic.message()]() {
        setClipboardAndSelection(text);
    });
=======
>>>>>>> 5d85c4db
    auto mark = new TextMark(filePath, diagnostic, m_client->id());
    mark->setActionsProvider([text = diagnostic.message()] {
        QAction *action = new QAction();
        action->setIcon(icon);
        action->setToolTip(tooltip);
        QObject::connect(action, &QAction::triggered, [text] {
            QApplication::clipboard()->setText(text);
        });
        return QList<QAction *>{action};
    });
    return mark;
}

QTextEdit::ExtraSelection DiagnosticManager::createDiagnosticSelection(
    const LanguageServerProtocol::Diagnostic &diagnostic, QTextDocument *textDocument) const
{
    QTextCursor cursor(textDocument);
    cursor.setPosition(diagnostic.range().start().toPositionInDocument(textDocument));
    cursor.setPosition(diagnostic.range().end().toPositionInDocument(textDocument),
                       QTextCursor::KeepAnchor);

    const FontSettings &fontSettings = TextEditorSettings::fontSettings();
    const DiagnosticSeverity severity = diagnostic.severity().value_or(DiagnosticSeverity::Warning);
    const TextStyle style = severity == DiagnosticSeverity::Error ? C_ERROR : C_WARNING;

    return QTextEdit::ExtraSelection{cursor, fontSettings.toTextCharFormat(style)};
}

void DiagnosticManager::setExtraSelectionsId(const Utils::Id &extraSelectionsId)
{
    // this function should be called before any diagnostics are handled
    QTC_CHECK(m_diagnostics.isEmpty());
    m_extraSelectionsId = extraSelectionsId;
}

void DiagnosticManager::forAllMarks(std::function<void (TextEditor::TextMark *)> func)
{
    for (const Marks &marks : qAsConst(m_marks)) {
        for (TextEditor::TextMark *mark : marks.marks)
            func(mark);
    }
}

void DiagnosticManager::clearDiagnostics()
{
    for (const DocumentUri &uri : m_diagnostics.keys())
        hideDiagnostics(uri.toFilePath());
    m_diagnostics.clear();
    QTC_ASSERT(m_marks.isEmpty(), m_marks.clear());
}

QList<Diagnostic> DiagnosticManager::diagnosticsAt(const DocumentUri &uri,
                                                   const QTextCursor &cursor) const
{
    const int documentRevision = m_client->documentVersion(uri.toFilePath());
    auto it = m_diagnostics.find(uri);
    if (it == m_diagnostics.end())
        return {};
    if (documentRevision != it->version.value_or(documentRevision))
        return {};
    return Utils::filtered(it->diagnostics, [range = Range(cursor)](const Diagnostic &diagnostic) {
        return diagnostic.range().overlaps(range);
    });
}

bool DiagnosticManager::hasDiagnostic(const LanguageServerProtocol::DocumentUri &uri,
                                      const TextDocument *doc,
                                      const LanguageServerProtocol::Diagnostic &diag) const
{
    if (!doc)
        return false;
    const auto it = m_diagnostics.find(uri);
    if (it == m_diagnostics.end())
        return {};
    const int revision = m_client->documentVersion(uri.toFilePath());
    if (revision != it->version.value_or(revision))
        return false;
    return it->diagnostics.contains(diag);
}

bool DiagnosticManager::hasDiagnostics(const TextDocument *doc) const
{
    const FilePath docPath = doc->filePath();
    const auto it = m_diagnostics.find(DocumentUri::fromFilePath(docPath));
    if (it == m_diagnostics.end())
        return {};
    const int revision = m_client->documentVersion(docPath);
    if (revision != it->version.value_or(revision))
        return false;
    return !it->diagnostics.isEmpty();
}

DiagnosticManager::Marks::~Marks()
{
    qDeleteAll(marks);
}

} // namespace LanguageClient<|MERGE_RESOLUTION|>--- conflicted
+++ resolved
@@ -145,22 +145,13 @@
 {
     static const auto icon = QIcon::fromTheme("edit-copy", Utils::Icons::COPY.icon());
     static const QString tooltip = tr("Copy to Clipboard");
-<<<<<<< HEAD
-    QAction *action = new QAction();
-    action->setIcon(icon);
-    action->setToolTip(tooltip);
-    QObject::connect(action, &QAction::triggered, [text = diagnostic.message()]() {
-        setClipboardAndSelection(text);
-    });
-=======
->>>>>>> 5d85c4db
     auto mark = new TextMark(filePath, diagnostic, m_client->id());
     mark->setActionsProvider([text = diagnostic.message()] {
         QAction *action = new QAction();
         action->setIcon(icon);
         action->setToolTip(tooltip);
         QObject::connect(action, &QAction::triggered, [text] {
-            QApplication::clipboard()->setText(text);
+            setClipboardAndSelection(text);
         });
         return QList<QAction *>{action};
     });
