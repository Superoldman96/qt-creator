// Copyright (C) 2023 The Qt Company Ltd.
// SPDX-License-Identifier: LicenseRef-Qt-Commercial OR GPL-3.0+ OR GPL-3.0 WITH Qt-GPL-exception-1.0

#include "qmlbuildsystem.h"

#include "../qmlprojectconstants.h"
#include "../qmlprojectmanagertr.h"
#include "../qmlproject.h"

#include <QtCore5Compat/qtextcodec.h>
#include <qmljs/qmljsmodelmanagerinterface.h>

#include <coreplugin/actionmanager/actioncontainer.h>
#include <coreplugin/actionmanager/actionmanager.h>
#include <coreplugin/documentmanager.h>
#include <coreplugin/editormanager/documentmodel.h>
#include <coreplugin/editormanager/editormanager.h>
#include <coreplugin/editormanager/ieditor.h>
#include <coreplugin/icontext.h>
#include <coreplugin/icore.h>
#include <coreplugin/messagemanager.h>
#include <coreplugin/session.h>

#include <extensionsystem/iplugin.h>
#include <extensionsystem/pluginmanager.h>
#include <extensionsystem/pluginspec.h>

#include <projectexplorer/deploymentdata.h>
#include <projectexplorer/devicesupport/idevice.h>
#include <projectexplorer/kitaspects.h>
#include <projectexplorer/kitmanager.h>
#include <projectexplorer/projectexplorerconstants.h>
#include <projectexplorer/target.h>

<<<<<<< HEAD
#include "projectexplorer/projectmanager.h"
#include "projectitem/qmlprojectitem.h"
#include "projectnode/qmlprojectnodes.h"
=======
#include <projectexplorer/projectmanager.h>
#include <projectitem/qmlprojectitem.h>
#include <projectnode/qmlprojectnodes.h>
>>>>>>> 8790cbc9

#include <utils/algorithm.h>
#include <utils/filepath.h>
#include <utils/filesystemwatcher.h>
#include <utils/qtcassert.h>

#include <texteditor/textdocument.h>

#include <QAction>

using namespace ProjectExplorer;
namespace QmlProjectManager {

namespace {
Q_LOGGING_CATEGORY(infoLogger, "QmlProjectManager.QmlBuildSystem", QtInfoMsg)
}

ExtensionSystem::IPlugin *findMcuSupportPlugin()
{
    const ExtensionSystem::PluginSpec *pluginSpec = Utils::findOrDefault(
        ExtensionSystem::PluginManager::plugins(),
        Utils::equal(&ExtensionSystem::PluginSpec::name, QString("McuSupport")));

    if (pluginSpec)
        return pluginSpec->plugin();
    return nullptr;
}

void updateMcuBuildStep(Target *target, bool mcuEnabled)
{
    if (auto plugin = findMcuSupportPlugin()) {
        QMetaObject::invokeMethod(
            plugin,
            "updateDeployStep",
            Qt::DirectConnection,
            Q_ARG(ProjectExplorer::Target*, target),
            Q_ARG(bool, mcuEnabled));
    } else if (mcuEnabled) {
        qWarning() << "Failed to find McuSupport plugin but qtForMCUs is enabled in the project";
    }
}

QmlBuildSystem::QmlBuildSystem(Target *target)
    : BuildSystem(target)
    , m_cmakeGen(new GenerateCmake::CMakeGenerator(this, this))
{
    // refresh first - project information is used e.g. to decide the default RC's
    refresh(RefreshOptions::Project);

    updateDeploymentData();
//    registerMenuButtons(); //is wip

    connect(target->project(), &Project::activeTargetChanged, this, [this](Target *target) {
        refresh(RefreshOptions::NoFileRefresh);
        m_cmakeGen->initialize(qmlProject());
        updateMcuBuildStep(target, qtForMCUs());
    });
    connect(target->project(), &Project::projectFileIsDirty, this, [this] {
        refresh(RefreshOptions::Project);
        m_cmakeGen->initialize(qmlProject());
        m_cmakeGen->updateMenuAction();
        updateMcuBuildStep(project()->activeTarget(), qtForMCUs());
    });

    // FIXME: Check. Probably bogus after the BuildSystem move.
    //    // addedTarget calls updateEnabled on the runconfigurations
    //    // which needs to happen after refresh
    //    foreach (Target *t, targets())
    //        addedTarget(t);
}

void QmlBuildSystem::updateDeploymentData()
{
    if (!m_projectItem)
        return;

    if (DeviceTypeKitAspect::deviceTypeId(kit())
        == ProjectExplorer::Constants::DESKTOP_DEVICE_TYPE) {
        return;
    }

    ProjectExplorer::DeploymentData deploymentData;
    for (const auto &file : m_projectItem->files()) {
        deploymentData.addFile(file, targetFile(file).parentDir().path());
    }

    setDeploymentData(deploymentData);
}

//probably this method needs to be moved into QmlProjectPlugin::initialize to be called only once
void QmlBuildSystem::registerMenuButtons()
{
    Core::ActionContainer *menu = Core::ActionManager::actionContainer(Core::Constants::M_FILE);

    // QML Project file update button
    // This button saves the current configuration into the .qmlproject file
    auto action = new QAction(Tr::tr("Update QmlProject File"), this);
    //this registerAction registers a new action for each opened project,
    //causes the "action is already registered" warning if you have multiple opened projects,
    //is not a big thing for qds, but is annoying for qtc and should be fixed.
    Core::Command *cmd = Core::ActionManager::registerAction(action, "QmlProject.ProjectManager");
    menu->addAction(cmd, Core::Constants::G_FILE_SAVE);
    QObject::connect(action, &QAction::triggered, this, &QmlBuildSystem::updateProjectFile);
}

//wip:
bool QmlBuildSystem::updateProjectFile()
{
    QFile file(mainFilePath().fileName().append("project-test"));
    if (!file.open(QIODevice::ReadWrite | QIODevice::Truncate)) {
        qCritical() << "Cannot open Qml Project file for editing!";
        return false;
    }

    QTextStream ts(&file);
    // License
    ts << "/* "
          "File generated by Qt Creator"
          "Copyright (C) 2016 The Qt Company Ltd."
          "SPDX-License-Identifier: LicenseRef-Qt-Commercial OR GPL-3.0+ OR GPL-3.0 WITH "
          "Qt-GPL-exception-1.0"
          "*/"
       << Qt::endl
       << Qt::endl;

    // Components
    ts << "import QmlProject 1.1" << Qt::endl << Qt::endl;

    return true;
}

QmlProject *QmlBuildSystem::qmlProject() const
{
    return qobject_cast<QmlProject *>(project());
}

void QmlBuildSystem::triggerParsing()
{
    refresh(RefreshOptions::Project);
}

Utils::FilePath QmlBuildSystem::canonicalProjectDir() const
{
    return projectFilePath()
            .canonicalPath()
            .normalizedPathName()
            .parentDir();
}

void QmlBuildSystem::refresh(RefreshOptions options)
{
    ParseGuard guard = guardParsingRun();
    switch (options) {
    case RefreshOptions::NoFileRefresh:
        break;
    case RefreshOptions::Project:
        initProjectItem();
        [[fallthrough]];
    case RefreshOptions::Files:
        parseProjectFiles();
    }

    auto modelManager = QmlJS::ModelManagerInterface::instance();
    if (!modelManager)
        return;

    QmlJS::ModelManagerInterface::ProjectInfo projectInfo
            = modelManager->defaultProjectInfoForProject(project(),
                                                         project()->files(Project::HiddenRccFolders));

    for (const QString &importPath : absoluteImportPaths()) {
        projectInfo.importPaths.maybeInsert(Utils::FilePath::fromString(importPath),
                                            QmlJS::Dialect::Qml);
    }

    modelManager->updateProjectInfo(projectInfo, project());

    guard.markAsSuccess();

    emit projectChanged();
}

void QmlBuildSystem::initProjectItem()
{
    m_projectItem.reset(new QmlProjectItem{projectFilePath()});
<<<<<<< HEAD
    connect(m_projectItem.get(),
            &QmlProjectItem::qmlFilesChanged,
            this,
            &QmlBuildSystem::refreshFiles);

    connect(m_projectItem.get(),
            &QmlProjectItem::qmlFilesChanged,
=======

    connect(m_projectItem.data(), &QmlProjectItem::filesChanged, this, &QmlBuildSystem::refreshFiles);
    connect(m_projectItem.data(),
            &QmlProjectItem::filesChanged,
>>>>>>> 8790cbc9
            m_cmakeGen,
            &GenerateCmake::CMakeGenerator::update);

    m_cmakeGen->setEnabled(m_projectItem->enableCMakeGeneration());
<<<<<<< HEAD
=======

    initMcuProjectItems();
}

void QmlBuildSystem::initMcuProjectItems()
{
    m_mcuProjectItems.clear();
    m_mcuProjectFilesWatcher.clear();

    Utils::FilePath projectDir = projectFilePath().parentDir();
    // traverse the project dir and find all other mcu projects (.qmlproject files) in the project tree
    // and add them to the m_mcuProjectItems vector
    QDirIterator it(projectDir.toFSPathString(), QDir::Files, QDirIterator::Subdirectories);
    while (it.hasNext()) {
        it.next();
        if (it.fileInfo().suffix() == "qmlproject" && it.filePath() != projectFilePath().toString()) {
            auto qmlProjectItem = QSharedPointer<QmlProjectItem>(
                new QmlProjectItem{Utils::FilePath::fromString(it.filePath())});

            m_mcuProjectItems.append(qmlProjectItem);
            connect(qmlProjectItem.data(),
                    &QmlProjectItem::filesChanged,
                    this,
                    &QmlBuildSystem::refreshFiles);
            connect(qmlProjectItem.data(),
                    &QmlProjectItem::filesChanged,
                    m_cmakeGen,
                    &GenerateCmake::CMakeGenerator::update);

            m_mcuProjectFilesWatcher.addFile(it.filePath(),
                                             Utils::FileSystemWatcher::WatchModifiedDate);

            connect(&m_mcuProjectFilesWatcher,
                    &Utils::FileSystemWatcher::fileChanged,
                    this,
                    [this](const QString &file) {
                        Q_UNUSED(file)
                        initMcuProjectItems();
                        refresh(RefreshOptions::Files);
                    });
        }
    }
>>>>>>> 8790cbc9
}

void QmlBuildSystem::parseProjectFiles()
{
    if (auto modelManager = QmlJS::ModelManagerInterface::instance()) {
        modelManager->updateSourceFiles(m_projectItem->files(), true);
    }

    const QString mainFileName = m_projectItem->mainFile();
    if (!mainFileName.isEmpty()) {
        Utils::FilePath mainFilePath = canonicalProjectDir().resolvePath(mainFileName);
        Utils::FileReader reader;
        QString errorMessage;
        if (!reader.fetch(mainFilePath, &errorMessage)) {
            Core::MessageManager::writeFlashing(
                Tr::tr("Warning while loading project file %1.").arg(projectFilePath().toUserOutput()));
            Core::MessageManager::writeSilently(errorMessage);
        }
    }

    generateProjectTree();
}

void QmlBuildSystem::generateProjectTree()
{
    auto newRoot = std::make_unique<Internal::QmlProjectNode>(project());

    for (const auto &file : m_projectItem->files()) {
        const FileType fileType = (file == projectFilePath())
                ? FileType::Project
                : FileNode::fileTypeForFileName(file);
        newRoot->addNestedNode(std::make_unique<FileNode>(file, fileType));
    }

    for (const auto &mcuProjectItem : m_mcuProjectItems) {
        for (const auto &file : mcuProjectItem->files()) {
            // newRoot->addNestedNode(std::make_unique<FileNode>(file, FileType::Project));
            const FileType fileType = (file == projectFilePath())
                                          ? FileType::Project
                                          : FileNode::fileTypeForFileName(file);
            newRoot->addNestedNode(std::make_unique<FileNode>(file, fileType));
        }
    }
    newRoot->addNestedNode(std::make_unique<FileNode>(projectFilePath(), FileType::Project));

    setRootProjectNode(std::move(newRoot));
    updateDeploymentData();
}

bool QmlBuildSystem::setFileSettingInProjectFile(const QString &setting,
                                                 const Utils::FilePath &mainFilePath,
                                                 const QString &oldFile)
{
    // make sure to change it also in the qmlproject file
    const Utils::FilePath qmlProjectFilePath = project()->projectFilePath();
    Core::FileChangeBlocker fileChangeBlocker(qmlProjectFilePath);
    const QList<Core::IEditor *> editors = Core::DocumentModel::editorsForFilePath(
                qmlProjectFilePath);
    TextEditor::TextDocument *document = nullptr;
    if (!editors.isEmpty()) {
        document = qobject_cast<TextEditor::TextDocument *>(editors.first()->document());
        if (document && document->isModified())
            if (!Core::DocumentManager::saveDocument(document))
                return false;
    }

    QString fileContent;
    QString error;
    Utils::TextFileFormat textFileFormat;
    const QTextCodec *codec = QTextCodec::codecForName("UTF-8"); // qml files are defined to be utf-8
    Utils::TextFileFormat::ReadResult readResult = Utils::TextFileFormat::readFile(qmlProjectFilePath,
                                                                                   codec,
                                                                                   &fileContent,
                                                                                   &textFileFormat,
                                                                                   &error);
    if (readResult != Utils::TextFileFormat::ReadSuccess) {
        qWarning() << "Failed to read file" << qmlProjectFilePath << ":" << error;
    }

    const QString settingQmlCode = setting + ":";

    const Utils::FilePath projectDir = project()->projectFilePath().parentDir();
    const QString relativePath = mainFilePath.relativeChildPath(projectDir).path();

    if (fileContent.indexOf(settingQmlCode) < 0) {
        QString addedText = QString("\n    %1 \"%2\"\n").arg(settingQmlCode, relativePath);
        auto index = fileContent.lastIndexOf("}");
        fileContent.insert(index, addedText);
    } else {
        QString originalFileName = oldFile;
        originalFileName.replace(".", "\\.");
        const QRegularExpression expression(
            QString("%1\\s*\"(%2)\"").arg(settingQmlCode, originalFileName));

        const QRegularExpressionMatch match = expression.match(fileContent);

        fileContent.replace(match.capturedStart(1), match.capturedLength(1), relativePath);
    }

    if (!textFileFormat.writeFile(qmlProjectFilePath, fileContent, &error))
        qWarning() << "Failed to write file" << qmlProjectFilePath << ":" << error;

    refresh(RefreshOptions::Project);
    return true;
}

bool QmlBuildSystem::blockFilesUpdate() const
{
    return m_blockFilesUpdate;
}

void QmlBuildSystem::setBlockFilesUpdate(bool newBlockFilesUpdate)
{
    m_blockFilesUpdate = newBlockFilesUpdate;
}

Utils::FilePath QmlBuildSystem::getStartupQmlFileWithFallback() const
{
    const auto currentProject = project();

    if (!currentProject)
        return {};

    if (!target())
        return {};

    const auto getFirstFittingFile = [](const Utils::FilePaths &files) -> Utils::FilePath {
        for (const auto &file : files) {
            if (file.exists())
                return file;
        }
        return {};
    };

    const QStringView uiqmlstr = u"ui.qml";
    const QStringView qmlstr = u"qml";

    //we will check mainUiFile and mainFile twice:
    //first priority if it's ui.qml file, second if it's just a qml file
    const Utils::FilePath mainUiFile = mainUiFilePath();
    if (mainUiFile.exists() && mainUiFile.completeSuffix() == uiqmlstr)
        return mainUiFile;

    const Utils::FilePath mainQmlFile = mainFilePath();
    if (mainQmlFile.exists() && mainQmlFile.completeSuffix() == uiqmlstr)
        return mainQmlFile;

    const Utils::FilePaths uiFiles = currentProject->files([&](const ProjectExplorer::Node *node) {
        return node->filePath().completeSuffix() == uiqmlstr;
    });
    if (!uiFiles.isEmpty()) {
        if (const auto file = getFirstFittingFile(uiFiles); !file.isEmpty())
            return file;
    }

    //check the suffix of mainUiFiles again, since there are no ui.qml files:
    if (mainUiFile.exists() && mainUiFile.completeSuffix() == qmlstr)
        return mainUiFile;

    if (mainQmlFile.exists() && mainQmlFile.completeSuffix() == qmlstr)
        return mainQmlFile;

    //maybe it's also worth priotizing qml files containing common words like "Screen"?
    const Utils::FilePaths qmlFiles = currentProject->files([&](const ProjectExplorer::Node *node) {
        return node->filePath().completeSuffix() == qmlstr;
    });
    if (!qmlFiles.isEmpty()) {
        if (const auto file = getFirstFittingFile(qmlFiles); !file.isEmpty())
            return file;
    }

    //if no source files exist in the project, lets try to open the .qmlproject file itself
    const Utils::FilePath projectFile = projectFilePath();
    if (projectFile.exists())
        return projectFile;

    return {};
}

QmlBuildSystem *QmlBuildSystem::getStartupBuildSystem()
{
    auto project = ProjectExplorer::ProjectManager::startupProject();
    if (project && project->activeTarget() && project->activeTarget()->buildSystem()) {
        return qobject_cast<QmlProjectManager::QmlBuildSystem *>(
            project->activeTarget()->buildSystem());
    }
    return nullptr;
}

Utils::FilePath QmlBuildSystem::mainFilePath() const
{
    const QString fileName = mainFile();
    if (fileName.isEmpty() || fileName.isNull()) {
        return {};
    }
    return projectDirectory().pathAppended(fileName);
}

Utils::FilePath QmlBuildSystem::mainUiFilePath() const
{
    const QString fileName = mainUiFile();
    if (fileName.isEmpty() || fileName.isNull()) {
        return {};
    }
    return projectDirectory().pathAppended(fileName);
}

bool QmlBuildSystem::setMainFileInProjectFile(const Utils::FilePath &newMainFilePath)
{
    return setFileSettingInProjectFile("mainFile", newMainFilePath, mainFile());
}

bool QmlBuildSystem::setMainUiFileInProjectFile(const Utils::FilePath &newMainUiFilePath)
{
    return setMainUiFileInMainFile(newMainUiFilePath)
           && setFileSettingInProjectFile("mainUiFile", newMainUiFilePath, m_projectItem->mainUiFile());
}

bool QmlBuildSystem::setMainUiFileInMainFile(const Utils::FilePath &newMainUiFilePath)
{
    Core::FileChangeBlocker fileChangeBlocker(mainFilePath());
    const QList<Core::IEditor *> editors = Core::DocumentModel::editorsForFilePath(mainFilePath());
    TextEditor::TextDocument *document = nullptr;
    if (!editors.isEmpty()) {
        document = qobject_cast<TextEditor::TextDocument *>(editors.first()->document());
        if (document && document->isModified())
            if (!Core::DocumentManager::saveDocument(document))
                return false;
    }

    QString fileContent;
    QString error;
    Utils::TextFileFormat textFileFormat;
    const QTextCodec *codec = QTextCodec::codecForName("UTF-8"); // qml files are defined to be utf-8
    if (Utils::TextFileFormat::readFile(mainFilePath(), codec, &fileContent, &textFileFormat, &error)
            != Utils::TextFileFormat::ReadSuccess) {
        qWarning() << "Failed to read file" << mainFilePath() << ":" << error;
    }

    const QString currentMain = QString("%1 {").arg(mainUiFilePath().baseName());
    const QString newMain = QString("%1 {").arg(newMainUiFilePath.baseName());

    if (fileContent.contains(currentMain))
        fileContent.replace(currentMain, newMain);

    if (!textFileFormat.writeFile(mainFilePath(), fileContent, &error))
        qWarning() << "Failed to write file" << mainFilePath() << ":" << error;

    return true;
}

Utils::FilePath QmlBuildSystem::targetDirectory() const
{
    Utils::FilePath result;
    if (DeviceTypeKitAspect::deviceTypeId(kit()) == ProjectExplorer::Constants::DESKTOP_DEVICE_TYPE) {
        result = canonicalProjectDir();
    } else if (IDevice::ConstPtr device = DeviceKitAspect::device(kit())) {
        if (m_projectItem)
            result = device->filePath(m_projectItem->targetDirectory());
    }
    return result;
}

Utils::FilePath QmlBuildSystem::targetFile(const Utils::FilePath &sourceFile) const
{
    const Utils::FilePath sourceDir = m_projectItem ? m_projectItem->sourceDirectory()
                                             : canonicalProjectDir();
    const Utils::FilePath relative = sourceFile.relativePathFrom(sourceDir);
    return targetDirectory().resolvePath(relative);
}
void QmlBuildSystem::setSupportedLanguages(QStringList languages)
{
        m_projectItem->setSupportedLanguages(languages);
}

void QmlBuildSystem::setPrimaryLanguage(QString language)
{
        m_projectItem->setPrimaryLanguage(language);
}

bool QmlBuildSystem::enableCMakeGeneration() const
{
    return m_projectItem->enableCMakeGeneration();
}

void QmlBuildSystem::setEnableCMakeGeneration(bool enable)
{
    if (enable != enableCMakeGeneration())
        m_projectItem->setEnableCMakeGeneration(enable);
}

void QmlBuildSystem::refreshFiles(const QSet<QString> & /*added*/, const QSet<QString> &removed)
{
    if (m_blockFilesUpdate) {
        qCDebug(infoLogger) << "Auto files refresh blocked.";
        return;
    }
    refresh(RefreshOptions::Files);
    if (!removed.isEmpty()) {
        if (auto modelManager = QmlJS::ModelManagerInterface::instance()) {
            modelManager->removeFiles(
                        Utils::transform<QList<Utils::FilePath>>(removed, [](const QString &s) {
                return Utils::FilePath::fromString(s);
            }));
        }
    }
    updateDeploymentData();
}

QVariant QmlBuildSystem::additionalData(Utils::Id id) const
{
    if (id == Constants::customFileSelectorsData)
        return fileSelectors();
    if (id == Constants::supportedLanguagesData)
        return supportedLanguages();
    if (id == Constants::primaryLanguageData)
        return primaryLanguage();
    if (id == Constants::customForceFreeTypeData)
        return forceFreeType();
    if (id == Constants::customQtForMCUs)
        return qtForMCUs();
    if (id == Constants::customQt6Project)
        return qt6Project();
    if (id == Constants::mainFilePath)
        return mainFilePath().toString();
    if (id == Constants::canonicalProjectDir)
        return canonicalProjectDir().toString();
    return {};
}

bool QmlBuildSystem::supportsAction(Node *context, ProjectAction action, const Node *node) const
{
    if (dynamic_cast<Internal::QmlProjectNode *>(context)) {
        if (action == AddNewFile || action == EraseFile)
            return true;
        QTC_ASSERT(node, return false);

        if (action == Rename && node->asFileNode()) {
            const FileNode *fileNode = node->asFileNode();
            QTC_ASSERT(fileNode, return false);
            return fileNode->fileType() != FileType::Project;
        }
        return false;
    }
    return BuildSystem::supportsAction(context, action, node);
}

bool QmlBuildSystem::addFiles(Node *context, const Utils::FilePaths &filePaths, Utils::FilePaths *)
{
    if (!dynamic_cast<Internal::QmlProjectNode *>(context))
        return false;

    Utils::FilePaths toAdd;
    for (const Utils::FilePath &filePath : filePaths) {
        if (!m_projectItem->matchesFile(filePath.toString()))
            toAdd << filePaths;
    }
    return toAdd.isEmpty();
}

bool QmlBuildSystem::deleteFiles(Node *context, const Utils::FilePaths &filePaths)
{
    if (dynamic_cast<Internal::QmlProjectNode *>(context))
        return true;

    return BuildSystem::deleteFiles(context, filePaths);
}

bool QmlBuildSystem::renameFile(Node *context,
                                const Utils::FilePath &oldFilePath,
                                const Utils::FilePath &newFilePath)
{
    if (dynamic_cast<Internal::QmlProjectNode *>(context)) {
        if (oldFilePath.endsWith(mainFile()))
            return setMainFileInProjectFile(newFilePath);
        if (oldFilePath.endsWith(m_projectItem->mainUiFile()))
            return setMainUiFileInProjectFile(newFilePath);
        return true;
    }

    return BuildSystem::renameFile(context, oldFilePath, newFilePath);
}

QString QmlBuildSystem::mainFile() const
{
    return m_projectItem->mainFile();
}

QString QmlBuildSystem::mainUiFile() const
{
    return m_projectItem->mainUiFile();
}

bool QmlBuildSystem::qtForMCUs() const
{
    return m_projectItem->isQt4McuProject();
}

bool QmlBuildSystem::qt6Project() const
{
    return m_projectItem->versionQt() == "6";
}

Utils::EnvironmentItems QmlBuildSystem::environment() const
{
    return m_projectItem->environment();
}

QStringList QmlBuildSystem::fileSelectors() const
{
    return m_projectItem->fileSelectors();
}

bool QmlBuildSystem::multilanguageSupport() const
{
    return m_projectItem->multilanguageSupport();
}

QStringList QmlBuildSystem::supportedLanguages() const
{
    return m_projectItem->supportedLanguages();
}

QString QmlBuildSystem::primaryLanguage() const
{
    return m_projectItem->primaryLanguage();
}

bool QmlBuildSystem::forceFreeType() const
{
    return m_projectItem->forceFreeType();
}

bool QmlBuildSystem::widgetApp() const
{
    return m_projectItem->widgetApp();
}

QStringList QmlBuildSystem::shaderToolArgs() const
{
    return m_projectItem->shaderToolArgs();
}

QStringList QmlBuildSystem::shaderToolFiles() const
{
    return m_projectItem->shaderToolFiles();
}

QStringList QmlBuildSystem::importPaths() const
{
    return m_projectItem->importPaths();
}

QStringList QmlBuildSystem::absoluteImportPaths() const
{
    return Utils::transform<QStringList>(m_projectItem->importPaths(), [&](const QString &importPath) {
        Utils::FilePath filePath = Utils::FilePath::fromString(importPath);
        if (!filePath.isAbsolutePath())
            return (projectDirectory() / importPath).toString();
        return projectDirectory().resolvePath(importPath).toString();
    });
}

QString QmlBuildSystem::versionQt() const
{
    return m_projectItem->versionQt();
}

QString QmlBuildSystem::versionQtQuick() const
{
    return m_projectItem->versionQtQuick();
}

QString QmlBuildSystem::versionDesignStudio() const
{
    return m_projectItem->versionDesignStudio();
}

} // namespace QmlProjectManager<|MERGE_RESOLUTION|>--- conflicted
+++ resolved
@@ -32,15 +32,9 @@
 #include <projectexplorer/projectexplorerconstants.h>
 #include <projectexplorer/target.h>
 
-<<<<<<< HEAD
-#include "projectexplorer/projectmanager.h"
-#include "projectitem/qmlprojectitem.h"
-#include "projectnode/qmlprojectnodes.h"
-=======
 #include <projectexplorer/projectmanager.h>
 #include <projectitem/qmlprojectitem.h>
 #include <projectnode/qmlprojectnodes.h>
->>>>>>> 8790cbc9
 
 #include <utils/algorithm.h>
 #include <utils/filepath.h>
@@ -226,26 +220,14 @@
 void QmlBuildSystem::initProjectItem()
 {
     m_projectItem.reset(new QmlProjectItem{projectFilePath()});
-<<<<<<< HEAD
-    connect(m_projectItem.get(),
-            &QmlProjectItem::qmlFilesChanged,
-            this,
-            &QmlBuildSystem::refreshFiles);
-
-    connect(m_projectItem.get(),
-            &QmlProjectItem::qmlFilesChanged,
-=======
 
     connect(m_projectItem.data(), &QmlProjectItem::filesChanged, this, &QmlBuildSystem::refreshFiles);
     connect(m_projectItem.data(),
             &QmlProjectItem::filesChanged,
->>>>>>> 8790cbc9
             m_cmakeGen,
             &GenerateCmake::CMakeGenerator::update);
 
     m_cmakeGen->setEnabled(m_projectItem->enableCMakeGeneration());
-<<<<<<< HEAD
-=======
 
     initMcuProjectItems();
 }
@@ -288,7 +270,6 @@
                     });
         }
     }
->>>>>>> 8790cbc9
 }
 
 void QmlBuildSystem::parseProjectFiles()
