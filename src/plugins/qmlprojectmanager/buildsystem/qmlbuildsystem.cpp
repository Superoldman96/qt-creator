// Copyright (C) 2023 The Qt Company Ltd.
// SPDX-License-Identifier: LicenseRef-Qt-Commercial OR GPL-3.0+ OR GPL-3.0 WITH Qt-GPL-exception-1.0

#include "qmlbuildsystem.h"

#include "../qmlprojectconstants.h"
#include "../qmlprojectmanagertr.h"
#include "../qmlproject.h"
#include "projectitem/qmlprojectitem.h"
#include "projectnode/qmlprojectnodes.h"

#include <qmljs/qmljsmodelmanagerinterface.h>

#include <coreplugin/actionmanager/actioncontainer.h>
#include <coreplugin/actionmanager/actionmanager.h>
#include <coreplugin/documentmanager.h>
#include <coreplugin/editormanager/documentmodel.h>
#include <coreplugin/editormanager/editormanager.h>
#include <coreplugin/editormanager/ieditor.h>
#include <coreplugin/icontext.h>
#include <coreplugin/icore.h>
#include <coreplugin/messagemanager.h>
#include <coreplugin/session.h>

<<<<<<< HEAD
=======
#include <extensionsystem/iplugin.h>
#include <extensionsystem/pluginmanager.h>
#include <extensionsystem/pluginspec.h>

#include <projectexplorer/buildconfiguration.h>
#include <projectexplorer/buildinfo.h>
>>>>>>> d114082f
#include <projectexplorer/deploymentdata.h>
#include <projectexplorer/devicesupport/devicekitaspects.h>
#include <projectexplorer/devicesupport/idevice.h>
#include <projectexplorer/kitmanager.h>
#include <projectexplorer/projectexplorerconstants.h>
#include <projectexplorer/projectmanager.h>
#include <projectexplorer/target.h>

#include <utils/algorithm.h>
#include <utils/fileutils.h>
#include <utils/filesystemwatcher.h>
#include <utils/mimeconstants.h>
#include <utils/qtcassert.h>

#include <texteditor/textdocument.h>

#include <QAction>
#include <QtCore5Compat/qtextcodec.h>

using namespace ProjectExplorer;
using namespace Utils;
using namespace ExtensionSystem;

namespace QmlProjectManager {

namespace {
Q_LOGGING_CATEGORY(infoLogger, "QmlProjectManager.QmlBuildSystem", QtInfoMsg)
}

<<<<<<< HEAD
void updateMcuBuildStep(Target *target, bool mcuEnabled)
=======
IPlugin *findMcuSupportPlugin()
{
    const PluginSpec *pluginSpec = PluginManager::specById(QString("mcusupport"));
    return pluginSpec ? pluginSpec->plugin() : nullptr;
}

void updateMcuBuildStep(BuildConfiguration *bc, bool mcuEnabled)
>>>>>>> d114082f
{
    if (auto plugin = findMcuSupportPlugin()) {
        QMetaObject::invokeMethod(
            plugin,
            "updateDeployStep",
            Qt::DirectConnection,
            Q_ARG(ProjectExplorer::BuildConfiguration *, bc),
            Q_ARG(bool, mcuEnabled));
    } else if (mcuEnabled) {
        qWarning() << "Failed to find McuSupport plugin but qtForMCUs is enabled in the project";
    }
}

QmlBuildSystem::QmlBuildSystem(BuildConfiguration *bc)
    : BuildSystem(bc)
    , m_fileGen(new QmlProjectExporter::Exporter(this))
{
    // refresh first - project information is used e.g. to decide the default RC's
    refresh(RefreshOptions::Project);

    updateDeploymentData();
//    registerMenuButtons(); //is wip

    connect(project(), &Project::activeBuildConfigurationChanged, this, [this](BuildConfiguration *bc) {
        refresh(RefreshOptions::NoFileRefresh);
        m_fileGen->updateProject(qmlProject());
        updateMcuBuildStep(bc, qtForMCUs());
    });
    connect(project(), &Project::projectFileIsDirty, this, [this] {
        refresh(RefreshOptions::Project);
        m_fileGen->updateProject(qmlProject());
        m_fileGen->updateMenuAction();
        updateMcuBuildStep(project()->activeBuildConfiguration(), qtForMCUs());
    });

    // FIXME: Check. Probably bogus after the BuildSystem move.
    //    // addedTarget calls updateEnabled on the runconfigurations
    //    // which needs to happen after refresh
    //    foreach (Target *t, targets())
    //        addedTarget(t);
}

void QmlBuildSystem::updateDeploymentData()
{
    if (!m_projectItem)
        return;

    if (RunDeviceTypeKitAspect::deviceTypeId(kit())
        == ProjectExplorer::Constants::DESKTOP_DEVICE_TYPE) {
        return;
    }

    ProjectExplorer::DeploymentData deploymentData;
    for (const auto &file : m_projectItem->files()) {
        deploymentData.addFile(file, targetFile(file).parentDir().path());
    }

    setDeploymentData(deploymentData);
}

QString QmlBuildSystem::defaultFontFamilyMCU() const
{
    const QJsonObject project = m_projectItem->project();
    QString defaultFontFamily = project["mcu"].toObject()["config"].toObject()["defaultFontFamily"].toString();

    if (!defaultFontFamily.isEmpty()) {
        return defaultFontFamily;
    }

    return QmlProjectManager::Constants::FALLBACK_MCU_FONT_FAMILY;
}

//probably this method needs to be moved into QmlProjectPlugin::initialize to be called only once
void QmlBuildSystem::registerMenuButtons()
{
    Core::ActionContainer *menu = Core::ActionManager::actionContainer(Core::Constants::M_FILE);

    // QML Project file update button
    // This button saves the current configuration into the .qmlproject file
    auto action = new QAction(Tr::tr("Update QmlProject File"), this);
    //this registerAction registers a new action for each opened project,
    //causes the "action is already registered" warning if you have multiple opened projects,
    //is not a big thing for qds, but is annoying for qtc and should be fixed.
    Core::Command *cmd = Core::ActionManager::registerAction(action, "QmlProject.ProjectManager");
    menu->addAction(cmd, Core::Constants::G_FILE_SAVE);
    QObject::connect(action, &QAction::triggered, this, &QmlBuildSystem::updateProjectFile);
}

//wip:
bool QmlBuildSystem::updateProjectFile()
{
    QFile file(mainFilePath().fileName().append("project-test"));
    if (!file.open(QIODevice::ReadWrite | QIODevice::Truncate)) {
        qCritical() << "Cannot open Qml Project file for editing!";
        return false;
    }

    QTextStream ts(&file);
    // License
    ts << "/* "
          "File generated by Qt Creator"
          "Copyright (C) 2016 The Qt Company Ltd."
          "SPDX-License-Identifier: LicenseRef-Qt-Commercial OR GPL-3.0+ OR GPL-3.0 WITH "
          "Qt-GPL-exception-1.0"
          "*/"
       << Qt::endl
       << Qt::endl;

    // Components
    ts << "import QmlProject 1.1" << Qt::endl << Qt::endl;

    return true;
}

QmlProject *QmlBuildSystem::qmlProject() const
{
    return qobject_cast<QmlProject *>(project());
}

void QmlBuildSystem::triggerParsing()
{
    refresh(RefreshOptions::Project);
}

Utils::FilePath QmlBuildSystem::canonicalProjectDir() const
{
    return projectFilePath()
            .canonicalPath()
            .normalizedPathName()
            .parentDir();
}

void QmlBuildSystem::refresh(RefreshOptions options)
{
    ParseGuard guard = guardParsingRun();
    switch (options) {
    case RefreshOptions::NoFileRefresh:
        break;
    case RefreshOptions::Project:
        initProjectItem();
        [[fallthrough]];
    case RefreshOptions::Files:
        parseProjectFiles();
    }

    auto modelManager = QmlJS::ModelManagerInterface::instance();
    if (!modelManager)
        return;

    QmlJS::ModelManagerInterface::ProjectInfo projectInfo
            = modelManager->defaultProjectInfoForProject(project(),
                                                         project()->files(Project::HiddenRccFolders));

    for (const QString &importPath : absoluteImportPaths()) {
        projectInfo.importPaths.maybeInsert(Utils::FilePath::fromString(importPath),
                                            QmlJS::Dialect::Qml);
    }

    modelManager->updateProjectInfo(projectInfo, project());

    guard.markAsSuccess();

    emit projectChanged();
}

void QmlBuildSystem::initProjectItem()
{
    auto projectPath = projectFilePath();

    m_projectItem.reset(new QmlProjectItem{projectPath});

    connect(m_projectItem.data(), &QmlProjectItem::filesChanged, this, &QmlBuildSystem::refreshFiles);
    m_fileGen->updateProjectItem(m_projectItem.data(), true);
    initMcuProjectItems();
}

void QmlBuildSystem::initMcuProjectItems()
{
    m_mcuProjectItems.clear();
    m_mcuProjectFilesWatcher.clear();

    const QStringList mcuProjectFiles = m_projectItem->qmlProjectModules();
    for (const QString &mcuProjectFile : mcuProjectFiles) {
        Utils::FilePath mcuProjectFilePath = projectFilePath().parentDir().resolvePath(mcuProjectFile);
        auto qmlProjectItem = QSharedPointer<QmlProjectItem>(new QmlProjectItem{mcuProjectFilePath});

        m_mcuProjectItems.append(qmlProjectItem);
        connect(qmlProjectItem.data(), &QmlProjectItem::filesChanged, this, &QmlBuildSystem::refreshFiles);
        m_fileGen->updateProjectItem(m_projectItem.data(), false);

        m_mcuProjectFilesWatcher.addFile(mcuProjectFilePath, FileSystemWatcher::WatchModifiedDate);

        connect(&m_mcuProjectFilesWatcher,
                &Utils::FileSystemWatcher::fileChanged,
                this,
                [this](const FilePath &file) {
                    Q_UNUSED(file)
                    initMcuProjectItems();
                    refresh(RefreshOptions::Files);
                });
    }
}

void QmlBuildSystem::parseProjectFiles()
{
    if (auto modelManager = QmlJS::ModelManagerInterface::instance()) {
        modelManager->updateSourceFiles(m_projectItem->files(), true);
    }

    const QString mainFileName = m_projectItem->mainFile();
    if (!mainFileName.isEmpty()) {
        const FilePath mainFilePath = canonicalProjectDir().resolvePath(mainFileName);
        const Result<QByteArray> res = mainFilePath.fileContents();
        if (!res) {
            Core::MessageManager::writeFlashing(
                Tr::tr("Warning while loading project file %1.").arg(projectFilePath().toUserOutput()));
            Core::MessageManager::writeSilently(res.error());
        }
    }

    generateProjectTree();
}

void QmlBuildSystem::generateProjectTree()
{
    auto newRoot = std::make_unique<Internal::QmlProjectNode>(project());

    std::set<Utils::FilePath> uniqueFiles;
    for (const auto &file : m_projectItem->files())
        uniqueFiles.insert(file);

    for (const auto &mcuProjectItem : m_mcuProjectItems) {
        for (const auto &file : mcuProjectItem->files())
            uniqueFiles.insert(file);
    }

<<<<<<< HEAD
    for (const auto &file : uniqueFiles) {
        const FileType fileType = (file == projectFilePath())
            ? FileType::Project
            : FileNode::fileTypeForFileName(file);
        newRoot->addNestedNode(std::make_unique<FileNode>(file, fileType));
=======
    for (const auto &mcuProjectItem : std::as_const(m_mcuProjectItems)) {
        for (const auto &file : mcuProjectItem->files()) {
            // newRoot->addNestedNode(std::make_unique<FileNode>(file, FileType::Project));
            const FileType fileType = (file == projectFilePath())
                                          ? FileType::Project
                                          : FileNode::fileTypeForFileName(file);
            newRoot->addNestedNode(std::make_unique<FileNode>(file, fileType));
        }
>>>>>>> d114082f
    }

    if (!projectFilePath().endsWith(Constants::fakeProjectName))
        newRoot->addNestedNode(std::make_unique<FileNode>(projectFilePath(), FileType::Project));

    setRootProjectNode(std::move(newRoot));
    updateDeploymentData();
}

bool QmlBuildSystem::setFileSettingInProjectFile(const QString &setting,
                                                 const Utils::FilePath &mainFilePath,
                                                 const QString &oldFile)
{
    // make sure to change it also in the qmlproject file
    const Utils::FilePath qmlProjectFilePath = project()->projectFilePath();
    Core::FileChangeBlocker fileChangeBlocker(qmlProjectFilePath);
    const QList<Core::IEditor *> editors = Core::DocumentModel::editorsForFilePath(
                qmlProjectFilePath);
    TextEditor::TextDocument *document = nullptr;
    if (!editors.isEmpty()) {
        document = qobject_cast<TextEditor::TextDocument *>(editors.first()->document());
        if (document && document->isModified())
            if (!Core::DocumentManager::saveDocument(document))
                return false;
    }

    QString fileContent;
    TextFileFormat textFileFormat;
    const QTextCodec *codec = QTextCodec::codecForName("UTF-8"); // qml files are defined to be utf-8
    TextFileFormat::ReadResult readResult = TextFileFormat::readFile(qmlProjectFilePath,
                                                                     codec,
                                                                     &fileContent,
                                                                     &textFileFormat);
    if (readResult.code != TextFileFormat::ReadSuccess)
        qWarning() << "Failed to read file" << qmlProjectFilePath << ":" << readResult.error;

    const QString settingQmlCode = setting + ":";

    const Utils::FilePath projectDir = project()->projectFilePath().parentDir();
    const QString relativePath = mainFilePath.relativeChildPath(projectDir).path();

    if (fileContent.indexOf(settingQmlCode) < 0) {
        QString addedText = QString("\n    %1 \"%2\"\n").arg(settingQmlCode, relativePath);
        auto index = fileContent.lastIndexOf("}");
        fileContent.insert(index, addedText);
    } else {
        QString originalFileName = oldFile;
        originalFileName.replace(".", "\\.");
        const QRegularExpression expression(
            QString("%1\\s*\"(%2)\"").arg(settingQmlCode, originalFileName));

        const QRegularExpressionMatch match = expression.match(fileContent);

        fileContent.replace(match.capturedStart(1), match.capturedLength(1), relativePath);
    }

    if (const Result<> res = textFileFormat.writeFile(qmlProjectFilePath, fileContent); !res)
        qWarning() << "Failed to write file" << qmlProjectFilePath << ":" << res.error();

    refresh(RefreshOptions::Project);
    return true;
}

bool QmlBuildSystem::blockFilesUpdate() const
{
    return m_blockFilesUpdate;
}

void QmlBuildSystem::setBlockFilesUpdate(bool newBlockFilesUpdate)
{
    m_blockFilesUpdate = newBlockFilesUpdate;
}

Utils::FilePath QmlBuildSystem::getStartupQmlFileWithFallback() const
{
    const auto currentProject = project();

    if (!currentProject)
        return {};

    if (!target())
        return {};

    if (projectFilePath().endsWith(Constants::fakeProjectName))
        return {};

    const auto getFirstFittingFile = [](const Utils::FilePaths &files) -> Utils::FilePath {
        for (const auto &file : files) {
            if (file.exists())
                return file;
        }
        return {};
    };

    const QStringView uiqmlstr = u"ui.qml";
    const QStringView qmlstr = u"qml";

    // First we check if mainUiFile is a valid ui.qml or .qml file
    const Utils::FilePath mainUiFile = mainUiFilePath();
    if (const QString extension = mainUiFile.completeSuffix();
        mainUiFile.exists() && (extension == uiqmlstr || extension == qmlstr)) {
        return mainUiFile;
    }

    // Then we check if there are any valid ui.qml files. mainQmlFile is preferred to be checked first.
    const Utils::FilePath mainQmlFile = mainFilePath();
    if (mainQmlFile.exists() && mainQmlFile.completeSuffix() == uiqmlstr)
        return mainQmlFile;

    const Utils::FilePaths uiFiles = currentProject->files([&](const ProjectExplorer::Node *node) {
        return node->filePath().completeSuffix() == uiqmlstr;
    });
    if (!uiFiles.isEmpty()) {
        if (const auto file = getFirstFittingFile(uiFiles); !file.isEmpty())
            return file;
    }

    //check the suffix of mainQmlFile again, since there are no valid ui.qml files:
    if (mainQmlFile.exists() && mainQmlFile.completeSuffix() == qmlstr)
        return mainQmlFile;

    //maybe it's also worth priotizing qml files containing common words like "Screen"?
    const Utils::FilePaths qmlFiles = currentProject->files([&](const ProjectExplorer::Node *node) {
        return node->filePath().completeSuffix() == qmlstr;
    });
    if (!qmlFiles.isEmpty()) {
        if (const auto file = getFirstFittingFile(qmlFiles); !file.isEmpty())
            return file;
    }

    //if no source files exist in the project, lets try to open the .qmlproject file itself
    const Utils::FilePath projectFile = projectFilePath();
    if (projectFile.exists())
        return projectFile;

    return {};
}

QmlBuildSystem *QmlBuildSystem::getStartupBuildSystem()
{
    return qobject_cast<QmlProjectManager::QmlBuildSystem *>(activeBuildSystemForActiveProject());
}

void QmlBuildSystem::addQmlProjectModule(const Utils::FilePath &path)
{
    m_projectItem->addQmlProjectModule(path.toFSPathString());
}

void QmlBuildSystem::addFileFilter(const Utils::FilePath &path)
{
    m_projectItem->addFileFilter(path);
}

Utils::FilePath QmlBuildSystem::mainFilePath() const
{
    const QString fileName = mainFile();
    if (fileName.isEmpty() || fileName.isNull()) {
        return {};
    }
    return projectDirectory().pathAppended(fileName);
}

Utils::FilePath QmlBuildSystem::mainUiFilePath() const
{
    const QString fileName = mainUiFile();
    if (fileName.isEmpty() || fileName.isNull()) {
        return {};
    }
    return projectDirectory().pathAppended(fileName);
}

bool QmlBuildSystem::setMainFileInProjectFile(const Utils::FilePath &newMainFilePath)
{
    return setFileSettingInProjectFile("mainFile", newMainFilePath, mainFile());
}

bool QmlBuildSystem::setMainUiFileInProjectFile(const Utils::FilePath &newMainUiFilePath)
{
    return setMainUiFileInMainFile(newMainUiFilePath)
           && setFileSettingInProjectFile("mainUiFile", newMainUiFilePath, m_projectItem->mainUiFile());
}

bool QmlBuildSystem::setMainUiFileInMainFile(const Utils::FilePath &newMainUiFilePath)
{
    Core::FileChangeBlocker fileChangeBlocker(mainFilePath());
    const QList<Core::IEditor *> editors = Core::DocumentModel::editorsForFilePath(mainFilePath());
    TextEditor::TextDocument *document = nullptr;
    if (!editors.isEmpty()) {
        document = qobject_cast<TextEditor::TextDocument *>(editors.first()->document());
        if (document && document->isModified())
            if (!Core::DocumentManager::saveDocument(document))
                return false;
    }

    QString fileContent;
    TextFileFormat textFileFormat;
    const QTextCodec *codec = QTextCodec::codecForName("UTF-8"); // qml files are defined to be utf-8
    const TextFileFormat::ReadResult res =
            TextFileFormat::readFile(mainFilePath(), codec, &fileContent, &textFileFormat);
    if (res.code != TextFileFormat::ReadSuccess)
        qWarning() << "Failed to read file" << mainFilePath() << ":" << res.error;

    const QString currentMain = QString("%1 {").arg(mainUiFilePath().baseName());
    const QString newMain = QString("%1 {").arg(newMainUiFilePath.baseName());

    if (fileContent.contains(currentMain))
        fileContent.replace(currentMain, newMain);

    if (const Result<> res = textFileFormat.writeFile(mainFilePath(), fileContent); !res)
        qWarning() << "Failed to write file" << mainFilePath() << ":" << res.error();

    return true;
}

Utils::FilePath QmlBuildSystem::targetDirectory() const
{
    Utils::FilePath result;
    if (RunDeviceTypeKitAspect::deviceTypeId(kit()) == ProjectExplorer::Constants::DESKTOP_DEVICE_TYPE) {
        result = canonicalProjectDir();
    } else if (IDevice::ConstPtr device = RunDeviceKitAspect::device(kit())) {
        if (m_projectItem)
            result = device->filePath(m_projectItem->targetDirectory());
    }
    return result;
}

Utils::FilePath QmlBuildSystem::targetFile(const Utils::FilePath &sourceFile) const
{
    const FilePath sourceDir = m_projectItem ? m_projectItem->sourceDirectory()
                                             : canonicalProjectDir();
    const FilePath relative = sourceFile.relativePathFromDir(sourceDir);
    return targetDirectory().resolvePath(relative);
}

void QmlBuildSystem::setSupportedLanguages(QStringList languages)
{
        m_projectItem->setSupportedLanguages(languages);
}

void QmlBuildSystem::setPrimaryLanguage(QString language)
{
        m_projectItem->setPrimaryLanguage(language);
}

bool QmlBuildSystem::enableCMakeGeneration() const
{
    return m_projectItem->enableCMakeGeneration();
}

void QmlBuildSystem::setEnableCMakeGeneration(bool enable)
{
    if (enable != enableCMakeGeneration())
        m_projectItem->setEnableCMakeGeneration(enable);
}

bool QmlBuildSystem::enablePythonGeneration() const
{
    return m_projectItem->enablePythonGeneration();
}

void QmlBuildSystem::setEnablePythonGeneration(bool enable)
{
    if (enable != enablePythonGeneration())
        m_projectItem->setEnablePythonGeneration(enable);
}

bool QmlBuildSystem::standaloneApp() const
{
    return m_projectItem->standaloneApp();
}

void QmlBuildSystem::setStandaloneApp(bool value)
{
    if (value != standaloneApp())
        m_projectItem->setStandaloneApp(value);
}

void QmlBuildSystem::refreshFiles(const QSet<QString> & /*added*/, const QSet<QString> &removed)
{
    if (m_blockFilesUpdate) {
        qCDebug(infoLogger) << "Auto files refresh blocked.";
        return;
    }
    refresh(RefreshOptions::Files);
    if (!removed.isEmpty()) {
        if (auto modelManager = QmlJS::ModelManagerInterface::instance()) {
            modelManager->removeFiles(
                        Utils::transform<QList<Utils::FilePath>>(removed, [](const QString &s) {
                return Utils::FilePath::fromString(s);
            }));
        }
    }
    updateDeploymentData();
}

QVariant QmlBuildSystem::additionalData(Utils::Id id) const
{
    if (id == Constants::customFileSelectorsData)
        return fileSelectors();
    if (id == Constants::supportedLanguagesData)
        return supportedLanguages();
    if (id == Constants::primaryLanguageData)
        return primaryLanguage();
    if (id == Constants::customForceFreeTypeData)
        return forceFreeType();
    if (id == Constants::customQtForMCUs)
        return qtForMCUs();
    if (id == Constants::customQt6Project)
        return qt6Project();
    if (id == Constants::mainFilePath)
        return mainFilePath().toUrlishString();
    if (id == Constants::canonicalProjectDir)
        return canonicalProjectDir().toUrlishString();
    if (id == Constants::customDefaultFontFamilyMCU)
        return defaultFontFamilyMCU();
    return {};
}

bool QmlBuildSystem::supportsAction(Node *context, ProjectAction action, const Node *node) const
{
    if (dynamic_cast<Internal::QmlProjectNode *>(context)) {
        if (action == AddNewFile || action == EraseFile)
            return true;
        QTC_ASSERT(node, return false);

        if (action == Rename && node->asFileNode()) {
            const FileNode *fileNode = node->asFileNode();
            QTC_ASSERT(fileNode, return false);
            return fileNode->fileType() != FileType::Project;
        }
        return false;
    }
    return BuildSystem::supportsAction(context, action, node);
}

bool QmlBuildSystem::addFiles(Node *context, const Utils::FilePaths &filePaths, Utils::FilePaths *)
{
    if (!dynamic_cast<Internal::QmlProjectNode *>(context))
        return false;

    Utils::FilePaths toAdd;
    for (const Utils::FilePath &filePath : filePaths) {
        if (!m_projectItem->matchesFile(filePath.toUrlishString()))
            toAdd << filePaths;
    }
    return toAdd.isEmpty();
}

bool QmlBuildSystem::deleteFiles(Node *context, const Utils::FilePaths &filePaths)
{
    if (dynamic_cast<Internal::QmlProjectNode *>(context))
        return true;

    return BuildSystem::deleteFiles(context, filePaths);
}

bool QmlBuildSystem::renameFiles(Node *context,
                                 const Utils::FilePairs &filesToRename,
                                 Utils::FilePaths *notRenamed)
{
    if (!dynamic_cast<Internal::QmlProjectNode *>(context))
        return BuildSystem::renameFiles(context, filesToRename, notRenamed);

    bool success = true;
    for (const auto &[oldFilePath, newFilePath] : filesToRename) {
        const auto fail = [&, oldFilePath = oldFilePath] {
            success = false;
            if (notRenamed)
                *notRenamed << oldFilePath;
        };
        if (oldFilePath.endsWith(mainFile())) {
            if (!setMainFileInProjectFile(newFilePath))
                fail();
            continue;
        }
        if (oldFilePath.endsWith(m_projectItem->mainUiFile())) {
            if (!setMainUiFileInProjectFile(newFilePath))
                fail();
            continue;
        }

        // Why is this not an error?
    }

    return success;
}

QString QmlBuildSystem::mainFile() const
{
    return m_projectItem->mainFile();
}

QString QmlBuildSystem::mainUiFile() const
{
    return m_projectItem->mainUiFile();
}

bool QmlBuildSystem::qtForMCUs() const
{
    return m_projectItem->isQt4McuProject();
}

bool QmlBuildSystem::qt6Project() const
{
    return m_projectItem->versionQt() == "6";
}

Utils::EnvironmentItems QmlBuildSystem::environment() const
{
    Utils::EnvironmentItems env = m_projectItem->environment();

    if (qtForMCUs()) {
        const Utils::FilePath projectRoot = ProjectExplorer::ProjectManager::startupProject()
                                                ->projectFilePath()
                                                .parentDir();
        env.append({Constants::QMLPUPPET_ENV_PROJECT_ROOT, projectRoot.toUserOutput()});

        Utils::expected_str<Utils::FilePath> fontsDir = mcuFontsDir();
        if (!fontsDir) {
            qWarning() << "Failed to locate MCU installation." << fontsDir.error();
            return env;
        }

        env.append({Constants::QMLPUPPET_ENV_MCU_FONTS_DIR, fontsDir->toUserOutput()});
        env.append({Constants::QMLPUPPET_ENV_DEFAULT_FONT_FAMILY, defaultFontFamilyMCU()});
    }

    return env;
}

QStringList QmlBuildSystem::fileSelectors() const
{
    return m_projectItem->fileSelectors();
}

bool QmlBuildSystem::multilanguageSupport() const
{
    return m_projectItem->multilanguageSupport();
}

QStringList QmlBuildSystem::supportedLanguages() const
{
    return m_projectItem->supportedLanguages();
}

QString QmlBuildSystem::primaryLanguage() const
{
    return m_projectItem->primaryLanguage();
}

bool QmlBuildSystem::forceFreeType() const
{
    return m_projectItem->forceFreeType();
}

bool QmlBuildSystem::widgetApp() const
{
    return m_projectItem->widgetApp();
}

QStringList QmlBuildSystem::shaderToolArgs() const
{
    return m_projectItem->shaderToolArgs();
}

QStringList QmlBuildSystem::shaderToolFiles() const
{
    return m_projectItem->shaderToolFiles();
}

QStringList QmlBuildSystem::allImports() const
{
    return m_projectItem->importPaths() + m_projectItem->mockImports();
}

QStringList QmlBuildSystem::importPaths() const
{
    return m_projectItem->importPaths();
}

void QmlBuildSystem::addImportPath(const Utils::FilePath &path)
{
    m_projectItem->addImportPath(path.toFSPathString());
}

QStringList QmlBuildSystem::mockImports() const
{
    return m_projectItem->mockImports();
}

QStringList QmlBuildSystem::absoluteImportPaths() const
{
    return Utils::transform<QStringList>(allImports(), [&](const QString &importPath) {
        Utils::FilePath filePath = Utils::FilePath::fromString(importPath);
        if (filePath.isAbsolutePath())
            return projectDirectory().resolvePath(importPath).path();
        return (projectDirectory() / importPath).path();
    });
}

QStringList QmlBuildSystem::targetImportPaths() const
{
    return Utils::transform<QStringList>(allImports(), [&](const QString &importPath) {
        const Utils::FilePath filePath = Utils::FilePath::fromString(importPath);
        if (filePath.isAbsolutePath()) {
            return importPath;
        }
        return (targetDirectory() / importPath).path();
    });
}

QString QmlBuildSystem::versionQt() const
{
    return m_projectItem->versionQt();
}

QString QmlBuildSystem::versionQtQuick() const
{
    return m_projectItem->versionQtQuick();
}

QString QmlBuildSystem::versionDesignStudio() const
{
    return m_projectItem->versionDesignStudio();
}

class QmlBuildConfigurationFactory final : public BuildConfigurationFactory
{
public:
    QmlBuildConfigurationFactory()
    {
        registerBuildConfiguration<BuildConfiguration>("QmlBuildConfiguration");
        setSupportedProjectType(QmlProjectManager::Constants::QML_PROJECT_ID);
        setSupportedProjectMimeTypeName(Utils::Constants::QMLPROJECT_MIMETYPE);
        setBuildGenerator(
            [](const Kit *, const FilePath &projectPath, bool /* forSetup */) -> QList<BuildInfo> {
                BuildInfo bi;
                bi.buildDirectory = projectPath;
                bi.displayName = bi.typeName = Tr::tr("Default");
                bi.showBuildConfigs = bi.showBuildDirConfigWidget = false;
                return {bi};
            });
    }
};

void setupQmlBuildConfiguration()
{
    static const QmlBuildConfigurationFactory theQmlBuildConfigurationFactory;
}

} // namespace QmlProjectManager<|MERGE_RESOLUTION|>--- conflicted
+++ resolved
@@ -22,15 +22,8 @@
 #include <coreplugin/messagemanager.h>
 #include <coreplugin/session.h>
 
-<<<<<<< HEAD
-=======
-#include <extensionsystem/iplugin.h>
-#include <extensionsystem/pluginmanager.h>
-#include <extensionsystem/pluginspec.h>
-
 #include <projectexplorer/buildconfiguration.h>
 #include <projectexplorer/buildinfo.h>
->>>>>>> d114082f
 #include <projectexplorer/deploymentdata.h>
 #include <projectexplorer/devicesupport/devicekitaspects.h>
 #include <projectexplorer/devicesupport/idevice.h>
@@ -60,25 +53,14 @@
 Q_LOGGING_CATEGORY(infoLogger, "QmlProjectManager.QmlBuildSystem", QtInfoMsg)
 }
 
-<<<<<<< HEAD
-void updateMcuBuildStep(Target *target, bool mcuEnabled)
-=======
-IPlugin *findMcuSupportPlugin()
-{
-    const PluginSpec *pluginSpec = PluginManager::specById(QString("mcusupport"));
-    return pluginSpec ? pluginSpec->plugin() : nullptr;
-}
-
 void updateMcuBuildStep(BuildConfiguration *bc, bool mcuEnabled)
->>>>>>> d114082f
 {
     if (auto plugin = findMcuSupportPlugin()) {
-        QMetaObject::invokeMethod(
-            plugin,
-            "updateDeployStep",
-            Qt::DirectConnection,
-            Q_ARG(ProjectExplorer::BuildConfiguration *, bc),
-            Q_ARG(bool, mcuEnabled));
+        QMetaObject::invokeMethod(plugin,
+                                  "updateDeployStep",
+                                  Qt::DirectConnection,
+                                  Q_ARG(ProjectExplorer::BuildConfiguration *, bc),
+                                  Q_ARG(bool, mcuEnabled));
     } else if (mcuEnabled) {
         qWarning() << "Failed to find McuSupport plugin but qtForMCUs is enabled in the project";
     }
@@ -307,22 +289,11 @@
             uniqueFiles.insert(file);
     }
 
-<<<<<<< HEAD
     for (const auto &file : uniqueFiles) {
         const FileType fileType = (file == projectFilePath())
             ? FileType::Project
             : FileNode::fileTypeForFileName(file);
         newRoot->addNestedNode(std::make_unique<FileNode>(file, fileType));
-=======
-    for (const auto &mcuProjectItem : std::as_const(m_mcuProjectItems)) {
-        for (const auto &file : mcuProjectItem->files()) {
-            // newRoot->addNestedNode(std::make_unique<FileNode>(file, FileType::Project));
-            const FileType fileType = (file == projectFilePath())
-                                          ? FileType::Project
-                                          : FileNode::fileTypeForFileName(file);
-            newRoot->addNestedNode(std::make_unique<FileNode>(file, fileType));
-        }
->>>>>>> d114082f
     }
 
     if (!projectFilePath().endsWith(Constants::fakeProjectName))
@@ -740,7 +711,7 @@
                                                 .parentDir();
         env.append({Constants::QMLPUPPET_ENV_PROJECT_ROOT, projectRoot.toUserOutput()});
 
-        Utils::expected_str<Utils::FilePath> fontsDir = mcuFontsDir();
+        Utils::Result<Utils::FilePath> fontsDir = mcuFontsDir();
         if (!fontsDir) {
             qWarning() << "Failed to locate MCU installation." << fontsDir.error();
             return env;
