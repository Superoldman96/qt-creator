--- conflicted
+++ resolved
@@ -398,120 +398,6 @@
     setupQmlBuildConfiguration();
     FileIconProvider::registerIconOverlayForSuffix(":/qmlproject/images/qmlproject.png",
                                                    "qmlproject");
-<<<<<<< HEAD
-=======
-
-    if (ICore::isQtDesignStudio()) {
-        ActionContainer *menu = ActionManager::actionContainer(
-            ProjectExplorer::Constants::M_FILECONTEXT);
-        QAction *mainfileAction = new QAction(Tr::tr("Set as Main .qml File"), this);
-        mainfileAction->setEnabled(false);
-
-        connect(mainfileAction, &QAction::triggered, this, []() {
-            const Node *currentNode = ProjectTree::currentNode();
-            if (!currentNode || !currentNode->asFileNode()
-                || currentNode->asFileNode()->fileType() != FileType::QML)
-                return;
-
-            const FilePath file = currentNode->filePath();
-
-            QmlBuildSystem *buildSystem = qmlBuildSystemforFileNode(currentNode->asFileNode());
-            if (buildSystem)
-                buildSystem->setMainFileInProjectFile(file);
-        });
-
-        menu->addAction(ActionManager::registerAction(
-                            mainfileAction,
-                            "QmlProject.setMainFile",
-                            Context(ProjectExplorer::Constants::C_PROJECT_TREE)),
-                        ProjectExplorer::Constants::G_FILE_OTHER);
-        mainfileAction->setVisible(false);
-        connect(ProjectTree::instance(),
-                &ProjectTree::currentNodeChanged,
-                mainfileAction,
-                [mainfileAction](Node *node) {
-                    const FileNode *fileNode = node ? node->asFileNode() : nullptr;
-
-                    const bool isVisible = fileNode && fileNode->fileType() == FileType::QML
-                                           && fileNode->filePath().completeSuffix() == "qml";
-
-                    mainfileAction->setVisible(isVisible);
-
-                    if (!isVisible)
-                        return;
-
-                    QmlBuildSystem *buildSystem = qmlBuildSystemforFileNode(fileNode);
-
-                    if (buildSystem)
-                        mainfileAction->setEnabled(buildSystem->mainFilePath()
-                                                   != fileNode->filePath());
-                });
-
-        QAction *mainUifileAction = new QAction(Tr::tr("Set as Main .ui.qml File"), this);
-        mainUifileAction->setEnabled(false);
-
-        connect(mainUifileAction, &QAction::triggered, this, []() {
-            const Node *currentNode = ProjectTree::currentNode();
-            if (!currentNode || !currentNode->asFileNode()
-                || currentNode->asFileNode()->fileType() != FileType::QML)
-                return;
-
-            const FilePath file = currentNode->filePath();
-
-            QmlBuildSystem *buildSystem = qmlBuildSystemforFileNode(currentNode->asFileNode());
-            if (buildSystem)
-                buildSystem->setMainUiFileInProjectFile(file);
-        });
-
-        menu->addAction(ActionManager::registerAction(
-                            mainUifileAction,
-                            "QmlProject.setMainUIFile",
-                            Core::Context(ProjectExplorer::Constants::C_PROJECT_TREE)),
-                        ProjectExplorer::Constants::G_FILE_OTHER);
-        mainUifileAction->setVisible(false);
-        connect(ProjectTree::instance(),
-                &ProjectTree::currentNodeChanged,
-                mainUifileAction,
-                [mainUifileAction](Node *node) {
-                    const FileNode *fileNode = node ? node->asFileNode() : nullptr;
-                    const bool isVisible = fileNode && fileNode->fileType() == FileType::QML
-                                           && fileNode->filePath().completeSuffix() == "ui.qml";
-
-                    mainUifileAction->setVisible(isVisible);
-
-                    if (!isVisible)
-                        return;
-
-                    QmlBuildSystem *buildSystem = qmlBuildSystemforFileNode(fileNode);
-                    if (buildSystem)
-                        mainUifileAction->setEnabled(buildSystem->mainUiFilePath()
-                                                     != fileNode->filePath());
-                });
-
-        connect(EditorManager::instance(),
-                &EditorManager::documentOpened,
-                this,
-                [](Core::IDocument *document) {
-                    if (!ProjectManager::startupProject()
-                        && document->filePath().completeSuffix() == "ui.qml") {
-                        QTimer::singleShot(1000, [document]() {
-                            if (ProjectManager::startupProject())
-                                return;
-
-                            const Utils::FilePath fileName = Utils::FilePath::fromString(
-                                document->filePath().toUrlishString() + Constants::fakeProjectName);
-                            auto result = ProjectExplorer::ProjectExplorerPlugin::openProjects(
-                                {fileName});
-                            QTC_ASSERT(result.project(), return);
-                        });
-                    }
-                });
-
-        setupQmlModuleWizard();
-        QmlProjectExporter::CMakeGenerator::createMenuAction(this);
-        QmlProjectExporter::PythonGenerator::createMenuAction(this);
-    }
->>>>>>> 549a485b
 }
 
 void QmlProjectPlugin::displayQmlLandingPage()
