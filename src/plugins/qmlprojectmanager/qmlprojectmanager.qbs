--- conflicted
+++ resolved
@@ -47,21 +47,10 @@
         name: "CMake Generator"
         prefix: "cmakegen/"
         files: [
-<<<<<<< HEAD
-            "generatecmakelists.cpp", "generatecmakelists.h",
-            "generatecmakelistsconstants.h",
-            "checkablefiletreeitem.cpp", "checkablefiletreeitem.h",
-            "cmakegenerator.cpp", "cmakegenerator.h",
-            "cmakegeneratordialogtreemodel.cpp", "cmakegeneratordialogtreemodel.h",
-            "cmakegeneratordialog.cpp", "cmakegeneratordialog.h",
-            "cmakeprojectconverter.cpp", "cmakeprojectconverter.h",
-            "cmakeprojectconverterdialog.cpp", "cmakeprojectconverterdialog.h",
-=======
             "cmakegenerator.cpp", "cmakegenerator.h",
             "cmakewriter.cpp", "cmakewriter.h",
             "cmakewriterv0.cpp", "cmakewriterv0.h",
             "cmakewriterv1.cpp", "cmakewriterv1.h"
->>>>>>> 7dfa7469
         ]
     }
 
