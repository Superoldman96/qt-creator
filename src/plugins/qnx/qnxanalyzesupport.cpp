--- conflicted
+++ resolved
@@ -35,11 +35,7 @@
             auto worker = createProcessWorker(runControl, modifier);
             runControl->postMessage(Tr::tr("Preparing remote side..."), LogMessageFormat);
 
-<<<<<<< HEAD
-            auto slog2InfoRunner = new RecipeRunner(runControl, slog2InfoRecipe(runControl));
-=======
             auto slog2InfoRunner = new RunWorker(runControl, slog2InfoRecipe(runControl));
->>>>>>> 46226e93
 
             auto profiler = runControl->createWorker(ProjectExplorer::Constants::QML_PROFILER_RUNNER);
             profiler->addStartDependency(worker);
