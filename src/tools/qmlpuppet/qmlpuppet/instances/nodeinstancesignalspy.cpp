--- conflicted
+++ resolved
@@ -40,14 +40,6 @@
          index < spiedObject->metaObject()->propertyCount();
          index++) {
         QMetaProperty metaProperty = spiedObject->metaObject()->property(index);
-<<<<<<< HEAD
-
-        if (QmlPrivateGate::isPropertyQObject(metaProperty)) {
-            registerChildObject(metaProperty, spiedObject);
-        } else {
-            registerProperty(metaProperty, spiedObject);
-        }
-=======
         registerProperty(metaProperty, spiedObject);
     }
 }
@@ -58,7 +50,6 @@
         registerChildObject(metaProperty, spiedObject);
     } else {
         registerSingleProperty(metaProperty, spiedObject);
->>>>>>> 204d5590
     }
 }
 
@@ -91,11 +82,7 @@
                  index++) {
                 QMetaProperty childMetaProperty = childObject->metaObject()->property(index);
 
-<<<<<<< HEAD
-                registerProperty(
-=======
                 registerSingleProperty(
->>>>>>> 204d5590
                     childMetaProperty, childObject, PropertyName(metaProperty.name()) + '.');
             }
         }
