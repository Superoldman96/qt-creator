// Copyright (C) 2016 The Qt Company Ltd.
// SPDX-License-Identifier: LicenseRef-Qt-Commercial OR GPL-3.0-only WITH Qt-GPL-exception-1.0

#include "hostosinfo.h"

#include "filepath.h"
#include "utilstr.h"

#include <QDir>

#if !defined(QT_NO_OPENGL) && defined(QT_GUI_LIB)
#include <QOpenGLContext>
#endif

#ifdef Q_OS_LINUX
#include <sys/sysinfo.h>
#endif

#ifdef Q_OS_WIN
#include <qt_windows.h>
#endif

#ifdef Q_OS_MACOS
#include <sys/sysctl.h>
#endif

namespace Utils {

Qt::CaseSensitivity HostOsInfo::m_overrideFileNameCaseSensitivity = Qt::CaseSensitive;
bool HostOsInfo::m_useOverrideFileNameCaseSensitivity = false;

OsArch HostOsInfo::hostArchitecture()
{
<<<<<<< HEAD
    static const OsArch arch
        = osArchFromString(QSysInfo::currentCpuArchitecture()).value_or(OsArchUnknown);
=======
#ifdef Q_OS_WIN
    // Workaround for Creator running in x86 emulation mode on ARM machines
    static const OsArch arch = []() {
        const HANDLE procHandle = GetCurrentProcess();
        ushort processMachine;
        ushort nativeMachine;
        if (IsWow64Process2(procHandle, &processMachine, &nativeMachine)
            && nativeMachine == IMAGE_FILE_MACHINE_ARM64) {
            return OsArchArm64;
        }

        return osArchFromString(QSysInfo::currentCpuArchitecture());
    }();
#else
        static const OsArch arch = osArchFromString(QSysInfo::currentCpuArchitecture());
#endif

>>>>>>> 83a310e5
    return arch;
}

void HostOsInfo::setOverrideFileNameCaseSensitivity(Qt::CaseSensitivity sensitivity)
{
    m_useOverrideFileNameCaseSensitivity = true;
    m_overrideFileNameCaseSensitivity = sensitivity;
}

void HostOsInfo::unsetOverrideFileNameCaseSensitivity()
{
    m_useOverrideFileNameCaseSensitivity = false;
}

bool HostOsInfo::canCreateOpenGLContext(QString *errorMessage)
{
#if defined(QT_NO_OPENGL) || !defined(QT_GUI_LIB)
    Q_UNUSED(errorMessage)
    return false;
#else
    static const bool canCreate = QOpenGLContext().create();
    if (!canCreate)
        *errorMessage = Tr::tr("Cannot create OpenGL context.");
    return canCreate;
#endif
}

std::optional<quint64> HostOsInfo::totalMemoryInstalledInBytes()
{
#ifdef Q_OS_LINUX
    struct sysinfo info;
    if (sysinfo(&info) == -1)
        return {};
    return info.totalram;
#elif defined(Q_OS_WIN)
    MEMORYSTATUSEX statex;
    statex.dwLength = sizeof statex;
    if (!GlobalMemoryStatusEx(&statex))
        return {};
    return statex.ullTotalPhys;
#elif defined(Q_OS_MACOS)
    int mib[] = {CTL_HW, HW_MEMSIZE};
    int64_t ram;
    size_t length = sizeof(int64_t);
    if (sysctl(mib, 2, &ram, &length, nullptr, 0) == -1)
        return {};
    return ram;
#endif
    return {};
}

const FilePath &HostOsInfo::root()
{
    static const FilePath rootDir = FilePath::fromUserInput(QDir::rootPath());
    return rootDir;
}

} // namespace Utils<|MERGE_RESOLUTION|>--- conflicted
+++ resolved
@@ -31,10 +31,6 @@
 
 OsArch HostOsInfo::hostArchitecture()
 {
-<<<<<<< HEAD
-    static const OsArch arch
-        = osArchFromString(QSysInfo::currentCpuArchitecture()).value_or(OsArchUnknown);
-=======
 #ifdef Q_OS_WIN
     // Workaround for Creator running in x86 emulation mode on ARM machines
     static const OsArch arch = []() {
@@ -46,13 +42,13 @@
             return OsArchArm64;
         }
 
-        return osArchFromString(QSysInfo::currentCpuArchitecture());
+        return osArchFromString(QSysInfo::currentCpuArchitecture()).value_or(OsArchUnknown);
     }();
 #else
-        static const OsArch arch = osArchFromString(QSysInfo::currentCpuArchitecture());
+    static const OsArch arch
+        = osArchFromString(QSysInfo::currentCpuArchitecture()).value_or(OsArchUnknown);
 #endif
 
->>>>>>> 83a310e5
     return arch;
 }
 
