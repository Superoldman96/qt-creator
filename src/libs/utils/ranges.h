// Copyright (C) 2023 The Qt Company Ltd.
// SPDX-License-Identifier: LicenseRef-Qt-Commercial OR GPL-3.0+ OR GPL-3.0 WITH Qt-GPL-exception-1.0

#pragma once

<<<<<<< HEAD
#if __cplusplus >= 202002L && defined(__cpp_lib_ranges)
#include <ranges>
=======
#if __cpp_lib_ranges >= 202002L
#  include <ranges>
>>>>>>> 36cdab7f

namespace Utils {

namespace ranges {
using std::ranges::reverse_view;
}

namespace views {
using std::views::reverse;
}

} // namespace Utils
#else
#include <stdexcept>

namespace Utils {

namespace ranges {

template <typename Container>
class reverse_view
{
public:
    using value_type = typename Container::value_type;
    using size_type = typename Container::size_type;
    using Type = value_type;
    using pointer = Type *;
    using const_pointer = const Type *;
    using reference = Type &;
    using const_reference = const Type &;

    using reverse_iterator = typename Container::iterator;
    using iterator = std::reverse_iterator<reverse_iterator>;

    using const_reverse_iterator = typename Container::const_iterator;
    using const_iterator = std::reverse_iterator<const_reverse_iterator>;

    using Iterator = iterator;
    using ConstIterator = const_iterator;

    reverse_view(const Container &k) : d(&k) {}

    const_reverse_iterator rbegin() const noexcept { return d->begin(); }
    const_reverse_iterator rend() const noexcept { return d->end(); }
    const_reverse_iterator crbegin() const noexcept { return d->begin(); }
    const_reverse_iterator crend() const noexcept { return d->end(); }

    const_iterator begin() const noexcept { return const_iterator(rend()); }
    const_iterator end() const noexcept { return const_iterator(rbegin()); }
    const_iterator cbegin() const noexcept { return const_iterator(rend()); }
    const_iterator cend() const noexcept { return const_iterator(rbegin()); }
    const_iterator constBegin() const noexcept { return const_iterator(rend()); }
    const_iterator constEnd() const noexcept { return const_iterator(rbegin()); }

    const_reference front() const noexcept { return *cbegin(); }
    const_reference back() const noexcept { return *crbegin(); }

    [[nodiscard]] size_type size() const noexcept { return d->size(); }
    [[nodiscard]] bool empty() const noexcept { return d->size() == 0; }
    explicit operator bool() const { return d->size(); }

    const_reference operator[](size_type idx) const
    {
        if (idx < size())
            return *(begin() + idx);

        throw std::out_of_range("bad index in reverse side");
    }

private:
    const Container *d;
};
} // namespace ranges

namespace views {

constexpr struct {} reverse;

template <typename T>
inline ranges::reverse_view<T> operator|(const T &container, const decltype(reverse)&)
{
    return ranges::reverse_view(container);
}

} // namsepace views
} // namespace Utils

#endif<|MERGE_RESOLUTION|>--- conflicted
+++ resolved
@@ -3,13 +3,8 @@
 
 #pragma once
 
-<<<<<<< HEAD
-#if __cplusplus >= 202002L && defined(__cpp_lib_ranges)
+#if defined(__cpp_lib_ranges) && __cpp_lib_ranges >= 201911L
 #include <ranges>
-=======
-#if __cpp_lib_ranges >= 202002L
-#  include <ranges>
->>>>>>> 36cdab7f
 
 namespace Utils {
 
