--- conflicted
+++ resolved
@@ -194,11 +194,7 @@
 
 int MultiTextCursor::cursorCount() const
 {
-<<<<<<< HEAD
-    return m_cursorList.size();
-=======
-    return static_cast<int>(m_cursors.size());
->>>>>>> 7046890b
+    return static_cast<int>(m_cursorList.size());
 }
 
 void MultiTextCursor::movePosition(QTextCursor::MoveOperation operation,
