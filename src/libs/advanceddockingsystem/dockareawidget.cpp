--- conflicted
+++ resolved
@@ -657,14 +657,7 @@
     }
 
     if (isAutoHideFeatureEnabled()) {
-<<<<<<< HEAD
-        auto tabBar = d->m_titleBar->tabBar();
-        tabBar->setVisible(!autoHide); // Never show tab bar when auto hidden
-        // Always show when auto hidden, never otherwise
-        d->m_titleBar->autoHideTitleLabel()->setVisible(autoHide);
-=======
         d->m_titleBar->showAutoHideControls(autoHide);
->>>>>>> dc42b62d
         updateTitleBarButtonVisibility(container->topLevelDockArea() == this);
     }
 }
