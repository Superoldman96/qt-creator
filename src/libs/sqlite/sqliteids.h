--- conflicted
+++ resolved
@@ -128,45 +128,10 @@
 
     friend constexpr bool operator==(CompoundBasicId first, CompoundBasicId second)
     {
-<<<<<<< HEAD
-        return first.id == second.id;
-    }
-
-    friend constexpr bool operator!=(CompoundBasicId first, CompoundBasicId second)
-    {
-        return !(first == second);
-    }
-
-    friend constexpr bool operator<(CompoundBasicId first, CompoundBasicId second)
-    {
-        return first.id < second.id;
-    }
-
-    friend constexpr bool operator>(CompoundBasicId first, CompoundBasicId second)
-    {
-        return first.id > second.id;
-    }
-
-    friend constexpr bool operator<=(CompoundBasicId first, CompoundBasicId second)
-    {
-        return first.id <= second.id;
-    }
-
-    friend constexpr bool operator>=(CompoundBasicId first, CompoundBasicId second)
-    {
-        return first.id >= second.id;
-    }
-
-    friend constexpr long long operator-(CompoundBasicId first, CompoundBasicId second)
-    {
-        return first.id - second.id;
-    }
-=======
         return first.id == second.id && first.isValid();
     }
 
     friend constexpr auto operator<=>(CompoundBasicId first, CompoundBasicId second) = default;
->>>>>>> 6068df55
 
     constexpr bool isValid() const { return id != 0; }
 
