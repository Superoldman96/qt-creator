// Copyright (C) 2022 The Qt Company Ltd.
// SPDX-License-Identifier: LicenseRef-Qt-Commercial OR GPL-3.0-only WITH Qt-GPL-exception-1.0

#pragma once

#include <utils/span.h>
#include <utils/utility.h>

#include <nanotrace/nanotracehr.h>
#include <type_traits>
#include <vector>

namespace Sqlite {

template<auto Type, typename InternalIntegerType = long long>
class BasicId
{
    template<auto, auto>
    friend class CompoundBasicId;

public:
    using IsBasicId = std::true_type;
    using DatabaseType = InternalIntegerType;

    constexpr explicit BasicId() = default;

    static constexpr BasicId create(InternalIntegerType idNumber)
    {
        BasicId id;
        id.id = idNumber;
        return id;
    }

    template<typename Enumeration>
    static constexpr BasicId createSpecialState(Enumeration specialState)
    {
        BasicId id;
        id.id = ::Utils::to_underlying(specialState);
        return id;
    }

    friend constexpr bool compareInvalidAreTrue(BasicId first, BasicId second)
    {
        return first.id == second.id;
    }

    friend constexpr bool operator==(BasicId first, BasicId second)
    {
        return first.id == second.id && first.isValid();
    }

    friend constexpr auto operator<=>(BasicId first, BasicId second) = default;

    constexpr friend InternalIntegerType operator-(BasicId first, BasicId second)
    {
        return first.id - second.id;
    }

    constexpr bool isValid() const { return id > 0; }

    constexpr bool isNull() const { return id == 0; }

    template<typename Enumeration>
    constexpr bool hasSpecialState(Enumeration specialState) const
    {
        return id == ::Utils::to_underlying(specialState);
    }

    explicit operator bool() const { return isValid(); }

    explicit operator std::size_t() const { return static_cast<std::size_t>(id); }

    InternalIntegerType internalId() const { return id; }

    [[noreturn, deprecated]] InternalIntegerType operator&() const { throw std::exception{}; }

    template<typename String>
    friend void convertToString(String &string, BasicId id)
    {
        if (id.isNull())
            NanotraceHR::convertToString(string, "invalid null");
        else
            NanotraceHR::convertToString(string, id.internalId());
    }

    friend bool compareId(BasicId first, BasicId second) { return first.id == second.id; }

protected:
    InternalIntegerType id = 0;
};

template<auto Type, auto ContextType>
class CompoundBasicId
{
public:
    using IsBasicId = std::true_type;
    using DatabaseType = long long;

    using MainId = BasicId<Type, int>;
    using ContextId = BasicId<ContextType, int>;

    constexpr explicit CompoundBasicId() = default;

    static constexpr CompoundBasicId create(MainId id, ContextId contextId)
    {
        CompoundBasicId compoundId;
        compoundId.id = (static_cast<long long>(contextId.id) << 32) | static_cast<long long>(id.id);

        return compoundId;
    }

    static constexpr CompoundBasicId create(long long idNumber)
    {
        CompoundBasicId id;
        id.id = idNumber;

        return id;
    }

    constexpr MainId mainId() const { return MainId::create(id); }

    constexpr ContextId contextId() const { return ContextId::create(id >> 32); }

    friend constexpr bool compareInvalidAreTrue(CompoundBasicId first, CompoundBasicId second)
    {
        return first.id, second.id;
    }

    friend constexpr bool operator==(CompoundBasicId first, CompoundBasicId second)
    {
        return first.id == second.id && first.isValid();
    }

    friend constexpr auto operator<=>(CompoundBasicId first, CompoundBasicId second) = default;

    constexpr bool isValid() const { return id != 0; }

    constexpr bool isNull() const { return id == 0; }

    explicit operator bool() const { return isValid(); }

    long long internalId() const { return id; }

    explicit operator std::size_t() const { return static_cast<std::size_t>(id | 0xFFFFFFFFULL); }

    template<typename String>
    friend void convertToString(String &string, CompoundBasicId id)
    {
<<<<<<< HEAD
        convertToString(string, id.id);
=======
        convertToString(string, id.mainId());
>>>>>>> f5fdafd3
        convertToString(string, id.contextId());
    }

    friend bool compareId(CompoundBasicId first, CompoundBasicId second)
    {
        return first.id == second.id;
    }

protected:
    long long id = 0;
};

template<typename Container>
auto toIntegers(const Container &container)
{
    using DataType = typename Container::value_type::DatabaseType;
    const DataType *data = reinterpret_cast<const DataType *>(container.data());

    return Utils::span{data, container.size()};
}

} // namespace Sqlite

namespace std {
template<auto Type, typename InternalIntegerType>
struct hash<Sqlite::BasicId<Type, InternalIntegerType>>
{
    auto operator()(const Sqlite::BasicId<Type, InternalIntegerType> &id) const
    {
        return std::hash<InternalIntegerType>{}(id.internalId());
    }
};

} // namespace std<|MERGE_RESOLUTION|>--- conflicted
+++ resolved
@@ -146,11 +146,7 @@
     template<typename String>
     friend void convertToString(String &string, CompoundBasicId id)
     {
-<<<<<<< HEAD
-        convertToString(string, id.id);
-=======
         convertToString(string, id.mainId());
->>>>>>> f5fdafd3
         convertToString(string, id.contextId());
     }
 
