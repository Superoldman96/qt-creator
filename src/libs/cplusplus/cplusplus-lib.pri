--- conflicted
+++ resolved
@@ -53,12 +53,8 @@
     $$PWD/pp-engine.h \
     $$PWD/pp-scanner.h \
     $$PWD/findcdbbreakpoint.h \
-<<<<<<< HEAD
-    $$PWD/PPToken.h
-=======
-    $$PWD/TypeHierarchyBuilder.h \
+    $$PWD/PPToken.h \
     $$PWD/Dumpers.h
->>>>>>> cebf6b93
 
 SOURCES += \
     $$PWD/SimpleLexer.cpp \
@@ -85,11 +81,7 @@
     $$PWD/pp-engine.cpp \
     $$PWD/pp-scanner.cpp \
     $$PWD/findcdbbreakpoint.cpp \
-<<<<<<< HEAD
-    $$PWD/PPToken.cpp
-=======
-    $$PWD/TypeHierarchyBuilder.cpp \
+    $$PWD/PPToken.cpp \
     $$PWD/Dumpers.cpp
->>>>>>> cebf6b93
 
 RESOURCES += $$PWD/cplusplus.qrc