--- conflicted
+++ resolved
@@ -786,15 +786,6 @@
 }
 
 QList<Snapshot::IncludeLocation> Snapshot::includeLocationsOfDocument(
-<<<<<<< HEAD
-        const QString &fileNameOrPath) const
-{
-    const bool matchFullPath = Utils::FilePath::fromString(fileNameOrPath).isAbsolutePath();
-    const auto isMatch = [&](const Document::Include &include) {
-        if (matchFullPath)
-            return include.resolvedFileName() == fileNameOrPath;
-        return Utils::FilePath::fromString(include.resolvedFileName()).fileName() == fileNameOrPath;
-=======
         const FilePath &fileNameOrPath) const
 {
     const bool matchFullPath = fileNameOrPath.isAbsolutePath();
@@ -802,7 +793,6 @@
         if (matchFullPath)
             return include.resolvedFileName() == fileNameOrPath;
         return include.resolvedFileName().fileName() == fileNameOrPath.fileName();
->>>>>>> f7639f45
     };
     QList<IncludeLocation> result;
     for (const_iterator cit = begin(), citEnd = end(); cit != citEnd; ++cit) {
@@ -817,11 +807,7 @@
         }
         if (!matchFullPath && !foundMatch) {
             for (const auto &includeFile : cit.value()->unresolvedIncludes()) {
-<<<<<<< HEAD
-                if (includeFile.unresolvedFileName() == fileNameOrPath)
-=======
                 if (includeFile.unresolvedFileName() == fileNameOrPath.path())
->>>>>>> f7639f45
                     result.push_back({doc, includeFile.line()});
             }
         }
