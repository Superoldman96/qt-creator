--- conflicted
+++ resolved
@@ -53,11 +53,7 @@
     QmlDesigner::ProjectStorage &storage = staticData->storage;
     QmlDesigner::Storage::TypeAnnotationReader reader{storage};
     QmlDesigner::SourceId sourceId = QmlDesigner::SourceId::create(33);
-<<<<<<< HEAD
-    QmlDesigner::SourceContextId directoryId = QmlDesigner::SourceContextId::create(77);
-=======
     QmlDesigner::DirectoryPathId directoryId = QmlDesigner::DirectoryPathId::create(77);
->>>>>>> 77b2c68f
     QmlDesigner::Storage::TypeTraits traits;
 };
 
