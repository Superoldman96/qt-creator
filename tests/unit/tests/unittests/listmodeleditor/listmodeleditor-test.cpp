// Copyright (C) 2020 The Qt Company Ltd.
// SPDX-License-Identifier: LicenseRef-Qt-Commercial OR GPL-3.0-only WITH Qt-GPL-exception-1.0

#include "../utils/googletest.h"

#include <mocks/abstractviewmock.h>
#include <mocks/projectstoragemock.h>
#include <mocks/projectstoragetriggerupdatemock.h>
#include <mocks/sourcepathcachemock.h>

#include <abstractview.h>
#include <bindingproperty.h>
#include <model.h>
#include <nodelistproperty.h>
#include <nodeproperty.h>
#include <qmldesigner/components/listmodeleditor/listmodeleditormodel.h>
#include <variantproperty.h>

namespace {

using QmlDesigner::AbstractProperty;
using QmlDesigner::AbstractView;
using QmlDesigner::ListModelEditorModel;
using QmlDesigner::ModelNode;
using QmlDesigner::ModuleId;
using QmlDesigner::PropertyDeclarationId;
using QmlDesigner::TypeId;
namespace Info = QmlDesigner::Storage::Info;

constexpr QmlDesigner::ModelTracing::SourceLocation sl;

MATCHER_P2(HasItem,
           name,
           value,
           std::string(negation ? "hasn't " : "has ") + "(" + name + ", " + value + ")")
{
    QStandardItem *item = arg;

    return item->data(Qt::UserRole).toString() == name && item->data(Qt::UserRole).toDouble() == value;
}

MATCHER(IsInvalid, std::string(negation ? "isn't null" : "is null"))
{
    return !arg.isValid();
}

MATCHER_P3(IsVariantProperty,
           node,
           name,
           value,
           std::string(negation ? "isn't " : "is ") + "(" + name + ", " + PrintToString(value) + ")")
{
    const QmlDesigner::VariantProperty &property = arg;

    return property.parentModelNode() == node && property.name() == name && property.value() == value;
}

MATCHER_P2(IsVariantProperty,
           name,
           value,
           std::string(negation ? "isn't " : "is ") + "(" + name + ", " + PrintToString(value) + ")")
{
    const QmlDesigner::VariantProperty &property = arg;

    return property.name() == name && property.value() == value;
}

MATCHER_P2(IsAbstractProperty, node, name, std::string(negation ? "isn't " : "is ") + "(" + name + ")")
{
    const QmlDesigner::AbstractProperty &property = arg;

    return property.parentModelNode() == node && property.name() == name;
}

class ListModelEditor : public testing::Test
{
    using SourcePathCache = QmlDesigner::SourcePathCache<NiceMock<ProjectStorageMockWithQtQuick>,
                                                         QmlDesigner::NonLockingMutex>;

public:
    ListModelEditor()
    {
        designerModel->attachView(&mockView);

        emptyListModelNode = mockView.createModelNode("ListModel");

        listViewNode = mockView.createModelNode("ListView");
        listModelNode = mockView.createModelNode("ListModel");
        mockView.rootModelNode().defaultNodeListProperty().reparentHere(listModelNode);
        element1 = createElement({{"name", "foo"}, {"value", 1}, {"value2", 42}},
                                 mockView,
                                 listModelNode);
        element2 = createElement({{"value", 4}, {"name", "bar"}, {"image", "pic.png"}},
                                 mockView,
                                 listModelNode);
        element3 = createElement({{"image", "pic.png"}, {"name", "poo"}, {"value", 111}},
                                 mockView,
                                 listModelNode);

        componentModel->attachView(&mockComponentView);
        mockComponentView.changeRootNodeType("ListModel", -1, -1);

        componentElement = createElement({{"name", "com"}, {"value", 11}, {"value2", 55}},
                                         mockComponentView,
                                         mockComponentView.rootModelNode());

        ON_CALL(goIntoComponentMock, Call(_)).WillByDefault([](ModelNode node) { return node; });
    }

    using Entry = std::pair<QmlDesigner::PropertyName, QVariant>;

    ModelNode createElement(std::initializer_list<Entry> entries, AbstractView &view, ModelNode listModel)
    {
        auto element = view.createModelNode("QtQml.Models/ListElement", 2, 15);
        listModel.defaultNodeListProperty().reparentHere(element);

        for (const auto &entry : entries) {
            element.variantProperty(entry.first).setValue(entry.second);
        }

        return element;
    }

    QList<QString> headerLabels(const QmlDesigner::ListModelEditorModel &model) const
    {
        QList<QString> labels;
        labels.reserve(model.columnCount());

        for (int i = 0; i < model.columnCount(); ++i)
            labels.push_back(model.headerData(i, Qt::Horizontal).toString());

        return labels;
    }

    QList<QList<QVariant>> displayValues() const
    {
        QList<QList<QVariant>> rows;

        for (int rowIndex = 0; rowIndex < model.rowCount(); ++rowIndex) {
            QList<QVariant> row;

            for (int columnIndex = 0; columnIndex < model.columnCount(); ++columnIndex)
                row.push_back(model.data(model.index(rowIndex, columnIndex), Qt::DisplayRole));

            rows.push_back(row);
        }

        return rows;
    }

    QList<QList<QColor>> backgroundColors() const
    {
        QList<QList<QColor>> rows;

        for (int rowIndex = 0; rowIndex < model.rowCount(); ++rowIndex) {
            QList<QColor> row;

            for (int columnIndex = 0; columnIndex < model.columnCount(); ++columnIndex)
                row.push_back(
                    model.data(model.index(rowIndex, columnIndex), Qt::BackgroundRole).value<QColor>());

            rows.push_back(row);
        }

        return rows;
    }

    QList<QList<QmlDesigner::VariantProperty>> properties() const
    {
        QList<QList<QmlDesigner::VariantProperty>> properties;
        properties.reserve(10);

        auto nodes = listModelNode.defaultNodeListProperty().toModelNodeList();

        for (const ModelNode &node : nodes)
            properties.push_back(node.variantProperties());

        return properties;
    }

    QModelIndex index(int row, int column) const { return model.index(row, column); }

    int rowCount() const { return model.rowCount(); }

    QList<ModelNode> elements(const ModelNode &node) const
    {
        return node.defaultNodeListProperty().toModelNodeList();
    }

    QItemSelection rowSelection(std::initializer_list<int> rows) const
    {
        QItemSelection selection;
        for (int row : rows)
            selection.select(model.index(row, 0), model.index(row, model.columnCount() - 1));
        return selection;
    }

    QItemSelection itemSelection(std::initializer_list<QPair<int, int>> items) const
    {
        QItemSelection selection;
        for (const auto &[row, column] : items) {
            QModelIndex idx = index(row, column);
            selection.select(idx, idx);
        }
        return selection;
    }

protected:
    NiceMock<ProjectStorageTriggerUpdateMock> projectStorageTriggerUpdateMock;
    NiceMock<SourcePathCacheMockWithPaths> pathCacheMock{"/path/foo.qml"};
    NiceMock<ProjectStorageMockWithQtQuick> projectStorageMock{pathCacheMock.sourceId, "/path"};
    NiceMock<MockFunction<ModelNode(const ModelNode &)>> goIntoComponentMock;
    QmlDesigner::ModelPointer designerModel{
        QmlDesigner::Model::create(QmlDesigner::ProjectStorageDependencies{projectStorageMock,
                                                                           pathCacheMock,
                                                                           projectStorageTriggerUpdateMock},
                                   "Item",
                                   {QmlDesigner::Import::createLibraryImport("QtQml.Models"),
                                    QmlDesigner::Import::createLibraryImport("QtQuick")},
                                   pathCacheMock.path.toQString())};
    NiceMock<AbstractViewMock> mockView;
    QmlDesigner::ListModelEditorModel model{[&] { return mockView.createModelNode("ListModel"); },
                                            [&] { return mockView.createModelNode("ListElement"); },
                                            goIntoComponentMock.AsStdFunction()};
    QItemSelectionModel selectionModel{&model};
    ModelNode listViewNode;
    ModelNode listModelNode;
    ModelNode emptyListModelNode;
    ModelNode element1;
    ModelNode element2;
    ModelNode element3;
    QmlDesigner::ModelPointer componentModel{
        QmlDesigner::Model::create({projectStorageMock, pathCacheMock, projectStorageTriggerUpdateMock},
                                   "ListModel",
                                   {QmlDesigner::Import::createLibraryImport("QtQml.Models"),
                                    QmlDesigner::Import::createLibraryImport("QtQuick")},
                                   pathCacheMock.path.toQString())};
    NiceMock<AbstractViewMock> mockComponentView;
    ModelNode componentElement;
};

TEST_F(ListModelEditor, create_property_name_set)
{
    model.setListModel(listModelNode);

    ASSERT_THAT(model.propertyNames(), ElementsAre("image", "name", "value", "value2"));
}

TEST_F(ListModelEditor, create_property_name_set_for_empty_list)
{
    model.setListModel(emptyListModelNode);

    ASSERT_THAT(model.propertyNames(), IsEmpty());
}

TEST_F(ListModelEditor, horizontal_labels)
{
    model.setListModel(listModelNode);

    ASSERT_THAT(headerLabels(model), ElementsAre(u"image", u"name", u"value", u"value2"));
}

TEST_F(ListModelEditor, horizontal_labels_for_empty_list)
{
    model.setListModel(emptyListModelNode);

    ASSERT_THAT(headerLabels(model), IsEmpty());
}

TEST_F(ListModelEditor, display_values)
{
    model.setListModel(listModelNode);

    ASSERT_THAT(displayValues(),
                ElementsAre(ElementsAre(IsInvalid(), "foo", 1, 42),
                            ElementsAre("pic.png", "bar", 4, IsInvalid()),
                            ElementsAre("pic.png", "poo", 111, IsInvalid())));
}

TEST_F(ListModelEditor, change_value_changes_display_values)
{
    model.setListModel(listModelNode);

    model.setValue(0, 1, "hello");

    ASSERT_THAT(displayValues(),
                ElementsAre(ElementsAre(IsInvalid(), "hello", 1, 42),
                            ElementsAre("pic.png", "bar", 4, IsInvalid()),
                            ElementsAre("pic.png", "poo", 111, IsInvalid())));
}

TEST_F(ListModelEditor, edit_value_call_variant_properties_changed)
{
    model.setListModel(listModelNode);

    EXPECT_CALL(mockView,
                variantPropertiesChanged(ElementsAre(IsVariantProperty(element1, "name", "hello")),
                                         Eq(AbstractView::NoAdditionalChanges)));

    model.setValue(0, 1, "hello");
}

TEST_F(ListModelEditor, change_display_value_calls_variant_properties_changed)
{
    model.setListModel(listModelNode);

    EXPECT_CALL(mockView,
                variantPropertiesChanged(ElementsAre(IsVariantProperty(element1, "name", "hello")),
                                         Eq(AbstractView::NoAdditionalChanges)))
        .Times(0);

    model.setValue(0, 1, "hello", Qt::DisplayRole);
}

TEST_F(ListModelEditor, add_row_added_invalid_row)
{
    model.setListModel(listModelNode);

    model.addRow(rowCount());

    ASSERT_THAT(displayValues(),
                ElementsAre(ElementsAre(IsInvalid(), "foo", 1, 42),
                            ElementsAre("pic.png", "bar", 4, IsInvalid()),
                            ElementsAre("pic.png", "poo", 111, IsInvalid()),
                            ElementsAre(IsInvalid(), IsInvalid(), IsInvalid(), IsInvalid())));
}

TEST_F(ListModelEditor, add_row_to_zero_index_on_empty_model_works)
{
    model.setListModel(emptyListModelNode);
    model.addColumn("foo");
    model.addColumn("bar");

    model.addRow(0);

    ASSERT_THAT(displayValues(), ElementsAre(ElementsAre(IsInvalid(), IsInvalid())));
}

TEST_F(ListModelEditor, add_row_to_zero_index_on_non_empty_model_works)
{
    model.setListModel(listModelNode);

    model.addRow(0);

    ASSERT_THAT(displayValues(),
                ElementsAre(ElementsAre(IsInvalid(), IsInvalid(), IsInvalid(), IsInvalid()),
                            ElementsAre(IsInvalid(), "foo", 1, 42),
                            ElementsAre("pic.png", "bar", 4, IsInvalid()),
                            ElementsAre("pic.png", "poo", 111, IsInvalid())));
}

TEST_F(ListModelEditor, add_row_to_index_one_works)
{
    model.setListModel(listModelNode);

    model.addRow(1);

    ASSERT_THAT(displayValues(),
                ElementsAre(ElementsAre(IsInvalid(), "foo", 1, 42),
                            ElementsAre(IsInvalid(), IsInvalid(), IsInvalid(), IsInvalid()),
                            ElementsAre("pic.png", "bar", 4, IsInvalid()),
                            ElementsAre("pic.png", "poo", 111, IsInvalid())));
}

TEST_F(ListModelEditor, add_row_to_negative_index_does_nothing)
{
    model.setListModel(listModelNode);

    model.addRow(-1);

    ASSERT_THAT(displayValues(),
                ElementsAre(ElementsAre(IsInvalid(), "foo", 1, 42),
                            ElementsAre("pic.png", "bar", 4, IsInvalid()),
                            ElementsAre("pic.png", "poo", 111, IsInvalid())));
}

TEST_F(ListModelEditor, add_row_to_int_max_index_does_nothing)
{
    model.setListModel(listModelNode);

    model.addRow(std::numeric_limits<int>::max());

    ASSERT_THAT(displayValues(),
                ElementsAre(ElementsAre(IsInvalid(), "foo", 1, 42),
                            ElementsAre("pic.png", "bar", 4, IsInvalid()),
                            ElementsAre("pic.png", "poo", 111, IsInvalid())));
}

TEST_F(ListModelEditor, add_row_creates_new_model_node_and_reparents)
{
    model.setListModel(listModelNode);

<<<<<<< HEAD
    EXPECT_CALL(mockView, nodeCreated(Property("ModelNode::type", &ModelNode::type, Eq("ListElement"))));
    EXPECT_CALL(mockView,
                nodeReparented(Property("ModelNode::type", &ModelNode::type, Eq("ListElement")),
                               Property("AbstractProperty::parentModelNode", &AbstractProperty::parentModelNode, Eq(listModelNode)),
=======
    EXPECT_CALL(mockView,
                nodeCreated(Property("ModelNode::type", &ModelNode::type, Eq("ListElement"), sl)));
    EXPECT_CALL(mockView,
                nodeReparented(Property("ModelNode::type", &ModelNode::type, Eq("ListElement"), sl),
                               Property("AbstractProperty::parentModelNode",
                                        &AbstractProperty::parentModelNode,
                                        Eq(listModelNode)),
>>>>>>> 77b2c68f
                               _,
                               _));

    model.addRow(rowCount());
}

TEST_F(ListModelEditor, current_interaction_row_returns_invalid_on_empty_selection)
{
    QItemSelectionModel emptySelection;

    int currentRow = ListModelEditorModel::currentInteractionRow(emptySelection);

    ASSERT_THAT(currentRow, Eq(-1));
}

TEST_F(ListModelEditor, current_interaction_row_returns_0_when_first_row_is_selected)
{
    model.setListModel(listModelNode);
    selectionModel.select(rowSelection({0}), QItemSelectionModel::Select);

    int currentRow = ListModelEditorModel::currentInteractionRow(selectionModel);

    ASSERT_THAT(currentRow, Eq(0));
}

TEST_F(ListModelEditor, current_interaction_row_returns_1_when_second_row_is_selected)
{
    model.setListModel(listModelNode);
    selectionModel.select(rowSelection({1}), QItemSelectionModel::Select);

    int currentRow = ListModelEditorModel::currentInteractionRow(selectionModel);

    ASSERT_THAT(currentRow, Eq(1));
}

TEST_F(ListModelEditor, current_interaction_row_returns_first_selected_row_when_multiple_rows_selected)
{
    model.setListModel(listModelNode);
    selectionModel.select(rowSelection({1, 2}), QItemSelectionModel::Select);

    int currentRow = ListModelEditorModel::currentInteractionRow(selectionModel);

    ASSERT_THAT(currentRow, Eq(1));
}

TEST_F(ListModelEditor, current_interaction_row_returns_first_selected_item_row_when_no_row_selected)
{
    model.setListModel(listModelNode);
    selectionModel.select(itemSelection({{2, 2}, {1, 2}}), QItemSelectionModel::Select);

    int currentRow = ListModelEditorModel::currentInteractionRow(selectionModel);

    ASSERT_THAT(currentRow, Eq(2));
}

TEST_F(ListModelEditor, current_interaction_row_returns_current_row_when_nothing_selected)
{
    model.setListModel(listModelNode);
    selectionModel.setCurrentIndex(index(2, 2), QItemSelectionModel::Current);

    int currentRow = ListModelEditorModel::currentInteractionRow(selectionModel);

    ASSERT_THAT(currentRow, Eq(2));
}

TEST_F(ListModelEditor, current_interaction_row_prefers_selected_index_to_current_index)
{
    model.setListModel(listModelNode);
    selectionModel.select(itemSelection({{2, 2}}), QItemSelectionModel::Select);
    selectionModel.setCurrentIndex(index(1, 1), QItemSelectionModel::Current);

    int currentRow = ListModelEditorModel::currentInteractionRow(selectionModel);

    ASSERT_THAT(currentRow, Eq(2));
}

TEST_F(ListModelEditor, current_interaction_row_prefers_selected_row_to_selected_index)
{
    model.setListModel(listModelNode);
    selectionModel.select(itemSelection({{1, 1}}), QItemSelectionModel::Select);
    selectionModel.select(rowSelection({2}), QItemSelectionModel::Select);

    int currentRow = ListModelEditorModel::currentInteractionRow(selectionModel);

    ASSERT_THAT(currentRow, Eq(2));
}

TEST_F(ListModelEditor, next_interaction_row_returns_zero_on_empty_selection)
{
    QItemSelectionModel emptySelection;

    int nextRow = ListModelEditorModel::nextInteractionRow(emptySelection);

    ASSERT_THAT(nextRow, Eq(0));
}

TEST_F(ListModelEditor, next_interaction_row_returns_1_when_first_row_is_selected)
{
    model.setListModel(listModelNode);
    selectionModel.select(rowSelection({0}), QItemSelectionModel::Select);

    int nextRow = ListModelEditorModel::nextInteractionRow(selectionModel);

    ASSERT_THAT(nextRow, Eq(1));
}

TEST_F(ListModelEditor, next_interaction_row_returns_2_when_second_row_is_selected)
{
    model.setListModel(listModelNode);
    selectionModel.select(rowSelection({1}), QItemSelectionModel::Select);

    int nextRow = ListModelEditorModel::nextInteractionRow(selectionModel);

    ASSERT_THAT(nextRow, Eq(2));
}

TEST_F(ListModelEditor,
       next_interaction_row_returns_next_row_after_last_selected_row_when_multiple_rows_selected)
{
    model.setListModel(listModelNode);
    selectionModel.select(rowSelection({1, 2}), QItemSelectionModel::Select);

    int nextRow = ListModelEditorModel::nextInteractionRow(selectionModel);

    ASSERT_THAT(nextRow, Eq(3));
}

TEST_F(ListModelEditor,
       next_interaction_row_returns_next_row_after_last_selected_item_row_when_no_row_selected)
{
    model.setListModel(listModelNode);
    selectionModel.select(itemSelection({{2, 2}, {1, 2}}), QItemSelectionModel::Select);

    int nextRow = ListModelEditorModel::nextInteractionRow(selectionModel);

    ASSERT_THAT(nextRow, Eq(2));
}

TEST_F(ListModelEditor, next_interaction_row_returns_next_row_after_current_row_when_nothing_selected)
{
    model.setListModel(listModelNode);
    selectionModel.setCurrentIndex(index(2, 2), QItemSelectionModel::Current);

    int nextRow = ListModelEditorModel::nextInteractionRow(selectionModel);

    ASSERT_THAT(nextRow, Eq(3));
}

TEST_F(ListModelEditor, next_interaction_row_prefers_selected_index_to_current_index)
{
    model.setListModel(listModelNode);
    selectionModel.select(itemSelection({{2, 2}}), QItemSelectionModel::Select);
    selectionModel.setCurrentIndex(index(1, 1), QItemSelectionModel::Current);

    int nextRow = ListModelEditorModel::nextInteractionRow(selectionModel);

    ASSERT_THAT(nextRow, Eq(3));
}

TEST_F(ListModelEditor, next_interaction_row_prefers_selected_row_to_selected_index)
{
    model.setListModel(listModelNode);
    selectionModel.select(itemSelection({{1, 1}}), QItemSelectionModel::Select);
    selectionModel.select(rowSelection({2}), QItemSelectionModel::Select);

    int nextRow = ListModelEditorModel::nextInteractionRow(selectionModel);

    ASSERT_THAT(nextRow, Eq(3));
}

TEST_F(ListModelEditor, change_added_row_propery)
{
    model.setListModel(listModelNode);
    model.addRow(rowCount());

    model.setValue(3, 2, 22);

    ASSERT_THAT(displayValues(),
                ElementsAre(ElementsAre(IsInvalid(), "foo", 1, 42),
                            ElementsAre("pic.png", "bar", 4, IsInvalid()),
                            ElementsAre("pic.png", "poo", 111, IsInvalid()),
                            ElementsAre(IsInvalid(), IsInvalid(), 22, IsInvalid())));
}

TEST_F(ListModelEditor, change_added_row_propery_calls_variant_properties_changed)
{
    model.setListModel(listModelNode);
    ModelNode element4;
    ON_CALL(mockView, nodeReparented(_, _, _, _)).WillByDefault(SaveArg<0>(&element4));
    model.addRow(rowCount());

    EXPECT_CALL(mockView,
                variantPropertiesChanged(ElementsAre(IsVariantProperty(element4, "value", 22)),
                                         Eq(AbstractView::PropertiesAdded)));

    model.setValue(3, 2, 22);
}

TEST_F(ListModelEditor, add_column_inserts_property_name)
{
    model.setListModel(listModelNode);

    model.addColumn("other");

    ASSERT_THAT(model.propertyNames(), ElementsAre("image", "name", "other", "value", "value2"));
}

TEST_F(ListModelEditor, add_column_inserts_property_name_to_empty_model)
{
    model.setListModel(emptyListModelNode);

    model.addColumn("foo");

    ASSERT_THAT(model.propertyNames(), ElementsAre("foo"));
}

TEST_F(ListModelEditor, add_twice_column_inserts_property_name_to_empty_model)
{
    model.setListModel(emptyListModelNode);
    model.addColumn("foo");

    model.addColumn("foo2");

    ASSERT_THAT(model.propertyNames(), ElementsAre("foo", "foo2"));
}

TEST_F(ListModelEditor, add_same_column_inserts_property_name)
{
    model.setListModel(emptyListModelNode);
    model.addColumn("foo");

    model.addColumn("foo");

    ASSERT_THAT(model.propertyNames(), ElementsAre("foo"));
}

TEST_F(ListModelEditor, add_column_inserts_header_label)
{
    model.setListModel(listModelNode);

    model.addColumn("other");

    ASSERT_THAT(headerLabels(model), ElementsAre(u"image", u"name", u"other", u"value", u"value2"));
}

TEST_F(ListModelEditor, add_column_inserts_header_label_to_empty_model)
{
    model.setListModel(emptyListModelNode);

    model.addColumn("foo");

    ASSERT_THAT(headerLabels(model), ElementsAre(u"foo"));
}

TEST_F(ListModelEditor, add_twice_column_inserts_header_label_to_empty_model)
{
    model.setListModel(emptyListModelNode);
    model.addColumn("foo");

    model.addColumn("foo2");

    ASSERT_THAT(headerLabels(model), ElementsAre(u"foo", u"foo2"));
}

TEST_F(ListModelEditor, add_same_column_inserts_header_label)
{
    model.setListModel(emptyListModelNode);
    model.addColumn("foo");

    model.addColumn("foo");

    ASSERT_THAT(headerLabels(model), ElementsAre(u"foo"));
}

TEST_F(ListModelEditor, add_column_inserts_display_values)
{
    model.setListModel(listModelNode);

    model.addColumn("other");

    ASSERT_THAT(displayValues(),
                ElementsAre(ElementsAre(IsInvalid(), "foo", IsInvalid(), 1, 42),
                            ElementsAre("pic.png", "bar", IsInvalid(), 4, IsInvalid()),
                            ElementsAre("pic.png", "poo", IsInvalid(), 111, IsInvalid())));
}

TEST_F(ListModelEditor, change_add_column_property_display_value)
{
    model.setListModel(listModelNode);
    model.addColumn("other");

    model.setValue(1, 2, 22);

    ASSERT_THAT(displayValues(),
                ElementsAre(ElementsAre(IsInvalid(), "foo", IsInvalid(), 1, 42),
                            ElementsAre("pic.png", "bar", 22, 4, IsInvalid()),
                            ElementsAre("pic.png", "poo", IsInvalid(), 111, IsInvalid())));
}

TEST_F(ListModelEditor, change_add_column_property_calls_variant_properties_changed)
{
    model.setListModel(listModelNode);
    model.addColumn("other");

    EXPECT_CALL(mockView,
                variantPropertiesChanged(ElementsAre(IsVariantProperty(element2, "other", 434)), _));

    model.setValue(1, 2, 434);
}

TEST_F(ListModelEditor, remove_column_removes_display_values)
{
    model.setListModel(listModelNode);

    model.removeColumns({index(0, 2)});

    ASSERT_THAT(displayValues(),
                ElementsAre(ElementsAre(IsInvalid(), "foo", 42),
                            ElementsAre("pic.png", "bar", IsInvalid()),
                            ElementsAre("pic.png", "poo", IsInvalid())));
}

TEST_F(ListModelEditor, remove_column_removes_properties)
{
    model.setListModel(listModelNode);

    EXPECT_CALL(mockView, propertiesRemoved(ElementsAre(IsAbstractProperty(element2, "image"))));
    EXPECT_CALL(mockView, propertiesRemoved(ElementsAre(IsAbstractProperty(element3, "image"))));

    model.removeColumns({index(0, 0)});
}

TEST_F(ListModelEditor, remove_column_removes_property_name)
{
    model.setListModel(listModelNode);

    model.removeColumns({index(0, 1)});

    ASSERT_THAT(model.propertyNames(), ElementsAre("image", "value", "value2"));
}

TEST_F(ListModelEditor, remove_row_removes_display_values)
{
    model.setListModel(listModelNode);

    model.removeRows({index(1, 0)});

    ASSERT_THAT(displayValues(),
                ElementsAre(ElementsAre(IsInvalid(), "foo", 1, 42),
                            ElementsAre("pic.png", "poo", 111, IsInvalid())));
}

TEST_F(ListModelEditor, remove_row_removes_element_in_list_model)
{
    model.setListModel(listModelNode);

    EXPECT_CALL(mockView, nodeRemoved(Eq(element2), _, _));

    model.removeRows({index(1, 0)});
}

TEST_F(ListModelEditor, convert_string_float_to_float)
{
    model.setListModel(listModelNode);

    model.setValue(1, 1, "25.5");

    ASSERT_THAT(element2.variantProperty("name").value().value<double>(), 25.5);
    ASSERT_THAT(element2.variantProperty("name").value().typeId(), QMetaType::Double);
}

TEST_F(ListModelEditor, convert_string_integer_to_double)
{
    model.setListModel(listModelNode);

    model.setValue(1, 1, "25");

    ASSERT_THAT(element2.variantProperty("name").value().value<double>(), 25);
    ASSERT_THAT(element2.variantProperty("name").value().typeId(), QMetaType::Double);
}

TEST_F(ListModelEditor, dont_convert_string_to_number)
{
    model.setListModel(listModelNode);

    model.setValue(1, 1, "hello");

    ASSERT_THAT(element2.variantProperty("name").value().value<QString>(), u"hello");
    ASSERT_THAT(element2.variantProperty("name").value().typeId(), QMetaType::QString);
}

TEST_F(ListModelEditor, empty_strings_removes_property)
{
    model.setListModel(listModelNode);

    model.setValue(1, 1, "");

    ASSERT_THAT(element2.variantProperty("name").value().value<QString>(), Eq(u""));
}

TEST_F(ListModelEditor, invalid_variant_removes_property)
{
    model.setListModel(listModelNode);

    model.setValue(1, 1, QVariant());

    ASSERT_FALSE(element2.hasProperty("name"));
}

TEST_F(ListModelEditor, dispay_value_is_changed_to_double)
{
    model.setListModel(listModelNode);

    model.setValue(1, 1, "25.5");

    ASSERT_THAT(displayValues()[1][1].typeId(), QMetaType::Double);
}

TEST_F(ListModelEditor, string_dispay_value_is_not_changed)
{
    model.setListModel(listModelNode);

    model.setValue(1, 1, "25.5a");

    ASSERT_THAT(displayValues()[1][1].typeId(), QMetaType::QString);
}

TEST_F(ListModelEditor, set_invalid_to_dark_yellow_background_color)
{
    model.setListModel(listModelNode);

    ASSERT_THAT(
        backgroundColors(),
        ElementsAre(
            ElementsAre(Qt::darkYellow, Not(Qt::darkYellow), Not(Qt::darkYellow), Not(Qt::darkYellow)),
            ElementsAre(Not(Qt::darkYellow), Not(Qt::darkYellow), Not(Qt::darkYellow), Qt::darkYellow),
            ElementsAre(Not(Qt::darkYellow), Not(Qt::darkYellow), Not(Qt::darkYellow), Qt::darkYellow)));
}

TEST_F(ListModelEditor, setting_value_changes_background_color)
{
    model.setListModel(listModelNode);

    model.setValue(0, 0, "foo");

    ASSERT_THAT(
        backgroundColors(),
        ElementsAre(
            ElementsAre(Not(Qt::darkYellow), Not(Qt::darkYellow), Not(Qt::darkYellow), Not(Qt::darkYellow)),
            ElementsAre(Not(Qt::darkYellow), Not(Qt::darkYellow), Not(Qt::darkYellow), Qt::darkYellow),
            ElementsAre(Not(Qt::darkYellow), Not(Qt::darkYellow), Not(Qt::darkYellow), Qt::darkYellow)));
}

TEST_F(ListModelEditor, setting_value_changes_by_display_role_background_color)
{
    model.setListModel(listModelNode);

    model.setValue(0, 0, "foo", Qt::DisplayRole);

    ASSERT_THAT(
        backgroundColors(),
        ElementsAre(
            ElementsAre(Not(Qt::darkYellow), Not(Qt::darkYellow), Not(Qt::darkYellow), Not(Qt::darkYellow)),
            ElementsAre(Not(Qt::darkYellow), Not(Qt::darkYellow), Not(Qt::darkYellow), Qt::darkYellow),
            ElementsAre(Not(Qt::darkYellow), Not(Qt::darkYellow), Not(Qt::darkYellow), Qt::darkYellow)));
}

TEST_F(ListModelEditor, resetting_value_changes_background_color)
{
    model.setListModel(listModelNode);

    model.setValue(1, 1, QVariant{});

    ASSERT_THAT(
        backgroundColors(),
        ElementsAre(
            ElementsAre(Qt::darkYellow, Not(Qt::darkYellow), Not(Qt::darkYellow), Not(Qt::darkYellow)),
            ElementsAre(Not(Qt::darkYellow), Qt::darkYellow, Not(Qt::darkYellow), Qt::darkYellow),
            ElementsAre(Not(Qt::darkYellow), Not(Qt::darkYellow), Not(Qt::darkYellow), Qt::darkYellow)));
}

TEST_F(ListModelEditor, resetting_value_changes_by_display_role_background_color)
{
    model.setListModel(listModelNode);

    model.setValue(1, 1, QVariant{}, Qt::DisplayRole);

    ASSERT_THAT(
        backgroundColors(),
        ElementsAre(
            ElementsAre(Qt::darkYellow, Not(Qt::darkYellow), Not(Qt::darkYellow), Not(Qt::darkYellow)),
            ElementsAre(Not(Qt::darkYellow), Qt::darkYellow, Not(Qt::darkYellow), Qt::darkYellow),
            ElementsAre(Not(Qt::darkYellow), Not(Qt::darkYellow), Not(Qt::darkYellow), Qt::darkYellow)));
}

TEST_F(ListModelEditor, setting_null_value_changes_background_color)
{
    model.setListModel(listModelNode);

    model.setValue(0, 0, 0);

    ASSERT_THAT(backgroundColors(),
                ElementsAre(ElementsAre(_, _, _, _),
                            ElementsAre(_, _, _, Qt::darkYellow),
                            ElementsAre(_, _, _, Qt::darkYellow)));
}

TEST_F(ListModelEditor, dont_rename_property_if_column_name_exists)
{
    model.setListModel(listModelNode);

    model.renameColumn(1, "value2");

    ASSERT_THAT(model.propertyNames(), ElementsAre("image", "name", "value", "value2"));
}

TEST_F(ListModelEditor, dont_rename_column_if_column_name_exists)
{
    model.setListModel(listModelNode);

    model.renameColumn(1, "value2");

    ASSERT_THAT(headerLabels(model), ElementsAre(u"image", u"name", u"value", u"value2"));
}

TEST_F(ListModelEditor, dont_rename_column_if_column_name_exists_does_not_change_display_values)
{
    model.setListModel(listModelNode);

    model.renameColumn(1, "value2");

    ASSERT_THAT(displayValues(),
                ElementsAre(ElementsAre(IsInvalid(), "foo", 1, 42),
                            ElementsAre("pic.png", "bar", 4, IsInvalid()),
                            ElementsAre("pic.png", "poo", 111, IsInvalid())));
}

TEST_F(ListModelEditor, dont_rename_column_if_column_name_exists_does_not_change_properties)
{
    model.setListModel(listModelNode);

    model.renameColumn(1, "value2");

    ASSERT_THAT(properties(),
                ElementsAre(UnorderedElementsAre(IsVariantProperty("name", "foo"),
                                                 IsVariantProperty("value", 1),
                                                 IsVariantProperty("value2", 42)),
                            UnorderedElementsAre(IsVariantProperty("image", "pic.png"),
                                                 IsVariantProperty("name", "bar"),
                                                 IsVariantProperty("value", 4)),
                            UnorderedElementsAre(IsVariantProperty("image", "pic.png"),
                                                 IsVariantProperty("name", "poo"),
                                                 IsVariantProperty("value", 111))));
}

TEST_F(ListModelEditor, rename_property_but_dont_change_order)
{
    model.setListModel(listModelNode);

    model.renameColumn(1, "mood");

    ASSERT_THAT(model.propertyNames(), ElementsAre("image", "mood", "value", "value2"));
}

TEST_F(ListModelEditor, rename_column_but_dont_change_order)
{
    model.setListModel(listModelNode);

    model.renameColumn(1, "mood");

    ASSERT_THAT(headerLabels(model), ElementsAre(u"image", u"mood", u"value", u"value2"));
}

TEST_F(ListModelEditor, rename_column_but_dont_change_order_display_values)
{
    model.setListModel(listModelNode);

    model.renameColumn(1, "mood");

    ASSERT_THAT(displayValues(),
                ElementsAre(ElementsAre(IsInvalid(), "foo", 1, 42),
                            ElementsAre("pic.png", "bar", 4, IsInvalid()),
                            ElementsAre("pic.png", "poo", 111, IsInvalid())));
}

TEST_F(ListModelEditor, rename_column_but_dont_change_order_properies)
{
    model.setListModel(listModelNode);

    model.renameColumn(1, "mood");

    ASSERT_THAT(properties(),
                ElementsAre(UnorderedElementsAre(IsVariantProperty("mood", "foo"),
                                                 IsVariantProperty("value", 1),
                                                 IsVariantProperty("value2", 42)),
                            UnorderedElementsAre(IsVariantProperty("image", "pic.png"),
                                                 IsVariantProperty("mood", "bar"),
                                                 IsVariantProperty("value", 4)),
                            UnorderedElementsAre(IsVariantProperty("image", "pic.png"),
                                                 IsVariantProperty("mood", "poo"),
                                                 IsVariantProperty("value", 111))));
}

TEST_F(ListModelEditor, remove_column_after_rename_column)
{
    model.setListModel(listModelNode);
    model.renameColumn(1, "mood");

    model.removeColumns({index(0, 1)});

    ASSERT_THAT(properties(),
                ElementsAre(UnorderedElementsAre(IsVariantProperty("value", 1),
                                                 IsVariantProperty("value2", 42)),
                            UnorderedElementsAre(IsVariantProperty("image", "pic.png"),
                                                 IsVariantProperty("value", 4)),
                            UnorderedElementsAre(IsVariantProperty("image", "pic.png"),
                                                 IsVariantProperty("value", 111))));
}

TEST_F(ListModelEditor, change_value_after_rename_column)
{
    model.setListModel(listModelNode);
    model.renameColumn(1, "mood");

    model.setValue(1, 1, "taaa");

    ASSERT_THAT(properties(),
                ElementsAre(UnorderedElementsAre(IsVariantProperty("mood", "foo"),
                                                 IsVariantProperty("value", 1),
                                                 IsVariantProperty("value2", 42)),
                            UnorderedElementsAre(IsVariantProperty("image", "pic.png"),
                                                 IsVariantProperty("mood", "taaa"),
                                                 IsVariantProperty("value", 4)),
                            UnorderedElementsAre(IsVariantProperty("image", "pic.png"),
                                                 IsVariantProperty("mood", "poo"),
                                                 IsVariantProperty("value", 111))));
}

TEST_F(ListModelEditor, remove_property_after_rename_column)
{
    model.setListModel(listModelNode);
    model.renameColumn(1, "mood");

    model.setValue(1, 1, {});

    ASSERT_THAT(properties(),
                ElementsAre(UnorderedElementsAre(IsVariantProperty("mood", "foo"),
                                                 IsVariantProperty("value", 1),
                                                 IsVariantProperty("value2", 42)),
                            UnorderedElementsAre(IsVariantProperty("image", "pic.png"),
                                                 IsVariantProperty("value", 4)),
                            UnorderedElementsAre(IsVariantProperty("image", "pic.png"),
                                                 IsVariantProperty("mood", "poo"),
                                                 IsVariantProperty("value", 111))));
}

TEST_F(ListModelEditor, rename_to_preceding_property)
{
    model.setListModel(listModelNode);

    model.renameColumn(1, "alpha");

    ASSERT_THAT(model.propertyNames(), ElementsAre("alpha", "image", "value", "value2"));
}

TEST_F(ListModelEditor, rename_to_preceding_column)
{
    model.setListModel(listModelNode);

    model.renameColumn(1, "alpha");

    ASSERT_THAT(headerLabels(model), ElementsAre(u"alpha", u"image", u"value", u"value2"));
}

TEST_F(ListModelEditor, rename_to_preceding_column_display_values)
{
    model.setListModel(listModelNode);

    model.renameColumn(1, "alpha");

    ASSERT_THAT(displayValues(),
                ElementsAre(ElementsAre("foo", IsInvalid(), 1, 42),
                            ElementsAre("bar", "pic.png", 4, IsInvalid()),
                            ElementsAre("poo", "pic.png", 111, IsInvalid())));
}

TEST_F(ListModelEditor, rename_to_preceding_column_properties)
{
    model.setListModel(listModelNode);

    model.renameColumn(1, "alpha");

    ASSERT_THAT(properties(),
                ElementsAre(UnorderedElementsAre(IsVariantProperty("alpha", "foo"),
                                                 IsVariantProperty("value", 1),
                                                 IsVariantProperty("value2", 42)),
                            UnorderedElementsAre(IsVariantProperty("image", "pic.png"),
                                                 IsVariantProperty("alpha", "bar"),
                                                 IsVariantProperty("value", 4)),
                            UnorderedElementsAre(IsVariantProperty("image", "pic.png"),
                                                 IsVariantProperty("alpha", "poo"),
                                                 IsVariantProperty("value", 111))));
}

TEST_F(ListModelEditor, rename_to_following_property)
{
    model.setListModel(listModelNode);

    model.renameColumn(2, "zoo");

    ASSERT_THAT(model.propertyNames(), ElementsAre("image", "name", "value2", "zoo"));
}

TEST_F(ListModelEditor, rename_to_following_column)
{
    model.setListModel(listModelNode);

    model.renameColumn(2, "zoo");

    ASSERT_THAT(headerLabels(model), ElementsAre(u"image", u"name", u"value2", u"zoo"));
}

TEST_F(ListModelEditor, rename_to_following_column_display_values)
{
    model.setListModel(listModelNode);

    model.renameColumn(2, "zoo");

    ASSERT_THAT(displayValues(),
                ElementsAre(ElementsAre(IsInvalid(), "foo", 42, 1),
                            ElementsAre("pic.png", "bar", IsInvalid(), 4),
                            ElementsAre("pic.png", "poo", IsInvalid(), 111)));
}

TEST_F(ListModelEditor, rename_to_following_column_properties)
{
    model.setListModel(listModelNode);

    model.renameColumn(2, "zoo");

    ASSERT_THAT(properties(),
                ElementsAre(UnorderedElementsAre(IsVariantProperty("name", "foo"),
                                                 IsVariantProperty("zoo", 1),
                                                 IsVariantProperty("value2", 42)),
                            UnorderedElementsAre(IsVariantProperty("image", "pic.png"),
                                                 IsVariantProperty("name", "bar"),
                                                 IsVariantProperty("zoo", 4)),
                            UnorderedElementsAre(IsVariantProperty("image", "pic.png"),
                                                 IsVariantProperty("name", "poo"),
                                                 IsVariantProperty("zoo", 111))));
}

TEST_F(ListModelEditor, rename_properties_with_invalid_value)
{
    model.setListModel(listModelNode);

    model.renameColumn(0, "mood");

    ASSERT_THAT(properties(),
                ElementsAre(UnorderedElementsAre(IsVariantProperty("name", "foo"),
                                                 IsVariantProperty("value", 1),
                                                 IsVariantProperty("value2", 42)),
                            UnorderedElementsAre(IsVariantProperty("mood", "pic.png"),
                                                 IsVariantProperty("name", "bar"),
                                                 IsVariantProperty("value", 4)),
                            UnorderedElementsAre(IsVariantProperty("mood", "pic.png"),
                                                 IsVariantProperty("name", "poo"),
                                                 IsVariantProperty("value", 111))));
}

TEST_F(ListModelEditor, change_value_after_rename_properties_with_invalid_value)
{
    model.setListModel(listModelNode);
    model.renameColumn(0, "mood");

    model.setValue(0, 0, "haaa");

    ASSERT_THAT(properties(),
                ElementsAre(UnorderedElementsAre(IsVariantProperty("mood", "haaa"),
                                                 IsVariantProperty("name", "foo"),
                                                 IsVariantProperty("value", 1),
                                                 IsVariantProperty("value2", 42)),
                            UnorderedElementsAre(IsVariantProperty("mood", "pic.png"),
                                                 IsVariantProperty("name", "bar"),
                                                 IsVariantProperty("value", 4)),
                            UnorderedElementsAre(IsVariantProperty("mood", "pic.png"),
                                                 IsVariantProperty("name", "poo"),
                                                 IsVariantProperty("value", 111))));
}

TEST_F(ListModelEditor, remove_last_row)
{
    model.setListModel(emptyListModelNode);
    model.addColumn("mood");
    model.addRow(rowCount());

    model.removeRows({index(0, 0)});

    ASSERT_THAT(displayValues(), IsEmpty());
}

TEST_F(ListModelEditor, remove_last_empty_row)
{
    model.setListModel(emptyListModelNode);
    model.addColumn("mood");
    model.addRow(rowCount());
    model.removeColumns({index(0, 0)});

    model.removeRows({index(0, 0)});

    ASSERT_THAT(displayValues(), ElementsAre(IsEmpty()));
}

TEST_F(ListModelEditor, remove_last_column)
{
    model.setListModel(emptyListModelNode);
    model.addColumn("mood");
    model.addRow(rowCount());

    model.removeColumns({index(0, 0)});

    ASSERT_THAT(displayValues(), ElementsAre(IsEmpty()));
}

TEST_F(ListModelEditor, remove_last_empty_column)
{
    model.setListModel(emptyListModelNode);
    model.addColumn("mood");
    model.addRow(rowCount());
    model.removeRows({index(0, 0)});

    model.removeColumns({index(0, 0)});

    ASSERT_THAT(displayValues(), IsEmpty());
}

TEST_F(ListModelEditor, remove_columns)
{
    model.setListModel(listModelNode);
    model.removeColumns({index(0, 1), index(0, 3), index(1, 1), index(0, 4)});

    ASSERT_THAT(properties(),
                ElementsAre(UnorderedElementsAre(IsVariantProperty("value", 1)),
                            UnorderedElementsAre(IsVariantProperty("image", "pic.png"),
                                                 IsVariantProperty("value", 4)),
                            UnorderedElementsAre(IsVariantProperty("image", "pic.png"),
                                                 IsVariantProperty("value", 111))));
}

TEST_F(ListModelEditor, remove_rows)
{
    model.setListModel(listModelNode);

    model.removeRows({index(1, 0), index(2, 0), index(3, 0), index(2, 0)});

    ASSERT_THAT(properties(),
                ElementsAre(UnorderedElementsAre(IsVariantProperty("name", "foo"),
                                                 IsVariantProperty("value", 1),
                                                 IsVariantProperty("value2", 42))));
}

TEST_F(ListModelEditor, filter_columns)
{
    model.setListModel(listModelNode);
    QList<QModelIndex> indices = {index(0, 0), index(1, 1), index(0, 2), index(0, 1)};

    auto columns = ListModelEditorModel::filterColumns(indices);

    ASSERT_THAT(columns, ElementsAre(0, 1, 2));
}

TEST_F(ListModelEditor, filter_columns_invalid_columns)
{
    QList<QModelIndex> indices = {index(0, 0), index(1, 1), index(0, 2), index(0, 1)};

    auto columns = ListModelEditorModel::filterColumns(indices);

    ASSERT_THAT(columns, IsEmpty());
}

TEST_F(ListModelEditor, filter_columns_empty_input)
{
    QList<QModelIndex> indices;

    auto columns = ListModelEditorModel::filterColumns(indices);

    ASSERT_THAT(columns, IsEmpty());
}

TEST_F(ListModelEditor, filter_rows)
{
    model.setListModel(listModelNode);
    QList<QModelIndex> indices = {index(0, 0), index(1, 1), index(2, 2), index(0, 1)};

    auto rows = ListModelEditorModel::filterRows(indices);

    ASSERT_THAT(rows, ElementsAre(0, 1, 2));
}

TEST_F(ListModelEditor, filter_rows_invalid_columns)
{
    QList<QModelIndex> indices = {index(0, 0), index(1, 1), index(2, 2), index(0, 1)};

    auto rows = ListModelEditorModel::filterRows(indices);

    ASSERT_THAT(rows, IsEmpty());
}

TEST_F(ListModelEditor, filter_rows_empty_input)
{
    QList<QModelIndex> indices;

    auto rows = ListModelEditorModel::filterRows(indices);

    ASSERT_THAT(rows, IsEmpty());
}

TEST_F(ListModelEditor, cannot_move_empty_rows_up)
{
    model.setListModel(listModelNode);
    QList<QModelIndex> indices = {index(-1, 1)};

    model.moveRowsUp(indices);

    ASSERT_THAT(elements(listModelNode), ElementsAre(element1, element2, element3));
}

TEST_F(ListModelEditor, move_row_up)
{
    model.setListModel(listModelNode);
    QList<QModelIndex> indices = {index(1, 1), index(1, 2), index(1, 0)};

    model.moveRowsUp(indices);

    ASSERT_THAT(elements(listModelNode), ElementsAre(element2, element1, element3));
}

TEST_F(ListModelEditor, move_rows_up)
{
    model.setListModel(listModelNode);
    QList<QModelIndex> indices = {index(1, 1), index(2, 2), index(1, 0)};

    model.moveRowsUp(indices);

    ASSERT_THAT(elements(listModelNode), ElementsAre(element2, element3, element1));
}

TEST_F(ListModelEditor, cannot_move_first_rows_up)
{
    model.setListModel(listModelNode);
    QList<QModelIndex> indices = {index(0, 1), index(1, 2), index(0, 0)};

    model.moveRowsUp(indices);

    ASSERT_THAT(elements(listModelNode), ElementsAre(element1, element2, element3));
}

TEST_F(ListModelEditor, cannot_move_empty_rows_up_display_values)
{
    model.setListModel(listModelNode);
    QList<QModelIndex> indices = {index(-1, 1)};

    model.moveRowsUp(indices);

    ASSERT_THAT(displayValues(),
                ElementsAre(ElementsAre(IsInvalid(), "foo", 1, 42),
                            ElementsAre("pic.png", "bar", 4, IsInvalid()),
                            ElementsAre("pic.png", "poo", 111, IsInvalid())));
}

TEST_F(ListModelEditor, cannot_move_first_row_up_display_values)
{
    model.setListModel(listModelNode);
    QList<QModelIndex> indices = {index(0, 1), index(1, 2), index(0, 0)};

    model.moveRowsUp(indices);

    ASSERT_THAT(displayValues(),
                ElementsAre(ElementsAre(IsInvalid(), "foo", 1, 42),
                            ElementsAre("pic.png", "bar", 4, IsInvalid()),
                            ElementsAre("pic.png", "poo", 111, IsInvalid())));
}

TEST_F(ListModelEditor, move_rows_up_display_values)
{
    model.setListModel(listModelNode);
    QList<QModelIndex> indices = {index(1, 1), index(2, 2), index(1, 0)};

    model.moveRowsUp(indices);

    ASSERT_THAT(displayValues(),
                ElementsAre(ElementsAre("pic.png", "bar", 4, IsInvalid()),
                            ElementsAre("pic.png", "poo", 111, IsInvalid()),
                            ElementsAre(IsInvalid(), "foo", 1, 42)));
}

TEST_F(ListModelEditor, no_selection_after_cannot_move_last_rows_down)
{
    model.setListModel(listModelNode);
    QList<QModelIndex> indices = {index(0, 1), index(1, 2), index(0, 0)};

    auto selection = model.moveRowsUp(indices);

    ASSERT_THAT(selection.indexes(), IsEmpty());
}

TEST_F(ListModelEditor, no_selection_after_move_empty_rows_down)
{
    model.setListModel(listModelNode);
    QList<QModelIndex> indices = {index(-1, 1)};

    auto selection = model.moveRowsUp(indices);

    ASSERT_THAT(selection.indexes(), IsEmpty());
}

TEST_F(ListModelEditor, selection_after_move_rows_down)
{
    model.setListModel(listModelNode);
    QList<QModelIndex> indices = {index(1, 1), index(2, 2), index(1, 0)};

    auto selection = model.moveRowsUp(indices);

    ASSERT_THAT(selection.indexes(),
                ElementsAre(index(0, 0),
                            index(0, 1),
                            index(0, 2),
                            index(0, 3),
                            index(1, 0),
                            index(1, 1),
                            index(1, 2),
                            index(1, 3)));
}

TEST_F(ListModelEditor, cannot_move_empty_rows_down)
{
    model.setListModel(listModelNode);
    QList<QModelIndex> indices = {index(-1, 1)};

    model.moveRowsDown(indices);

    ASSERT_THAT(elements(listModelNode), ElementsAre(element1, element2, element3));
}

TEST_F(ListModelEditor, move_row_down)
{
    model.setListModel(listModelNode);
    QList<QModelIndex> indices = {index(1, 1), index(1, 2), index(1, 0)};

    model.moveRowsDown(indices);

    ASSERT_THAT(elements(listModelNode), ElementsAre(element1, element3, element2));
}

TEST_F(ListModelEditor, move_rows_down)
{
    model.setListModel(listModelNode);
    QList<QModelIndex> indices = {index(1, 1), index(0, 2), index(1, 0)};

    model.moveRowsDown(indices);

    ASSERT_THAT(elements(listModelNode), ElementsAre(element3, element1, element2));
}

TEST_F(ListModelEditor, cannot_move_last_rows_down)
{
    model.setListModel(listModelNode);
    QList<QModelIndex> indices = {index(2, 1), index(1, 2), index(2, 0)};

    model.moveRowsDown(indices);

    ASSERT_THAT(elements(listModelNode), ElementsAre(element1, element2, element3));
}

TEST_F(ListModelEditor, cannot_move_empty_rows_down_display_values)
{
    model.setListModel(listModelNode);
    QList<QModelIndex> indices = {index(-1, 1)};

    model.moveRowsDown(indices);

    ASSERT_THAT(displayValues(),
                ElementsAre(ElementsAre(IsInvalid(), "foo", 1, 42),
                            ElementsAre("pic.png", "bar", 4, IsInvalid()),
                            ElementsAre("pic.png", "poo", 111, IsInvalid())));
}

TEST_F(ListModelEditor, cannot_move_last_row_down_display_values)
{
    model.setListModel(listModelNode);
    QList<QModelIndex> indices = {index(2, 1), index(1, 2), index(2, 0)};

    model.moveRowsDown(indices);

    ASSERT_THAT(displayValues(),
                ElementsAre(ElementsAre(IsInvalid(), "foo", 1, 42),
                            ElementsAre("pic.png", "bar", 4, IsInvalid()),
                            ElementsAre("pic.png", "poo", 111, IsInvalid())));
}

TEST_F(ListModelEditor, move_rows_down_display_values)
{
    model.setListModel(listModelNode);
    QList<QModelIndex> indices = {index(1, 1), index(0, 2), index(1, 0)};

    model.moveRowsDown(indices);

    ASSERT_THAT(displayValues(),
                ElementsAre(ElementsAre("pic.png", "poo", 111, IsInvalid()),
                            ElementsAre(IsInvalid(), "foo", 1, 42),
                            ElementsAre("pic.png", "bar", 4, IsInvalid())));
}

TEST_F(ListModelEditor, no_selection_after_cannot_move_last_rows_up)
{
    model.setListModel(listModelNode);
    QList<QModelIndex> indices = {index(2, 1), index(1, 2), index(2, 0)};

    auto selection = model.moveRowsDown(indices);

    ASSERT_THAT(selection.indexes(), IsEmpty());
}

TEST_F(ListModelEditor, no_selection_after_move_empty_rows_up)
{
    model.setListModel(listModelNode);
    QList<QModelIndex> indices = {index(-1, 1)};

    auto selection = model.moveRowsDown(indices);

    ASSERT_THAT(selection.indexes(), IsEmpty());
}

TEST_F(ListModelEditor, selection_after_move_rows_up)
{
    model.setListModel(listModelNode);
    QList<QModelIndex> indices = {index(1, 1), index(0, 2), index(1, 0)};

    auto selection = model.moveRowsDown(indices);

    ASSERT_THAT(selection.indexes(),
                ElementsAre(index(1, 0),
                            index(1, 1),
                            index(1, 2),
                            index(1, 3),
                            index(2, 0),
                            index(2, 1),
                            index(2, 2),
                            index(2, 3)));
}

TEST_F(ListModelEditor, list_view_has_no_model)
{
    model.setListView(listViewNode);

    ASSERT_THAT(listViewNode.nodeProperty("model").modelNode().type(), Eq("ListModel"));
}

TEST_F(ListModelEditor, list_view_has_model_inside)
{
    listViewNode.nodeProperty("model").reparentHere(listModelNode);

    model.setListView(listViewNode);

    ASSERT_THAT(displayValues(),
                ElementsAre(ElementsAre(IsInvalid(), "foo", 1, 42),
                            ElementsAre("pic.png", "bar", 4, IsInvalid()),
                            ElementsAre("pic.png", "poo", 111, IsInvalid())));
}

TEST_F(ListModelEditor, list_view_has_model_binding)
{
    listModelNode.setIdWithoutRefactoring("listModel");
    listViewNode.bindingProperty("model").setExpression("listModel");

    model.setListView(listViewNode);

    ASSERT_THAT(displayValues(),
                ElementsAre(ElementsAre(IsInvalid(), "foo", 1, 42),
                            ElementsAre("pic.png", "bar", 4, IsInvalid()),
                            ElementsAre("pic.png", "poo", 111, IsInvalid())));
}

TEST_F(ListModelEditor, add_boolean_display_values)
{
    model.setListModel(listModelNode);

    model.setValue(0, 1, true);

    ASSERT_THAT(displayValues(),
                ElementsAre(ElementsAre(IsInvalid(), true, 1, 42),
                            ElementsAre("pic.png", "bar", 4, IsInvalid()),
                            ElementsAre("pic.png", "poo", 111, IsInvalid())));
}

TEST_F(ListModelEditor, add_boolean_properties)
{
    model.setListModel(listModelNode);

    model.setValue(0, 1, true);

    ASSERT_THAT(properties(),
                ElementsAre(UnorderedElementsAre(IsVariantProperty("name", true),
                                                 IsVariantProperty("value", 1),
                                                 IsVariantProperty("value2", 42)),
                            UnorderedElementsAre(IsVariantProperty("image", "pic.png"),
                                                 IsVariantProperty("name", "bar"),
                                                 IsVariantProperty("value", 4)),
                            UnorderedElementsAre(IsVariantProperty("image", "pic.png"),
                                                 IsVariantProperty("name", "poo"),
                                                 IsVariantProperty("value", 111))));
}

TEST_F(ListModelEditor, add_true_as_string_properties)
{
    model.setListModel(listModelNode);

    model.setValue(0, 1, "true");

    ASSERT_THAT(properties(),
                ElementsAre(UnorderedElementsAre(IsVariantProperty("name", true),
                                                 IsVariantProperty("value", 1),
                                                 IsVariantProperty("value2", 42)),
                            UnorderedElementsAre(IsVariantProperty("image", "pic.png"),
                                                 IsVariantProperty("name", "bar"),
                                                 IsVariantProperty("value", 4)),
                            UnorderedElementsAre(IsVariantProperty("image", "pic.png"),
                                                 IsVariantProperty("name", "poo"),
                                                 IsVariantProperty("value", 111))));
}

TEST_F(ListModelEditor, add_false_as_string_properties)
{
    model.setListModel(listModelNode);

    model.setValue(0, 1, "false");

    ASSERT_THAT(properties(),
                ElementsAre(UnorderedElementsAre(IsVariantProperty("name", false),
                                                 IsVariantProperty("value", 1),
                                                 IsVariantProperty("value2", 42)),
                            UnorderedElementsAre(IsVariantProperty("image", "pic.png"),
                                                 IsVariantProperty("name", "bar"),
                                                 IsVariantProperty("value", 4)),
                            UnorderedElementsAre(IsVariantProperty("image", "pic.png"),
                                                 IsVariantProperty("name", "poo"),
                                                 IsVariantProperty("value", 111))));
}

TEST_F(ListModelEditor, go_into_component_for_binding)
{
    EXPECT_CALL(goIntoComponentMock, Call(Eq(listModelNode)))
        .WillRepeatedly(Return(mockComponentView.rootModelNode()));
    listModelNode.setIdWithoutRefactoring("listModel");
    listViewNode.bindingProperty("model").setExpression("listModel");

    model.setListView(listViewNode);

    ASSERT_THAT(displayValues(), ElementsAre(ElementsAre("com", 11, 55)));
}

TEST_F(ListModelEditor, go_into_component_for_model_node)
{
    EXPECT_CALL(goIntoComponentMock, Call(Eq(listModelNode)))
        .WillRepeatedly(Return(mockComponentView.rootModelNode()));
    listViewNode.nodeProperty("model").reparentHere(listModelNode);

    model.setListView(listViewNode);

    ASSERT_THAT(displayValues(), ElementsAre(ElementsAre("com", 11, 55)));
}

} // namespace<|MERGE_RESOLUTION|>--- conflicted
+++ resolved
@@ -390,12 +390,6 @@
 {
     model.setListModel(listModelNode);
 
-<<<<<<< HEAD
-    EXPECT_CALL(mockView, nodeCreated(Property("ModelNode::type", &ModelNode::type, Eq("ListElement"))));
-    EXPECT_CALL(mockView,
-                nodeReparented(Property("ModelNode::type", &ModelNode::type, Eq("ListElement")),
-                               Property("AbstractProperty::parentModelNode", &AbstractProperty::parentModelNode, Eq(listModelNode)),
-=======
     EXPECT_CALL(mockView,
                 nodeCreated(Property("ModelNode::type", &ModelNode::type, Eq("ListElement"), sl)));
     EXPECT_CALL(mockView,
@@ -403,7 +397,6 @@
                                Property("AbstractProperty::parentModelNode",
                                         &AbstractProperty::parentModelNode,
                                         Eq(listModelNode)),
->>>>>>> 77b2c68f
                                _,
                                _));
 
