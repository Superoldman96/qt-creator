/****************************************************************************
**
** Copyright (C) 2016 The Qt Company Ltd.
** Contact: https://www.qt.io/licensing/
**
** This file is part of Qt Creator.
**
** Commercial License Usage
** Licensees holding valid commercial Qt licenses may use this file in
** accordance with the commercial license agreement provided with the
** Software or, alternatively, in accordance with the terms contained in
** a written agreement between you and The Qt Company. For licensing terms
** and conditions see https://www.qt.io/terms-conditions. For further
** information use the contact form at https://www.qt.io/contact-us.
**
** GNU General Public License Usage
** Alternatively, this file may be used under the terms of the GNU
** General Public License version 3 as published by the Free Software
** Foundation with exceptions as appearing in the file LICENSE.GPL3-EXCEPT
** included in the packaging of this file. Please review the following
** information to ensure the GNU General Public License requirements will
** be met: https://www.gnu.org/licenses/gpl-3.0.html.
**
****************************************************************************/

#include "googletest.h"
#include "mockrefactoringclientcallback.h"
#include "mocksearchhandle.h"

#include <refactoringclient.h>
#include <refactoringcompileroptionsbuilder.h>
#include <refactoringengine.h>
#include <refactoringconnectionclient.h>

#include <sourcelocationsforrenamingmessage.h>
#include <sourcerangesanddiagnosticsforquerymessage.h>

#include <cpptools/projectpart.h>

#include <utils/smallstringvector.h>

#include <QTextCursor>
#include <QTextDocument>

namespace {

using ClangRefactoring::RefactoringCompilerOptionsBuilder;
using ClangRefactoring::RefactoringEngine;

using ClangBackEnd::SourceLocationsForRenamingMessage;
using ClangBackEnd::SourceRangesAndDiagnosticsForQueryMessage;

using testing::_;
using testing::Pair;
using testing::Contains;
using testing::NiceMock;

using Utils::SmallString;
using Utils::SmallStringVector;

class RefactoringClient : public ::testing::Test
{
    void SetUp();

protected:
    NiceMock<MockSearchHandle> mockSearchHandle;
    MockRefactoringClientCallBack callbackMock;
    ClangRefactoring::RefactoringClient client;
    ClangBackEnd::RefactoringConnectionClient connectionClient{&client};
    RefactoringEngine engine{connectionClient.serverProxy(), client};
    QString fileContent{QStringLiteral("int x;\nint y;")};
    QTextDocument textDocument{fileContent};
    QTextCursor cursor{&textDocument};
    QString qStringFilePath{QStringLiteral("/home/user/file.cpp")};
    Utils::FileName filePath{Utils::FileName::fromString(qStringFilePath)};
    ClangBackEnd::FilePath clangBackEndFilePath{qStringFilePath};
    SmallStringVector commandLine;
    CppTools::ProjectPart::Ptr projectPart;
    CppTools::ProjectFile projectFile{qStringFilePath, CppTools::ProjectFile::CXXSource};
    SourceLocationsForRenamingMessage renameMessage{"symbol",
                                                    {{{42u, clangBackEndFilePath.clone()}},
                                                     {{42u, 1, 1, 0}, {42u, 2, 5, 10}}},
                                                    1};
    SourceRangesAndDiagnosticsForQueryMessage queryResultMessage{{{{42u, clangBackEndFilePath.clone()}},
                                                                  {{42u, 1, 1, 0, 1, 5, 4, ""},
                                                                   {42u, 2, 1, 5, 2, 5, 10, ""}}},
                                                                 {}};
    SourceRangesAndDiagnosticsForQueryMessage emptyQueryResultMessage{{{},{}},
                                                                      {}};
};

TEST_F(RefactoringClient, SourceLocationsForRenaming)
{
    client.setLocalRenamingCallback([&] (const QString &symbolName,
                                         const ClangBackEnd::SourceLocationsContainer &sourceLocations,
                                         int textDocumentRevision) {
        callbackMock.localRenaming(symbolName,
                                   sourceLocations,
                                   textDocumentRevision);
    });

    EXPECT_CALL(callbackMock, localRenaming(renameMessage.symbolName().toQString(),
                                            renameMessage.sourceLocations(),
                                            renameMessage.textDocumentRevision()))
        .Times(1);

    client.sourceLocationsForRenamingMessage(std::move(renameMessage));
}

TEST_F(RefactoringClient, AfterSourceLocationsForRenamingEngineIsUsableAgain)
{
    client.setLocalRenamingCallback([&] (const QString &symbolName,
                                         const ClangBackEnd::SourceLocationsContainer &sourceLocations,
                                         int textDocumentRevision) {
        callbackMock.localRenaming(symbolName,
                                   sourceLocations,
                                   textDocumentRevision);
    });
    EXPECT_CALL(callbackMock, localRenaming(_,_,_));

    client.sourceLocationsForRenamingMessage(std::move(renameMessage));

    ASSERT_TRUE(engine.isUsable());
}

TEST_F(RefactoringClient, AfterStartLocalRenameHasValidCallback)
{
    engine.startLocalRenaming(cursor,
                              filePath,
                              textDocument.revision(),
                              projectPart.data(),
                              [&] (const QString &,
                                   const ClangBackEnd::SourceLocationsContainer &,
                                   int) {});

    ASSERT_TRUE(client.hasValidLocalRenamingCallback());
}

TEST_F(RefactoringClient, CallAddResultsForEmptyQueryMessage)
{
    EXPECT_CALL(mockSearchHandle, addResult(_ ,_ ,_ , _, _))
        .Times(0);

    client.sourceRangesAndDiagnosticsForQueryMessage(std::move(emptyQueryResultMessage));
}

TEST_F(RefactoringClient, CallAddResultsForQueryMessage)
{
    EXPECT_CALL(mockSearchHandle, addResult(_ ,_ ,_ , _, _))
        .Times(2);

    client.sourceRangesAndDiagnosticsForQueryMessage(std::move(queryResultMessage));
}

TEST_F(RefactoringClient, CallFinishSearchForEmptyQueryMessage)
{
    EXPECT_CALL(mockSearchHandle, finishSearch())
        .Times(1);

    client.sourceRangesAndDiagnosticsForQueryMessage(std::move(emptyQueryResultMessage));
}

TEST_F(RefactoringClient, CallFinishSearchQueryMessage)
{
    EXPECT_CALL(mockSearchHandle, finishSearch())
        .Times(1);

    client.sourceRangesAndDiagnosticsForQueryMessage(std::move(queryResultMessage));
}

TEST_F(RefactoringClient, ConvertFilePaths)
{
    std::unordered_map<uint, ClangBackEnd::FilePath> filePaths{{42u, clangBackEndFilePath.clone()}};

    auto qstringFilePaths = ClangRefactoring::RefactoringClient::convertFilePaths(filePaths);

    ASSERT_THAT(qstringFilePaths, Contains(Pair(42u, qStringFilePath)));
}

void RefactoringClient::SetUp()
{
    client.setRefactoringEngine(&engine);

    projectPart = CppTools::ProjectPart::Ptr(new CppTools::ProjectPart);
    projectPart->files.push_back(projectFile);

    commandLine = RefactoringCompilerOptionsBuilder::build(projectPart.data(),
<<<<<<< HEAD
                                                           projectFile.kind);

    client.setSearchHandle(&mockSearchHandle);
=======
                                                           projectFile.kind,
                                                           RefactoringCompilerOptionsBuilder::PchUsage::None);
>>>>>>> 97c92133
}

}<|MERGE_RESOLUTION|>--- conflicted
+++ resolved
@@ -185,14 +185,10 @@
     projectPart->files.push_back(projectFile);
 
     commandLine = RefactoringCompilerOptionsBuilder::build(projectPart.data(),
-<<<<<<< HEAD
-                                                           projectFile.kind);
+                                                           projectFile.kind,
+                                                           RefactoringCompilerOptionsBuilder::PchUsage::None);
 
     client.setSearchHandle(&mockSearchHandle);
-=======
-                                                           projectFile.kind,
-                                                           RefactoringCompilerOptionsBuilder::PchUsage::None);
->>>>>>> 97c92133
 }
 
 }