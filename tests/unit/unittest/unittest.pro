INCLUDEPATH += ../mockup

QT += core network testlib widgets
CONFIG += console c++14 testcase object_parallel_to_source
CONFIG -= app_bundle shared

include(gmock_dependency.pri)
include(clang_dependency.pri)
include(creator_dependency.pri)
include(benchmark_dependency.pri)

OBJECTS_DIR = $$OUT_PWD/obj # workaround for qmake bug in object_parallel_to_source

!msvc:force_debug_info:QMAKE_CXXFLAGS += -fno-omit-frame-pointer

DEFINES += \
    QT_NO_CAST_TO_ASCII \
    QT_RESTRICTED_CAST_FROM_ASCII \
    QT_USE_FAST_OPERATOR_PLUS \
    QT_USE_FAST_CONCATENATION \
    UNIT_TESTS \
    DONT_CHECK_MESSAGE_COUNTER \
    QTC_RESOURCE_DIR=\"R\\\"xxx($$PWD/../../../share/qtcreator)xxx\\\"\" \
    TESTDATA_DIR=\"R\\\"xxx($$PWD/data)xxx\\\"\"
msvc: QMAKE_CXXFLAGS_WARN_ON -= -w34100 # 'unreferenced formal parameter' in MATCHER_* functions
win32:DEFINES += ECHOSERVER=\"R\\\"xxx($$OUT_PWD/../echo)xxx\\\"\"
unix: DEFINES += ECHOSERVER=\"R\\\"xxx($$OUT_PWD/../echoserver/echo)xxx\\\"\"

linux {
QMAKE_LFLAGS_RELEASE = #disable optimization
QMAKE_LFLAGS += -fno-merge-debug-strings -fuse-ld=gold
CONFIG(release, debug|release):QMAKE_LFLAGS += -Wl,--strip-debug
}

gcc:!clang: QMAKE_CXXFLAGS += -Wno-noexcept-type

# create fake CppTools.json for the mime type definitions
dependencyList = "\"Dependencies\" : []"
cpptoolsjson.input = $$PWD/../../../src/plugins/cpptools/CppTools.json.in
cpptoolsjson.output = $$OUT_PWD/CppTools.json
QMAKE_SUBSTITUTES += cpptoolsjson
DEFINES += CPPTOOLS_JSON=\"R\\\"xxx($${cpptoolsjson.output})xxx\\\"\"

SOURCES += \
    changedfilepathcompressor-test.cpp \
    clangpathwatcher-test.cpp \
    clangqueryexamplehighlightmarker-test.cpp \
    clangqueryhighlightmarker-test.cpp \
    clientserverinprocess-test.cpp \
    clientserveroutsideprocess-test.cpp \
    cppprojectfilecategorizer-test.cpp \
    cppprojectinfogenerator-test.cpp \
    cppprojectpartchooser-test.cpp \
    fakeprocess.cpp \
    filepath-test.cpp \
    filepathview-test.cpp \
    gtest-creator-printing.cpp \
    gtest-qt-printing.cpp \
    lineprefixer-test.cpp \
    locatorfilter-test.cpp \
    matchingtext-test.cpp \
    mimedatabase-utilities.cpp \
    pchmanagerclientserverinprocess-test.cpp \
    pchmanagerclient-test.cpp \
    pchmanagerserver-test.cpp \
    processevents-utilities.cpp \
    projectparts-test.cpp \
    projectupdater-test.cpp \
    readandwritemessageblock-test.cpp \
    sizedarray-test.cpp \
    smallstring-test.cpp \
    sourcerangefilter-test.cpp \
    spydummy.cpp \
    symbolindexer-test.cpp \
    symbolsfindfilter-test.cpp \
    stringcache-test.cpp \
    eventspy.cpp \
    unittests-main.cpp \
    utf8-test.cpp \
    symbolstorage-test.cpp \
    mocksqlitereadstatement.cpp \
    symbolquery-test.cpp \
    sqliteindex-test.cpp \
    sqlitetransaction-test.cpp \
    refactoringdatabaseinitializer-test.cpp \
    filepathcache-test.cpp \
    filepathstorage-test.cpp \
    filepathstoragesqlitestatementfactory-test.cpp \
    processcreator-test.cpp \
    nativefilepath-test.cpp \
    nativefilepathview-test.cpp \
    mocktimer.cpp \
    tokenprocessor-test.cpp \
    projectpartartefact-test.cpp \
    filestatuscache-test.cpp \
    highlightingresultreporter-test.cpp \
    precompiledheaderstorage-test.cpp \
    generatedfiles-test.cpp \
    sourcesmanager-test.cpp \
    symbolindexertaskqueue-test.cpp \
    refactoringprojectupdater-test.cpp \
    projectpartqueue-test.cpp \
    processormanager-test.cpp \
    taskscheduler-test.cpp \
    compileroptionsbuilder-test.cpp \
<<<<<<< HEAD
    usedmacrocollector-test.cpp \
    progresscounter-test.cpp
=======
    usedmacroandsourcestorage-test.cpp \
    pchtaskgenerator-test.cpp \
    compilationdatabaseutils-test.cpp
>>>>>>> e18cbad2

!isEmpty(LIBCLANG_LIBS) {
SOURCES += \
    activationsequencecontextprocessor-test.cpp \
    activationsequenceprocessor-test.cpp \
    chunksreportedmonitor.cpp \
    clangasyncjob-base.cpp \
    clangcodecompleteresults-test.cpp \
    clangcodemodelserver-test.cpp \
    clangcompletecodejob-test.cpp \
    clangcompletioncontextanalyzer-test.cpp \
    clangdiagnosticfilter-test.cpp \
    clangdocumentprocessors-test.cpp \
    clangdocumentprocessor-test.cpp \
    clangdocuments-test.cpp \
    clangdocumentsuspenderresumer-test.cpp \
    clangdocument-test.cpp \
    clangfixitoperation-test.cpp \
    clangfollowsymbol-test.cpp \
    clangisdiagnosticrelatedtolocation-test.cpp \
    clangjobqueue-test.cpp \
    clangjobs-test.cpp \
    clangparsesupportivetranslationunitjob-test.cpp \
    clangreferencescollector-test.cpp \
    clangrequestannotationsjob-test.cpp \
    clangrequestreferencesjob-test.cpp \
    clangresumedocumentjob-test.cpp \
    clangstring-test.cpp \
    clangsupportivetranslationunitinitializer-test.cpp \
    clangsuspenddocumentjob-test.cpp \
    clangtooltipinfo-test.cpp \
    clangtranslationunits-test.cpp \
    clangtranslationunit-test.cpp \
    clangupdateannotationsjob-test.cpp \
    codecompleter-test.cpp \
    codecompletionsextractor-test.cpp \
    completionchunkstotextconverter-test.cpp \
    createtablesqlstatementbuilder-test.cpp \
    cursor-test.cpp \
    diagnosticset-test.cpp \
    diagnostic-test.cpp \
    fixit-test.cpp \
    senddocumenttracker-test.cpp \
    skippedsourceranges-test.cpp \
    sourcelocation-test.cpp \
    sourcerange-test.cpp \
    sqlitecolumn-test.cpp \
    sqlitedatabasebackend-test.cpp \
    sqlitedatabase-test.cpp \
    sqlitestatement-test.cpp \
    sqlitetable-test.cpp \
    sqlstatementbuilder-test.cpp \
    token-test.cpp \
    translationunitupdater-test.cpp \
    unsavedfiles-test.cpp \
    unsavedfile-test.cpp \
    utf8positionfromlinecolumn-test.cpp \
}

!isEmpty(LIBTOOLING_LIBS) {
SOURCES += \
    clangquerygatherer-test.cpp \
    clangqueryprojectfindfilter-test.cpp \
    clangquery-test.cpp \
    gtest-clang-printing.cpp \
    includecollector-test.cpp \
    pchcreator-test.cpp \
    refactoringclientserverinprocess-test.cpp \
    refactoringclient-test.cpp \
    refactoringcompilationdatabase-test.cpp \
    refactoringengine-test.cpp \
    refactoringserver-test.cpp \
    sourcerangeextractor-test.cpp \
    symbolindexing-test.cpp \
    symbolscollector-test.cpp \
    symbolfinder-test.cpp \
    testclangtool.cpp \
    usedmacrocollector-test.cpp
}

exists($$GOOGLEBENCHMARK_DIR) {
SOURCES += \
    smallstring-benchmark.cpp
}

HEADERS += \
    compare-operators.h \
    conditionally-disabled-tests.h \
    dummyclangipcclient.h \
    dynamicastmatcherdiagnosticcontainer-matcher.h \
    eventspy.h \
    fakeprocess.h \
    filesystem-utilities.h \
    googletest.h \
    gtest-creator-printing.h \
    gtest-qt-printing.h \
    mimedatabase-utilities.h \
    mockclangcodemodelclient.h \
    mockclangcodemodelserver.h \
    mockclangpathwatcher.h \
    mockclangpathwatchernotifier.h \
    mockpchcreator.h \
    mockpchmanagerclient.h \
    mockpchmanagernotifier.h \
    mockpchmanagerserver.h \
    mockprojectparts.h \
    mockqfilesystemwatcher.h \
    mocksearch.h \
    mocksearchhandle.h \
    mocksearchresult.h \
    mocksyntaxhighligher.h \
    processevents-utilities.h \
    sourcerangecontainer-matcher.h \
    spydummy.h \
    testenvironment.h \
    mocksymbolscollector.h \
    mocksymbolstorage.h \
    mocksqlitewritestatement.h \
    mocksqlitedatabase.h \
    mocksqlitereadstatement.h \
    google-using-declarations.h \
    mocksymbolindexing.h \
    sqliteteststatement.h \
    mockmutex.h \
    mockfilepathstorage.h \
    mockfilepathcaching.h \
    mocksqlitestatement.h \
    unittest-utility-functions.h \
    mocksymbolquery.h \
    rundocumentparse-utility.h \
    mocktimer.h \
    mocksqlitetransactionbackend.h \
    mockprojectpartprovider.h \
    mockprecompiledheaderstorage.h \
    mockeditormanager.h \
    mocksymbolindexertaskqueue.h \
    mockcppmodelmanager.h \
    mockgeneratedfiles.h \
    mockqueue.h \
    mockprojectpartqueue.h \
    mockprocessor.h \
    mockprocessormanager.h \
    mocktaskscheduler.h \
<<<<<<< HEAD
    mockprogressmanager.h \
    mockfutureinterface.h \
    usedmacroandsourcestorage-test.h \
    mockusedmacroandsourcestorage.h \
=======
    mockusedmacroandsourcestorage.h \
    mockbuilddependenciesprovider.h
>>>>>>> e18cbad2

!isEmpty(LIBCLANG_LIBS) {
HEADERS += \
    chunksreportedmonitor.h \
    clangasyncjob-base.h \
    clangcompareoperators.h \
    diagnosticcontainer-matcher.h \
}

!isEmpty(LIBTOOLING_LIBS) {
HEADERS += \
    gtest-clang-printing.h \
    mockrefactoringclient.h \
    mockrefactoringserver.h \
    testclangtool.h \
}

OTHER_FILES += $$files(data/*) $$files(data/include/*)<|MERGE_RESOLUTION|>--- conflicted
+++ resolved
@@ -103,14 +103,10 @@
     processormanager-test.cpp \
     taskscheduler-test.cpp \
     compileroptionsbuilder-test.cpp \
-<<<<<<< HEAD
-    usedmacrocollector-test.cpp \
-    progresscounter-test.cpp
-=======
+    progresscounter-test.cpp \
     usedmacroandsourcestorage-test.cpp \
     pchtaskgenerator-test.cpp \
     compilationdatabaseutils-test.cpp
->>>>>>> e18cbad2
 
 !isEmpty(LIBCLANG_LIBS) {
 SOURCES += \
@@ -254,15 +250,10 @@
     mockprocessor.h \
     mockprocessormanager.h \
     mocktaskscheduler.h \
-<<<<<<< HEAD
     mockprogressmanager.h \
     mockfutureinterface.h \
-    usedmacroandsourcestorage-test.h \
-    mockusedmacroandsourcestorage.h \
-=======
     mockusedmacroandsourcestorage.h \
     mockbuilddependenciesprovider.h
->>>>>>> e18cbad2
 
 !isEmpty(LIBCLANG_LIBS) {
 HEADERS += \
