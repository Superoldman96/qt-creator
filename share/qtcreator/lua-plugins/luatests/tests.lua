--- conflicted
+++ resolved
@@ -78,11 +78,8 @@
         end,
     })
     require 'tst_texteditor'.setup()
-<<<<<<< HEAD
     require 'tst_taskhub'.setup()
-=======
     require 'tst_markdownbrowser'.setup()
->>>>>>> 1b0b715b
 end
 
 return { setup = setup }