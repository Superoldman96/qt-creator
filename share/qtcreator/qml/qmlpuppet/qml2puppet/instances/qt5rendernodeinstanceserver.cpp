--- conflicted
+++ resolved
@@ -78,9 +78,6 @@
                                     m_dirtyInstanceSet.insert(instanceForObject(effectParent));
                                 }
                             }
-<<<<<<< HEAD
-                        } else if (QQuickDesignerSupport::isDirty(item, QQuickDesignerSupport::AllMask)) {
-=======
                         } else if (DesignerSupport::isDirty(
                                 item,
                                 DesignerSupport::DirtyType(
@@ -88,7 +85,6 @@
                                     | DesignerSupport::ZValue
                                     | DesignerSupport::OpacityValue
                                     | DesignerSupport::Visible))) {
->>>>>>> fec59c21
                             ServerNodeInstance ancestorInstance = findNodeInstanceForItem(
                                 item->parentItem());
                             if (ancestorInstance.isValid())
