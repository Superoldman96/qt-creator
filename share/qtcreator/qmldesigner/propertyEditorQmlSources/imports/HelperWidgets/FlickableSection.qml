/****************************************************************************
**
** Copyright (C) 2016 The Qt Company Ltd.
** Contact: https://www.qt.io/licensing/
**
** This file is part of Qt Creator.
**
** Commercial License Usage
** Licensees holding valid commercial Qt licenses may use this file in
** accordance with the commercial license agreement provided with the
** Software or, alternatively, in accordance with the terms contained in
** a written agreement between you and The Qt Company. For licensing terms
** and conditions see https://www.qt.io/terms-conditions. For further
** information use the contact form at https://www.qt.io/contact-us.
**
** GNU General Public License Usage
** Alternatively, this file may be used under the terms of the GNU
** General Public License version 3 as published by the Free Software
** Foundation with exceptions as appearing in the file LICENSE.GPL3-EXCEPT
** included in the packaging of this file. Please review the following
** information to ensure the GNU General Public License requirements will
** be met: https://www.gnu.org/licenses/gpl-3.0.html.
**
****************************************************************************/

import QtQuick 2.1
import HelperWidgets 2.0
import QtQuick.Layouts 1.0

Section {
    anchors.left: parent.left
    anchors.right: parent.right
    caption: qsTr("Flickable")

    id: root

    property int labelWidth: 42
    property int spinBoxWidth: 96

    SectionLayout {


        Label {
            text: qsTr("Flick direction")
            disabledState: !backendValues.flickableDirection.isAvailable
        }

        SecondColumnLayout {
            ComboBox {
                backendValue: backendValues.flickableDirection
                model: ["AutoFlickDirection", "AutoFlickIfNeeded", "HorizontalFlick", "VerticalFlick", "HorizontalAndVerticalFlick"]
                Layout.fillWidth: true
                scope: "Flickable"
                enabled: backendValue.isAvailable
            }
            ExpandingSpacer {
            }
        }

        Label {
            text: qsTr("Behavior")
<<<<<<< HEAD
            tooltip: qsTr("Whether the surface may be dragged beyond the Flickable's boundaries, or overshoot the Flickable's boundaries when flicked.")
=======
            tooltip: qsTr("Determines whether the surface may be dragged beyond the Flickable's boundaries, or overshoot the Flickable's boundaries when flicked.")
            disabledState: !backendValues.boundsBehavior.isAvailable
>>>>>>> 1074dab4
        }

        SecondColumnLayout {
            ComboBox {
                backendValue: backendValues.boundsBehavior
                model: ["StopAtBounds", "DragOverBounds", "OvershootBounds", "DragAndOvershootBounds"]
                Layout.fillWidth: true
                scope: "Flickable"
                enabled: backendValue.isAvailable
            }
            ExpandingSpacer {
            }
        }


        Label {
            text: qsTr("Movement")
<<<<<<< HEAD
            tooltip: qsTr("Whether the Flickable will give a feeling that the edges of the view are soft, rather than a hard physical boundary.")
=======
            tooltip: qsTr("Determines whether the Flickable will give a feeling that the edges of the view are soft, rather than a hard physical boundary.")
            disabledState: !backendValues.boundsMovement.isAvailable
>>>>>>> 1074dab4
        }

        SecondColumnLayout {
            ComboBox {
                backendValue: backendValues.boundsMovement
                model: ["FollowBoundsBehavior", "StopAtBounds"]
                Layout.fillWidth: true
                scope: "Flickable"
                enabled: backendValue.isAvailable
            }
            ExpandingSpacer {
            }
        }

        Label {
            text: qsTr("Interactive")
            tooltip: qsTr("Allows users to drag or flick a flickable item.")
        }

        SecondColumnLayout {
            CheckBox {
                Layout.fillWidth: true
                backendValue: backendValues.interactive
                text: backendValues.interactive.valueToString
            }
            ExpandingSpacer {
            }
        }

        Label {
            text: qsTr("Max. velocity")
            tooltip: qsTr("Maximum flick velocity.")
        }

        SecondColumnLayout {
            SpinBox {
                backendValue: backendValues.maximumFlickVelocity
                minimumValue: 0
                maximumValue: 8000
                decimals: 0
            }
            ExpandingSpacer {
            }
        }

        Label {
            text: qsTr("Deceleration")
<<<<<<< HEAD
            tooltip: qsTr("Flick deceleration.")
=======
            tooltip: qsTr("Flick deceleration")
            disabledState: !backendValues.flickDeceleration.isAvailable
>>>>>>> 1074dab4
        }

        SecondColumnLayout {
            SpinBox {
                backendValue: backendValues.flickDeceleration
                minimumValue: 0
                maximumValue: 8000
                decimals: 0
                enabled: backendValue.isAvailable
            }
            ExpandingSpacer {
            }
        }

        Label {
            text: qsTr("Press delay")
<<<<<<< HEAD
            tooltip: qsTr("Time to delay delivering a press to children of the Flickable in milliseconds.")
=======
            tooltip: qsTr("Holds the time to delay (ms) delivering a press to children of the Flickable.")
            disabledState: !backendValues.pressDelay.isAvailable
>>>>>>> 1074dab4
        }

        SecondColumnLayout {
            SpinBox {
                backendValue: backendValues.pressDelay
                minimumValue: 0
                maximumValue: 2000
                decimals: 0
                enabled: backendValue.isAvailable
            }
            ExpandingSpacer {
            }
        }

        Label {
            text: qsTr("Pixel aligned")
            tooltip: qsTr("Sets the alignment of contentX and contentY to pixels (true) or subpixels (false).")
            disabledState: !backendValues.pixelAligned.isAvailable
        }

        SecondColumnLayout {
            CheckBox {
                Layout.fillWidth: true
                backendValue: backendValues.pixelAligned
                text: backendValues.pixelAligned.valueToString
                enabled: backendValue.isAvailable
            }
            ExpandingSpacer {
            }
        }

        Label {
            text: qsTr("Synchronous drag")
            tooltip: qsTr("If set to true, then when the mouse or touchpoint moves far enough to begin dragging\n"
                          + "the content, the content will jump, such that the content pixel which was under the\n"
                          + "cursor or touchpoint when pressed remains under that point.")
            disabledState: !backendValues.synchronousDrag.isAvailable
        }

        SecondColumnLayout {
            CheckBox {
                Layout.fillWidth: true
                backendValue: backendValues.synchronousDrag
                text: backendValues.synchronousDrag.valueToString
                enabled: backendValue.isAvailable
            }
            ExpandingSpacer {
            }
        }

        Label {
            text: qsTr("Content size")
        }

        SecondColumnLayout {

            Label {
                text: "W"
                width: root.labelWidth
            }

            SpinBox {
                backendValue: backendValues.contentWidth
                minimumValue: 0
                maximumValue: 10000
                implicitWidth: root.spinBoxWidth
                Layout.fillWidth: true
            }

            Item {
                width: 4
                height: 4
            }

            Label {
                text: "H"
                width: root.labelWidth
            }

            SpinBox {
                backendValue: backendValues.contentHeight
                minimumValue: 0
                maximumValue: 10000
                implicitWidth: root.spinBoxWidth
                Layout.fillWidth: true
            }
            ExpandingSpacer {
            }
        }

        Label {
            text: qsTr("Content")
        }

        SecondColumnLayout {

            Label {
                text: "X"
                width: root.labelWidth
            }

            SpinBox {
                backendValue: backendValues.contentX
                minimumValue: -8000
                maximumValue: 8000
                implicitWidth: root.spinBoxWidth
                Layout.fillWidth: true
            }

            Item {
                width: 4
                height: 4
            }

            Label {
                text: "Y"
                width: root.labelWidth
            }

            SpinBox {
                backendValue: backendValues.contentY
                minimumValue: -8000
                maximumValue: 8000
                implicitWidth: root.spinBoxWidth
                Layout.fillWidth: true
            }
            ExpandingSpacer {
            }
        }

        Label {
            text: qsTr("Origin")
            disabledState: (!backendValues.originX.isAvailable
                            && !backendValues.originY.isAvailable)
        }

        SecondColumnLayout {
            Label {
                text: "X"
                width: root.labelWidth
                disabledStateSoft: !backendValues.originX.isAvailable
            }

            SpinBox {
                backendValue: backendValues.originX
                minimumValue: -8000
                maximumValue: 8000
                implicitWidth: root.spinBoxWidth
                Layout.fillWidth: true
                enabled: backendValue.isAvailable
            }

            Item {
                width: 4
                height: 4
            }

            Label {
                text: "Y"
                width: root.labelWidth
                disabledStateSoft: !backendValues.originY.isAvailable
            }

            SpinBox {
                backendValue: backendValues.originY
                minimumValue: -8000
                maximumValue: 8000
                implicitWidth: root.spinBoxWidth
                Layout.fillWidth: true
                enabled: backendValue.isAvailable
            }
            ExpandingSpacer {
            }
        }

        Label {
            text: qsTr("Margins")
            disabledState: (!backendValues.topMargin.isAvailable
                            && !backendValues.bottomMargin.isAvailable
                            && !backendValues.leftMargin.isAvailable
                            && !backendValues.rightMargin.isAvailable)
        }

        SecondColumnLayout {
            Layout.fillWidth: true

            Label {
                text: "Top"
                width: root.labelWidth
                disabledStateSoft: !backendValues.topMargin.isAvailable
            }

            SpinBox {
                backendValue: backendValues.topMargin
                minimumValue: -10000
                maximumValue: 10000
                decimals: 0
                implicitWidth: root.spinBoxWidth
                Layout.fillWidth: true
                enabled: backendValue.isAvailable
            }

            Item {
                width: 4
                height: 4
            }

            Label {
                text: "Bottom"
                width: root.labelWidth
                disabledStateSoft: !backendValues.bottomMargin.isAvailable
            }

            SpinBox {
                backendValue: backendValues.bottomMargin
                minimumValue: -10000
                maximumValue: 10000
                decimals: 0
                implicitWidth: root.spinBoxWidth
                Layout.fillWidth: true
                enabled: backendValue.isAvailable
            }
            ExpandingSpacer {
            }
        }

        Label {
            text: ("")
        }

        SecondColumnLayout {
            Layout.fillWidth: true

            Label {
                text: "Left"
                width: root.labelWidth
                disabledStateSoft: !backendValues.leftMargin.isAvailable
            }

            SpinBox {
                backendValue: backendValues.leftMargin
                minimumValue: -10000
                maximumValue: 10000
                decimals: 0
                implicitWidth: root.spinBoxWidth
                Layout.fillWidth: true
                enabled: backendValue.isAvailable
            }

            Item {
                width: 4
                height: 4
            }

            Label {
                text: "Right"
                width: root.labelWidth
                disabledStateSoft: !backendValues.rightMargin.isAvailable
            }

            SpinBox {
                backendValue: backendValues.rightMargin
                minimumValue: -10000
                maximumValue: 10000
                decimals: 0
                implicitWidth: root.spinBoxWidth
                Layout.fillWidth: true
                enabled: backendValue.isAvailable
            }
            ExpandingSpacer {
            }
        }
    }
}<|MERGE_RESOLUTION|>--- conflicted
+++ resolved
@@ -59,12 +59,8 @@
 
         Label {
             text: qsTr("Behavior")
-<<<<<<< HEAD
             tooltip: qsTr("Whether the surface may be dragged beyond the Flickable's boundaries, or overshoot the Flickable's boundaries when flicked.")
-=======
-            tooltip: qsTr("Determines whether the surface may be dragged beyond the Flickable's boundaries, or overshoot the Flickable's boundaries when flicked.")
             disabledState: !backendValues.boundsBehavior.isAvailable
->>>>>>> 1074dab4
         }
 
         SecondColumnLayout {
@@ -82,12 +78,8 @@
 
         Label {
             text: qsTr("Movement")
-<<<<<<< HEAD
             tooltip: qsTr("Whether the Flickable will give a feeling that the edges of the view are soft, rather than a hard physical boundary.")
-=======
-            tooltip: qsTr("Determines whether the Flickable will give a feeling that the edges of the view are soft, rather than a hard physical boundary.")
             disabledState: !backendValues.boundsMovement.isAvailable
->>>>>>> 1074dab4
         }
 
         SecondColumnLayout {
@@ -135,12 +127,8 @@
 
         Label {
             text: qsTr("Deceleration")
-<<<<<<< HEAD
             tooltip: qsTr("Flick deceleration.")
-=======
-            tooltip: qsTr("Flick deceleration")
             disabledState: !backendValues.flickDeceleration.isAvailable
->>>>>>> 1074dab4
         }
 
         SecondColumnLayout {
@@ -157,12 +145,8 @@
 
         Label {
             text: qsTr("Press delay")
-<<<<<<< HEAD
             tooltip: qsTr("Time to delay delivering a press to children of the Flickable in milliseconds.")
-=======
-            tooltip: qsTr("Holds the time to delay (ms) delivering a press to children of the Flickable.")
             disabledState: !backendValues.pressDelay.isAvailable
->>>>>>> 1074dab4
         }
 
         SecondColumnLayout {
