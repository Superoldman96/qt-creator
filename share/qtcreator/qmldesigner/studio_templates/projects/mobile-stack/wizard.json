--- conflicted
+++ resolved
@@ -17,11 +17,7 @@
         { "key": "ProjectPluginName", "value": "%{ProjectName}plugin" },
         { "key": "ProjectPluginClassName", "value": "%{ProjectName}Plugin" },
         { "key": "QmlProjectFileName", "value": "%{JS: Util.fileName('%{ProjectName}', 'qmlproject')}" },
-<<<<<<< HEAD
-        { "key": "AssetDir", "value": "GeneratedComponents" },
-=======
         { "key": "AssetDir", "value": "Generated" },
->>>>>>> 8790cbc9
         { "key": "ContentDir", "value": "%{ProjectName}Content" },
         { "key": "ImportModuleName", "value": "%{ProjectName}" },
         { "key": "IsQt6Project", "value": "%{JS: value('QtQuickVersion') !== '2.15' }" },
