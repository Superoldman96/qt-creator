--- conflicted
+++ resolved
@@ -111,20 +111,12 @@
             text: {
                 if (!ContentLibraryBackend.rootView.isQt6Project) {
                     qsTr("<b>Content Library</b> effects are not supported in Qt5 projects.")
-<<<<<<< HEAD
-                else if (!ContentLibraryBackend.rootView.hasQuick3DImport)
-                    qsTr('To use <b>Content Library</b>, first <a href="#add_import" style="text-decoration:none;color:%1">
-                         add the QtQuick3D module</a> in the <b>Components</b> view.')
-                                .arg(StudioTheme.Values.themeInteraction)
-                else if (!ContentLibraryBackend.effectsModel.hasRequiredQuick3DImport)
-=======
                 } else if (!ContentLibraryBackend.rootView.hasQuick3DImport) {
                     qsTr('To use <b>Content Library</b> effects, add the <b>QtQuick3D</b> module and the <b>View3D</b>
                          component in the <b>Components</b> view, or click
                          <a href=\"#add_import\"><span style=\"text-decoration:none;color:%1\">
                          here</span></a>.').arg(StudioTheme.Values.themeInteraction)
                 } else if (!ContentLibraryBackend.effectsModel.hasRequiredQuick3DImport) {
->>>>>>> 715ce2c3
                     qsTr("To use <b>Content Library</b>, version 6.4 or later of the QtQuick3D module is required.")
                 } else if (!ContentLibraryBackend.rootView.hasMaterialLibrary) {
                     qsTr("<b>Content Library</b> is disabled inside a non-visual component.")
@@ -143,12 +135,9 @@
             leftPadding: 10
             rightPadding: 10
             visible: ContentLibraryBackend.effectsModel.isEmpty
-<<<<<<< HEAD
-=======
             horizontalAlignment: Text.AlignHCenter
             wrapMode: Text.WordWrap
             width: root.width
->>>>>>> 715ce2c3
 
             onLinkActivated: ContentLibraryBackend.rootView.addQtQuick3D()
         }
