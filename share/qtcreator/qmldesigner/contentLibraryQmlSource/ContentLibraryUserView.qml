// Copyright (C) 2024 The Qt Company Ltd.
// SPDX-License-Identifier: LicenseRef-Qt-Commercial OR GPL-3.0-only WITH Qt-GPL-exception-1.0

import QtQuick
import Qt.labs.qmlmodels
import HelperWidgets as HelperWidgets
import StudioControls as StudioControls
import StudioTheme as StudioTheme
import ContentLibraryBackend

Item {
    id: root

    property alias adsFocus: scrollView.adsFocus

    property real cellWidth: 100
    property real cellHeight: 120
    property int numColumns: 4

    property int count: 0
    function assignMaxCount() {
        let c = 0
        for (let i = 0; i < categoryRepeater.count; ++i)
            c = Math.max(c, categoryRepeater.itemAt(i)?.count ?? 0)

        root.count = c
    }

    required property var searchBox

    signal unimport(var bundleItem);
    signal removeFromContentLib(var bundleItem);

    function closeContextMenu() {
        ctxMenuItem.close()
        ctxMenuTexture.close()
    }

    function expandVisibleSections() {
        for (let i = 0; i < categoryRepeater.count; ++i) {
            let cat = categoryRepeater.itemAt(i)
            if (cat.visible && !cat.expanded)
                cat.expandSection()
        }
    }

    ContentLibraryItemContextMenu {
        id: ctxMenuItem

        showRemoveAction: true
        showImportAction: true

        onApplyToSelected: (add) => ContentLibraryBackend.userModel.applyToSelected(ctxMenuItem.targetItem, add)

        onUnimport: root.unimport(ctxMenuItem.targetItem)
        onAddToProject: ContentLibraryBackend.userModel.addToProject(ctxMenuItem.targetItem)
        onRemoveFromContentLib: root.removeFromContentLib(ctxMenuItem.targetItem)
        onImportBundle: ContentLibraryBackend.rootView.importBundle();
    }

    ContentLibraryTextureContextMenu {
        id: ctxMenuTexture

        showRemoveAction: true
        hasSceneEnv: ContentLibraryBackend.texturesModel.hasSceneEnv
    }

    MouseArea {
        id: rootMouseArea

        anchors.fill: parent
        acceptedButtons: Qt.RightButton
        enabled: ContentLibraryBackend.rootView.isQt6Project
              && ContentLibraryBackend.rootView.hasQuick3DImport
              && ContentLibraryBackend.rootView.hasMaterialLibrary

        onClicked: (mouse) => {
            ctxMenuItem.popupMenu()
        }
    }

    HelperWidgets.ScrollView {
        id: scrollView
        anchors.fill: parent

        clip: true
        interactive: !ctxMenuItem.opened && !ctxMenuTexture.opened
                     && !ContentLibraryBackend.rootView.isDragging && !HelperWidgets.Controller.contextMenuOpened
        hideHorizontalScrollBar: true

        Column {
            Repeater {
                id: categoryRepeater

                model: ContentLibraryBackend.userModel

                delegate: HelperWidgets.Section {
                    id: section

                    width: root.width
                    leftPadding: StudioTheme.Values.sectionPadding
                    rightPadding: StudioTheme.Values.sectionPadding
                    topPadding: StudioTheme.Values.sectionPadding
                    bottomPadding: StudioTheme.Values.sectionPadding

                    caption: categoryTitle
                    dropEnabled: true
                    category: "ContentLib_User"

                    function expandSection() {
                        section.expanded = true
                    }

                    property alias count: repeater.count

                    onCountChanged: root.assignMaxCount()

                    onDropEnter: (drag) => {
                        let has3DNode = ContentLibraryBackend.rootView
                                     .has3DNode(drag.getDataAsArrayBuffer(drag.formats[0]))

                        let hasTexture = ContentLibraryBackend.rootView
                                     .hasTexture(drag.formats[0], drag.urls)

                        drag.accepted = (categoryTitle === "Textures" && hasTexture)
                                     || (categoryTitle === "Materials" && drag.formats[0] === "application/vnd.qtdesignstudio.material")
                                     || (categoryTitle === "3D" && has3DNode)

                        section.highlight = drag.accepted
                    }

                    onDropExit: {
                        section.highlight = false
                    }

                    onDrop: (drag) => {
                        section.highlight = false
                        drag.accept()
                        section.expandSection()

                        if (categoryTitle === "Textures") {
                            if (drag.formats[0] === "application/vnd.qtdesignstudio.assets")
                                ContentLibraryBackend.rootView.acceptTexturesDrop(drag.urls)
                            else if (drag.formats[0] === "application/vnd.qtdesignstudio.texture")
                                ContentLibraryBackend.rootView.acceptTextureDrop(drag.getDataAsString(drag.formats[0]))
                        } else if (categoryTitle === "Materials") {
                            ContentLibraryBackend.rootView.acceptMaterialDrop(drag.getDataAsString(drag.formats[0]))
                        } else if (categoryTitle === "3D") {
                            ContentLibraryBackend.rootView.accept3DDrop(drag.getDataAsArrayBuffer(drag.formats[0]))
                        }
                    }

                    Grid {
                        width: section.width - section.leftPadding - section.rightPadding
                        spacing: StudioTheme.Values.sectionGridSpacing
                        columns: root.numColumns

                        Repeater {
                            id: repeater
                            model: categoryItems

                            delegate: DelegateChooser {
                                role: "bundleId"

                                DelegateChoice {
                                    roleValue: "UserMaterials"
                                    ContentLibraryItem {
                                        width: root.cellWidth
                                        height: root.cellHeight
                                        visible: modelData.bundleItemVisible && !infoText.visible

                                        onShowContextMenu: ctxMenuItem.popupMenu(modelData)
                                        onAddToProject: ContentLibraryBackend.userModel.addToProject(modelData)
                                    }
                                }
                                DelegateChoice {
                                    roleValue: "UserTextures"
                                    delegate: ContentLibraryTexture {
                                        width: root.cellWidth
                                        height: root.cellWidth // for textures use a square size since there is no name row

                                        onShowContextMenu: ctxMenuTexture.popupMenu(modelData)
                                    }
                                }
                                DelegateChoice {
                                    roleValue: "User3D"
                                    delegate: ContentLibraryItem {
                                        width: root.cellWidth
                                        height: root.cellHeight
                                        visible: modelData.bundleItemVisible && !infoText.visible

                                        onShowContextMenu: ctxMenuItem.popupMenu(modelData)
                                        onAddToProject: ContentLibraryBackend.userModel.addToProject(modelData)
                                    }
                                }
                            }

                            onCountChanged: root.assignMaxCount()
                        }
                    }

                    Text {
                        text: qsTr("No match found.");
                        color: StudioTheme.Values.themeTextColor
                        font.pixelSize: StudioTheme.Values.baseFontSize
                        leftPadding: 10
                        visible: infoText.text === "" && !searchBox.isEmpty() && categoryNoMatch
                    }

                    Text {
                        id: infoText

                        text: {
                            let categoryName = (categoryTitle === "3D") ? categoryTitle + " assets"
                                                                        : categoryTitle.toLowerCase()
<<<<<<< HEAD
                            if (!ContentLibraryBackend.rootView.isQt6Project)
                                qsTr("<b>Content Library</b> is not supported in Qt5 projects.")
                            else if (!ContentLibraryBackend.rootView.hasQuick3DImport && categoryTitle !== "Textures")
                                qsTr(`To use %1, first <a href="#add_import" style="text-decoration:none;color:%2">
                                     add the <b>QtQuick3D</b> module</a> in the <b>Components</b> view.`)
                                        .arg(categoryName)
                                        .arg(StudioTheme.Values.themeInteraction)
                            else if (!ContentLibraryBackend.rootView.hasMaterialLibrary && categoryTitle !== "Textures")
=======
                            if (!ContentLibraryBackend.rootView.isQt6Project) {
                                qsTr("<b>Content Library</b> is not supported in Qt5 projects.")
                            } else if (!ContentLibraryBackend.rootView.hasQuick3DImport && categoryTitle !== "Textures") {
                                qsTr('To use %1, add the <b>QtQuick3D</b> module and the <b>View3D</b>
                                     component in the <b>Components</b> view, or click
                                     <a href=\"#add_import\"><span style=\"text-decoration:none;color:%2\">
                                     here</span></a>.')
                                .arg(categoryName)
                                .arg(StudioTheme.Values.themeInteraction)
                            } else if (!ContentLibraryBackend.rootView.hasMaterialLibrary && categoryTitle !== "Textures") {
>>>>>>> 715ce2c3
                                qsTr("<b>Content Library</b> is disabled inside a non-visual component.")
                            } else if (categoryEmpty) {
                                qsTr("There are no "+ categoryName + " in the <b>User Assets</b>.")
                            } else {
                                ""
                            }
                        }
                        textFormat: Text.RichText
                        color: StudioTheme.Values.themeTextColor
                        font.pixelSize: StudioTheme.Values.baseFontSize
                        topPadding: 10
                        leftPadding: 10
                        rightPadding: 10
                        visible: infoText.text !== ""
<<<<<<< HEAD
=======
                        horizontalAlignment: Text.AlignHCenter
                        wrapMode: Text.WordWrap
                        width: root.width
>>>>>>> 715ce2c3

                        onLinkActivated: ContentLibraryBackend.rootView.addQtQuick3D()
                    }
                }
            }
        }
    }
}<|MERGE_RESOLUTION|>--- conflicted
+++ resolved
@@ -213,16 +213,6 @@
                         text: {
                             let categoryName = (categoryTitle === "3D") ? categoryTitle + " assets"
                                                                         : categoryTitle.toLowerCase()
-<<<<<<< HEAD
-                            if (!ContentLibraryBackend.rootView.isQt6Project)
-                                qsTr("<b>Content Library</b> is not supported in Qt5 projects.")
-                            else if (!ContentLibraryBackend.rootView.hasQuick3DImport && categoryTitle !== "Textures")
-                                qsTr(`To use %1, first <a href="#add_import" style="text-decoration:none;color:%2">
-                                     add the <b>QtQuick3D</b> module</a> in the <b>Components</b> view.`)
-                                        .arg(categoryName)
-                                        .arg(StudioTheme.Values.themeInteraction)
-                            else if (!ContentLibraryBackend.rootView.hasMaterialLibrary && categoryTitle !== "Textures")
-=======
                             if (!ContentLibraryBackend.rootView.isQt6Project) {
                                 qsTr("<b>Content Library</b> is not supported in Qt5 projects.")
                             } else if (!ContentLibraryBackend.rootView.hasQuick3DImport && categoryTitle !== "Textures") {
@@ -233,7 +223,6 @@
                                 .arg(categoryName)
                                 .arg(StudioTheme.Values.themeInteraction)
                             } else if (!ContentLibraryBackend.rootView.hasMaterialLibrary && categoryTitle !== "Textures") {
->>>>>>> 715ce2c3
                                 qsTr("<b>Content Library</b> is disabled inside a non-visual component.")
                             } else if (categoryEmpty) {
                                 qsTr("There are no "+ categoryName + " in the <b>User Assets</b>.")
@@ -248,12 +237,9 @@
                         leftPadding: 10
                         rightPadding: 10
                         visible: infoText.text !== ""
-<<<<<<< HEAD
-=======
                         horizontalAlignment: Text.AlignHCenter
                         wrapMode: Text.WordWrap
                         width: root.width
->>>>>>> 715ce2c3
 
                         onLinkActivated: ContentLibraryBackend.rootView.addQtQuick3D()
                     }
