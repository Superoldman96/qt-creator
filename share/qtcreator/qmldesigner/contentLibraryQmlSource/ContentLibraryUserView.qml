--- conflicted
+++ resolved
@@ -232,29 +232,19 @@
                         }
                         textFormat: Text.RichText
                         color: StudioTheme.Values.themeTextColor
-<<<<<<< HEAD
-                        font.pixelSize: StudioTheme.Values.baseFontSize
-                        topPadding: 10
-                        leftPadding: 10
-                        rightPadding: 10
-=======
                         font.pixelSize: StudioTheme.Values.mediumFontSize
                         padding: 10
->>>>>>> 204d5590
                         visible: infoText.text !== ""
                         horizontalAlignment: Text.AlignHCenter
                         wrapMode: Text.WordWrap
                         width: root.width
 
                         onLinkActivated: ContentLibraryBackend.rootView.addQtQuick3D()
-<<<<<<< HEAD
-=======
 
                         HoverHandler {
                             enabled: infoText.hoveredLink
                             cursorShape: Qt.PointingHandCursor
                         }
->>>>>>> 204d5590
                     }
                 }
             }
