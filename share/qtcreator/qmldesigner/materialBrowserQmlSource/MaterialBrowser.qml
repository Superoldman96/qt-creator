--- conflicted
+++ resolved
@@ -1,10 +1,5 @@
-<<<<<<< HEAD
 // Copyright (C) 2023 The Qt Company Ltd.
-// SPDX-License-Identifier: LicenseRef-Qt-Commercial OR GPL-3.0 WITH Qt-GPL-exception-1.0
-=======
-// Copyright (C) 2022 The Qt Company Ltd.
 // SPDX-License-Identifier: LicenseRef-Qt-Commercial OR GPL-3.0-only WITH Qt-GPL-exception-1.0
->>>>>>> f7639f45
 
 import QtQuick
 import QtQuickDesignerTheme 1.0
@@ -243,17 +238,6 @@
     }
 
     MouseArea {
-        id: focusGrabber
-        anchors.fill: parent
-        acceptedButtons: Qt.LeftButton | Qt.RightButton
-        onPressed: (mouse) => {
-            forceActiveFocus() // Steal focus from name edit
-            mouse.accepted = false
-        }
-        z: 1
-    }
-
-    MouseArea {
         id: rootMouseArea
 
         y: topContent.height
@@ -265,22 +249,14 @@
         onClicked: (mouse) => {
             if (!root.enableUiElements)
                 return;
-<<<<<<< HEAD
 
             var matsSecBottom = mapFromItem(materialsSection, 0, materialsSection.y).y
                                 + materialsSection.height;
 
-=======
-
-            var matsSecBottom = mapFromItem(materialsSection, 0, materialsSection.y).y
-                                + materialsSection.height;
-
->>>>>>> f7639f45
             if (mouse.y < matsSecBottom)
                 ctxMenu.popupMenu()
             else
                 ctxMenuTextures.popupMenu()
-<<<<<<< HEAD
         }
     }
 
@@ -337,8 +313,6 @@
                 interval = 20
                 triggeredOnStart = true
             }
-=======
->>>>>>> f7639f45
         }
     }
 
@@ -362,7 +336,6 @@
                 root.currMaterialItem.commitRename();
 
             root.currMaterialItem = materialRepeater.itemAt(materialBrowserModel.selectedIndex);
-<<<<<<< HEAD
 
             ensureTimer.start()
         }
@@ -370,8 +343,6 @@
         function onIsEmptyChanged()
         {
             ensureTimer.start()
-=======
->>>>>>> f7639f45
         }
     }
 
@@ -389,7 +360,6 @@
         }
     }
 
-<<<<<<< HEAD
     Connections {
         target: rootView
 
@@ -405,10 +375,6 @@
             if (restoreFocusOnClose)
                 scrollView.forceActiveFocus()
         }
-=======
-    TextureBrowserContextMenu {
-        id: ctxMenuTextures
->>>>>>> f7639f45
     }
 
     TextureBrowserContextMenu {
@@ -418,18 +384,11 @@
         }
     }
 
-<<<<<<< HEAD
     component DoubleButton: Rectangle {
         id: doubleButton
-=======
-        Row {
-            width: root.width
-            enabled: root.enableUiElements
->>>>>>> f7639f45
 
         signal clicked()
 
-<<<<<<< HEAD
         property alias icon: iconLabel.text
         property alias tooltip: mouseArea.tooltip
 
@@ -619,14 +578,6 @@
                     }
                 }
             }
-=======
-                width: root.width
-
-                onSearchChanged: (searchText) => {
-                    rootView.handleSearchFilterChanged(searchText)
-                }
-            }
->>>>>>> f7639f45
         }
 
         Text {
@@ -656,7 +607,6 @@
             height: root.height - topContent.height
             clip: true
             visible: root.enableUiElements
-<<<<<<< HEAD
             interactive: !ctxMenu.opened && !ctxMenuTextures.opened && !rootView.isDragging
 
             Behavior on contentY {
@@ -666,29 +616,19 @@
                     easing.type: Easing.InOutQuad
                 }
             }
-=======
-            interactive: !ctxMenu.opened && !ctxMenuTextures.opened
->>>>>>> f7639f45
 
             Column {
                 Item {
                     width: root.width
                     height: materialsSection.height
 
-<<<<<<< HEAD
                     HelperWidgets.Section {
-=======
-                    Section {
->>>>>>> f7639f45
                         id: materialsSection
 
                         width: root.width
                         caption: qsTr("Materials")
                         dropEnabled: true
-<<<<<<< HEAD
                         category: "MaterialBrowser"
-=======
->>>>>>> f7639f45
 
                         onDropEnter: (drag) => {
                             drag.accepted = drag.formats[0] === "application/vnd.qtdesignstudio.bundlematerial"
@@ -699,7 +639,6 @@
                             materialsSection.highlight = false
                         }
 
-<<<<<<< HEAD
                         onDrop: (drag) => {
                             drag.accept()
                             materialsSection.highlight = false
@@ -737,26 +676,6 @@
                                         root.currMaterialItem = null
                                 }
 
-=======
-                        onDrop: {
-                            materialsSection.highlight = false
-                            rootView.acceptBundleMaterialDrop()
-                        }
-
-                        Grid {
-                            id: grid
-
-                            width: scrollView.width
-                            leftPadding: 5
-                            rightPadding: 5
-                            bottomPadding: 5
-                            columns: root.width / root.cellWidth
-
-                            Repeater {
-                                id: materialRepeater
-
-                                model: materialBrowserModel
->>>>>>> f7639f45
                                 delegate: MaterialItem {
                                     width: root.cellWidth
                                     height: root.cellHeight
@@ -775,7 +694,6 @@
                             leftPadding: 10
                             visible: materialBrowserModel.isEmpty && !searchBox.isEmpty()
                         }
-<<<<<<< HEAD
 
                         Text {
                             text:qsTr("There are no materials in this project.<br>Select '<b>+</b>' to create one.")
@@ -787,33 +705,6 @@
                             wrapMode: Text.WordWrap
                             width: root.width
                         }
-=======
-
-                        Text {
-                            text:qsTr("There are no materials in this project.<br>Select '<b>+</b>' to create one.")
-                            visible: materialBrowserModel.isEmpty && searchBox.isEmpty()
-                            textFormat: Text.RichText
-                            color: StudioTheme.Values.themeTextColor
-                            font.pixelSize: StudioTheme.Values.mediumFontSize
-                            horizontalAlignment: Text.AlignHCenter
-                            wrapMode: Text.WordWrap
-                            width: root.width
-                        }
-                    }
-
-                    IconButton {
-                        id: addMaterialButton
-
-                        tooltip: qsTr("Add a material.")
-
-                        anchors.right: parent.right
-                        anchors.rightMargin: scrollView.verticalScrollBarVisible ? 10 : 0
-                        icon: StudioTheme.Constants.plus
-                        normalColor: "transparent"
-                        buttonSize: StudioTheme.Values.sectionHeadHeight
-                        onClicked: materialBrowserModel.addNewMaterial()
-                        enabled: root.enableUiElements
->>>>>>> f7639f45
                     }
                 }
 
@@ -821,31 +712,20 @@
                     width: root.width
                     height: texturesSection.height
 
-<<<<<<< HEAD
                     HelperWidgets.Section {
-=======
-                    Section {
->>>>>>> f7639f45
                         id: texturesSection
 
                         width: root.width
                         caption: qsTr("Textures")
-<<<<<<< HEAD
                         category: "MaterialBrowser"
-=======
->>>>>>> f7639f45
 
                         dropEnabled: true
 
                         onDropEnter: (drag) => {
-<<<<<<< HEAD
                             let accepted = drag.formats[0] === "application/vnd.qtdesignstudio.bundletexture"
                             if (drag.formats[0] === "application/vnd.qtdesignstudio.assets")
                                 accepted = rootView.hasAcceptableAssets(drag.urls)
                             drag.accepted = accepted
-=======
-                            drag.accepted = drag.formats[0] === "application/vnd.qtdesignstudio.bundletexture"
->>>>>>> f7639f45
                             highlight = drag.accepted
                         }
 
@@ -853,7 +733,6 @@
                             highlight = false
                         }
 
-<<<<<<< HEAD
                         onDrop: (drag) => {
                             drag.accept()
                             highlight = false
@@ -878,14 +757,6 @@
                         Grid {
                             id: gridTextures
 
-=======
-                        onDrop: {
-                            highlight = false
-                            rootView.acceptBundleTextureDrop()
-                        }
-
-                        Grid {
->>>>>>> f7639f45
                             width: scrollView.width
                             leftPadding: 5
                             rightPadding: 5
@@ -913,7 +784,6 @@
                             font.pixelSize: StudioTheme.Values.baseFontSize
                             leftPadding: 10
                             visible: materialBrowserTexturesModel.isEmpty && !searchBox.isEmpty()
-<<<<<<< HEAD
                         }
 
                         Text {
@@ -925,34 +795,7 @@
                             horizontalAlignment: Text.AlignHCenter
                             wrapMode: Text.WordWrap
                             width: root.width
-=======
->>>>>>> f7639f45
-                        }
-
-                        Text {
-                            text:qsTr("There are no textures in this project.")
-                            visible: materialBrowserTexturesModel.isEmpty && searchBox.isEmpty()
-                            textFormat: Text.RichText
-                            color: StudioTheme.Values.themeTextColor
-                            font.pixelSize: StudioTheme.Values.mediumFontSize
-                            horizontalAlignment: Text.AlignHCenter
-                            wrapMode: Text.WordWrap
-                            width: root.width
-                        }
-                    }
-
-                    IconButton {
-                        id: addTextureButton
-
-                        tooltip: qsTr("Add a texture.")
-
-                        anchors.right: parent.right
-                        anchors.rightMargin: scrollView.verticalScrollBarVisible ? 10 : 0
-                        icon: StudioTheme.Constants.plus
-                        normalColor: "transparent"
-                        buttonSize: StudioTheme.Values.sectionHeadHeight
-                        onClicked: materialBrowserTexturesModel.addNewTexture()
-                        enabled: root.enableUiElements
+                        }
                     }
                 }
 
