--- conflicted
+++ resolved
@@ -634,10 +634,6 @@
     if d.isExpanded(item):
       with Children(d):
         d.putFields(item)
-<<<<<<< HEAD
-=======
-
->>>>>>> b7af9e06
         # Parent and children.
         if stripClassTag(str(item.value.type)) == d.ns + "QObject":
             d.putItem(Item(d_ptr["parent"], item.iname, "parent", "parent"))
@@ -673,8 +669,11 @@
             d.putNumChild(propertyCount)
 
             if d.isExpandedIName(item.iname + ".properties"):
-<<<<<<< HEAD
                 with Children(d, [propertyCount, 500]):
+                    # FIXME: Make this global. Don't leak.
+                    gdb.execute("set $d = (QVariant*)malloc(sizeof(QVariant))")
+                    gdb.execute("set $d.d.is_shared = 0")
+
                     # Dynamic properties.
                     if dynamicPropertyCount != 0:
                         dummyType = lookupType("void").pointer().pointer()
@@ -705,13 +704,8 @@
                     # Static properties.
                     propertyData = metaData[7]
                     for i in xrange(staticPropertyCount):
-=======
-                with Children(d):
-                    # FIXME: Make this global. Don't leak.
-                    gdb.execute("set $d = (QVariant*)malloc(sizeof(QVariant))")
-                    gdb.execute("set $d.d.is_shared = 0")
+
                     for property in xrange(propertyCount):
->>>>>>> b7af9e06
                         with SubItem(d):
                             offset = propertyData + 3 * i
                             propertyName = extractCString(metaStringData, metaData[offset])
