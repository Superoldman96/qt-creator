--- conflicted
+++ resolved
@@ -19,508 +19,6 @@
     }
 
     Group {
-<<<<<<< HEAD
-        condition: qbs.targetOS == "macx"
-        qbs.installDir: "share/qtcreator/scripts"
-=======
-        qbs.installDir: "share/qtcreator/templates/html5app/html5applicationviewer"
-        fileTags: ["install"]
-        prefix: "qtcreator/templates/html5app/html5applicationviewer/"
-        files: [
-            "html5applicationviewer.cpp",
-            "html5applicationviewer.h",
-            "html5applicationviewer.pri",
-        ]
-    }
-
-    Group {
-        qbs.installDir: "share/qtcreator/templates/html5app/html5applicationviewer/touchnavigation"
-        fileTags: ["install"]
-        prefix: "qtcreator/templates/html5app/html5applicationviewer/touchnavigation/"
-        files: [
-            "navigationcontroller.cpp",
-            "navigationcontroller.h",
-            "touchnavigation.pri",
-            "webnavigation.cpp",
-            "webnavigation.h",
-            "webtouchevent.cpp",
-            "webtouchevent.h",
-            "webtouchnavigation.cpp",
-            "webtouchnavigation.h",
-            "webtouchphysics.cpp",
-            "webtouchphysics.h",
-            "webtouchphysicsinterface.cpp",
-            "webtouchphysicsinterface.h",
-            "webtouchscroller.cpp",
-            "webtouchscroller.h",
-        ]
-    }
-
-    Group {
-        qbs.installDir: "share/qtcreator/templates/mobileapp"
-        fileTags: ["install"]
-        prefix: "qtcreator/templates/mobileapp/"
-        files: [
-            "app.pro",
-            "main.cpp",
-            "mainwindow.cpp",
-            "mainwindow.h",
-            "mainwindow.ui",
-        ]
-    }
-
-    Group {
-        qbs.installDir: "share/qtcreator/templates/qt4project"
-        fileTags: ["install"]
-        prefix: "qtcreator/templates/qt4project/"
-        files: [
-            "main.cpp",
-            "mywidget.cpp",
-            "mywidget.h",
-            "mywidget_form.cpp",
-            "mywidget_form.h",
-            "widget.ui",
-        ]
-    }
-
-    Group {
-        qbs.installDir: "share/qtcreator/templates/qt4project/customwidgetwizard"
-        fileTags: ["install"]
-        prefix: "qtcreator/templates/qt4project/customwidgetwizard/"
-        files: [
-            "tpl_collection.cpp",
-            "tpl_collection.h",
-            "tpl_plugin.pro",
-            "tpl_resources.qrc",
-            "tpl_single.cpp",
-            "tpl_single.h",
-            "tpl_widget.cpp",
-            "tpl_widget.h",
-            "tpl_widget_include.pri",
-            "tpl_widget_lib.pro",
-        ]
-    }
-
-    Group {
-        qbs.installDir: "share/qtcreator/templates/qtquick2app"
-        fileTags: ["install"]
-        prefix: "qtcreator/templates/qtquick2app/"
-        files: [
-            "app.pro",
-            "main.cpp",
-        ]
-    }
-
-    Group {
-        qbs.installDir: "share/qtcreator/templates/qtquick2app/qml/app/qtquick20"
-        fileTags: ["install"]
-        prefix: "qtcreator/templates/qtquick2app/qml/app/qtquick20/"
-        files: [
-            "main.qml",
-        ]
-    }
-
-    Group {
-        qbs.installDir: "share/qtcreator/templates/qtquick2app/qtquick2applicationviewer"
-        fileTags: ["install"]
-        prefix: "qtcreator/templates/qtquick2app/qtquick2applicationviewer/"
-        files: [
-            "qtquick2applicationviewer.cpp",
-            "qtquick2applicationviewer.h",
-            "qtquick2applicationviewer.pri",
-        ]
-    }
-
-    Group {
-        qbs.installDir: "share/qtcreator/templates/qtquickapp"
-        fileTags: ["install"]
-        prefix: "qtcreator/templates/qtquickapp/"
-        files: [
-            "app.pro",
-            "main.cpp",
-        ]
-    }
-
-    Group {
-        qbs.installDir: "share/qtcreator/templates/qtquickapp/qml/app/meego10"
-        fileTags: ["install"]
-        prefix: "qtcreator/templates/qtquickapp/qml/app/meego10/"
-        files: [
-            "MainPage.qml",
-            "main.qml",
-        ]
-    }
-
-    Group {
-        qbs.installDir: "share/qtcreator/templates/qtquickapp/qml/app/qtquick10"
-        fileTags: ["install"]
-        prefix: "qtcreator/templates/qtquickapp/qml/app/qtquick10/"
-        files: [
-            "main.qml",
-        ]
-    }
-
-    Group {
-        qbs.installDir: "share/qtcreator/templates/qtquickapp/qmlapplicationviewer"
-        fileTags: ["install"]
-        prefix: "qtcreator/templates/qtquickapp/qmlapplicationviewer/"
-        files: [
-            "qmlapplicationviewer.cpp",
-            "qmlapplicationviewer.h",
-            "qmlapplicationviewer.pri",
-        ]
-    }
-
-    Group {
-        qbs.installDir: "share/qtcreator/templates/shared"
-        fileTags: ["install"]
-        prefix: "qtcreator/templates/shared/"
-        files: [
-            "app.desktop",
-            "deployment.pri",
-            "icon64.png",
-            "icon80.png",
-            "manifest.aegis",
-        ]
-    }
-
-    Group {
-        qbs.installDir: "share/qtcreator/templates/wizards"
-        fileTags: ["install"]
-        prefix: "qtcreator/templates/wizards/"
-        files: [
-            "README.txt",
-        ]
-    }
-
-    Group {
-        qbs.installDir: "share/qtcreator/templates/wizards/bb-bardescriptor"
-        fileTags: ["install"]
-        prefix: "qtcreator/templates/wizards/bb-bardescriptor/"
-        files: [
-            "bar-descriptor.xml",
-            "wizard.xml",
-        ]
-    }
-
-    Group {
-        qbs.installDir: "share/qtcreator/templates/wizards/bb-guiapp"
-        fileTags: ["install"]
-        prefix: "qtcreator/templates/wizards/bb-guiapp/"
-        files: [
-            "bar-descriptor.xml",
-            "icon.png",
-            "main.cpp",
-            "mainwidget.cpp",
-            "mainwidget.h",
-            "mainwidget.ui",
-            "project.pro",
-            "wizard.xml",
-        ]
-    }
-
-    Group {
-        qbs.installDir: "share/qtcreator/templates/wizards/bb-qt5-bardescriptor"
-        fileTags: ["install"]
-        prefix: "qtcreator/templates/wizards/bb-qt5-bardescriptor/"
-        files: [
-            "bar-descriptor.xml",
-            "wizard.xml",
-        ]
-    }
-
-    Group {
-        qbs.installDir: "share/qtcreator/templates/wizards/bb-qt5-guiapp"
-        fileTags: ["install"]
-        prefix: "qtcreator/templates/wizards/bb-qt5-guiapp/"
-        files: [
-            "bar-descriptor.xml",
-            "icon.png",
-            "main.cpp",
-            "mainwidget.cpp",
-            "mainwidget.h",
-            "mainwidget.ui",
-            "project.pro",
-            "wizard.xml",
-        ]
-    }
-
-    Group {
-        qbs.installDir: "share/qtcreator/templates/wizards/bb-qt5-quick2app"
-        fileTags: ["install"]
-        prefix: "qtcreator/templates/wizards/bb-qt5-quick2app/"
-        files: [
-            "bar-descriptor.xml",
-            "icon.png",
-            "main.cpp",
-            "project.pro",
-            "wizard.xml",
-        ]
-    }
-
-    Group {
-        qbs.installDir: "share/qtcreator/templates/wizards/bb-qt5-quick2app/qml"
-        fileTags: ["install"]
-        prefix: "qtcreator/templates/wizards/bb-qt5-quick2app/qml/"
-        files: [
-            "main.qml",
-        ]
-    }
-
-    Group {
-        qbs.installDir: "share/qtcreator/templates/wizards/bb-quickapp"
-        fileTags: ["install"]
-        prefix: "qtcreator/templates/wizards/bb-quickapp/"
-        files: [
-            "bar-descriptor.xml",
-            "icon.png",
-            "main.cpp",
-            "project.pro",
-            "wizard.xml",
-        ]
-    }
-
-    Group {
-        qbs.installDir: "share/qtcreator/templates/wizards/bb-quickapp/qml"
-        fileTags: ["install"]
-        prefix: "qtcreator/templates/wizards/bb-quickapp/qml/"
-        files: [
-            "main.qml",
-        ]
-    }
-
-    Group {
-        qbs.installDir: "share/qtcreator/templates/wizards/helloworld"
-        fileTags: ["install"]
-        prefix: "qtcreator/templates/wizards/helloworld/"
-        files: [
-            "console.png",
-            "main.cpp",
-            "project.pro",
-            "wizard_sample.xml",
-        ]
-    }
-
-    Group {
-        qbs.installDir: "share/qtcreator/templates/wizards/listmodel"
-        fileTags: ["install"]
-        prefix: "qtcreator/templates/wizards/listmodel/"
-        files: [
-            "listmodel.cpp",
-            "listmodel.h",
-            "wizard_sample.xml",
-        ]
-    }
-
-    Group {
-        qbs.installDir: "share/qtcreator/templates/wizards/plaincapp"
-        fileTags: ["install"]
-        prefix: "qtcreator/templates/wizards/plaincapp/"
-        files: [
-            "console.png",
-            "main.c",
-            "project.pro",
-            "wizard.xml",
-        ]
-    }
-
-    Group {
-        qbs.installDir: "share/qtcreator/templates/wizards/plaincapp-cmake"
-        fileTags: ["install"]
-        prefix: "qtcreator/templates/wizards/plaincapp-cmake/"
-        files: [
-            "CMakeLists.txt",
-            "console.png",
-            "main.c",
-            "wizard.xml",
-        ]
-    }
-
-    Group {
-        qbs.installDir: "share/qtcreator/templates/wizards/plaincppapp"
-        fileTags: ["install"]
-        prefix: "qtcreator/templates/wizards/plaincppapp/"
-        files: [
-            "console.png",
-            "main.cpp",
-            "project.pro",
-            "wizard.xml",
-        ]
-    }
-
-    Group {
-        qbs.installDir: "share/qtcreator/templates/wizards/plaincppapp-cmake"
-        fileTags: ["install"]
-        prefix: "qtcreator/templates/wizards/plaincppapp-cmake/"
-        files: [
-            "CMakeLists.txt",
-            "console.png",
-            "main.cpp",
-            "wizard.xml",
-        ]
-    }
-
-    Group {
-        qbs.installDir: "share/qtcreator/templates/wizards/qtquick1-extension"
-        fileTags: ["install"]
-        prefix: "qtcreator/templates/wizards/qtquick1-extension/"
-        files: [
-            "lib.png",
-            "object.cpp",
-            "object.h",
-            "plugin.cpp",
-            "plugin.h",
-            "project.pro",
-            "qmldir",
-            "wizard.xml",
-        ]
-    }
-
-    Group {
-        qbs.installDir: "share/qtcreator/templates/wizards/qtquick2-extension"
-        fileTags: ["install"]
-        prefix: "qtcreator/templates/wizards/qtquick2-extension/"
-        files: [
-            "lib.png",
-            "object.cpp",
-            "object.h",
-            "plugin.cpp",
-            "plugin.h",
-            "project.pro",
-            "qmldir",
-            "wizard.xml",
-        ]
-    }
-
-    Group {
-        qbs.installDir: "share/qtcreator/templates/wizards/qtcreatorplugin"
-        fileTags: ["install"]
-        prefix: "qtcreator/templates/wizards/qtcreatorplugin/"
-        files: [
-            "MyPlugin.pluginspec.in",
-            "myplugin.cpp",
-            "myplugin.h",
-            "myplugin.pro",
-            "myplugin_global.h",
-            "mypluginconstants.h",
-            "qtcreator_logo_24.png",
-            "wizard.xml",
-        ]
-    }
-
-    Group {
-        qbs.installDir: "share/qtcreator/templates/wizards/scriptgeneratedproject"
-        fileTags: ["install"]
-        prefix: "qtcreator/templates/wizards/scriptgeneratedproject/"
-        files: [
-            "generate.pl",
-            "wizard_sample.xml",
-        ]
-    }
-
-    Group {
-        qbs.installDir: "share/qtcreator/welcomescreen"
-        fileTags: ["install"]
-        prefix: "qtcreator/welcomescreen/"
-        files: [
-            "develop.qml",
-            "examples.qml",
-            "examples_fallback.xml",
-            "gettingstarted.qml",
-            "images_areaofinterest.xml",
-            "qtcreator_tutorials.xml",
-            "tutorials.qml",
-            "welcomescreen.qml",
-            "welcomescreen.qmlproject",
-        ]
-    }
-
-    Group {
-        qbs.installDir: "share/qtcreator/welcomescreen/dummydata"
-        fileTags: ["install"]
-        prefix: "qtcreator/welcomescreen/dummydata/"
-        files: [
-            "examplesModel.qml",
-            "pagesModel.qml",
-            "projectList.qml",
-            "sessionList.qml",
-            "tutorialsModel.qml",
-        ]
-    }
-
-    Group {
-        qbs.installDir: "share/qtcreator/welcomescreen/widgets"
-        fileTags: ["install"]
-        prefix: "qtcreator/welcomescreen/widgets/"
-        files: [
-            "CustomColors.qml",
-            "CustomFonts.qml",
-            "CustomTab.qml",
-            "CustomizedGridView.qml",
-            "Delegate.qml",
-            "GettingStartedItem.qml",
-            "IconAndLink.qml",
-            "LinkedText.qml",
-            "LinksBar.qml",
-            "Logo.qml",
-            "PageCaption.qml",
-            "PageLoader.qml",
-            "ProjectItem.qml",
-            "RecentProjects.qml",
-            "SearchBar.qml",
-            "SessionItem.qml",
-            "Sessions.qml",
-            "ToolTip.qml",
-            "qmldir",
-        ]
-    }
-
-    Group {
-        qbs.installDir: "share/qtcreator/welcomescreen/widgets/dummydata"
-        fileTags: ["install"]
-        prefix: "qtcreator/welcomescreen/widgets/dummydata/"
-        files: [
-            "examplesModel.qml",
-            "mockupTags.qml",
-            "pagesModel.qml",
-            "tabsModel.qml",
-        ]
-    }
-
-    Group {
-        qbs.installDir: "share/qtcreator/welcomescreen/widgets/dummydata/context"
-        fileTags: ["install"]
-        prefix: "qtcreator/welcomescreen/widgets/dummydata/context/"
-        files: [
-            "ExampleDelegate.qml",
-            "ExampleGridView.qml",
-        ]
-    }
-
-    Group {
-        qbs.installDir: "share/qtcreator/welcomescreen/widgets/images"
-        fileTags: ["install"]
-        prefix: "qtcreator/welcomescreen/widgets/images/"
-        files: [
-            "arrowBig.png",
-            "arrow_down.png",
-            "arrow_up.png",
-            "bullet.png",
-            "dropshadow.png",
-            "gettingStarted01.png",
-            "gettingStarted02.png",
-            "gettingStarted03.png",
-            "gettingStarted04.png",
-            "info.png",
-            "more.png",
-            "qtcreator.png",
-            "tab.png",
-        ]
-    }
-
-    Group {
-        qbs.installDir: "share/qtcreator/welcomescreen/widgets/images/icons"
->>>>>>> deeef530
         fileTags: ["install"]
         files: "qtcreator/scripts/openTerminal.command"
     }
